--- conflicted
+++ resolved
@@ -7,15 +7,12 @@
 
 ## [Unreleased]
 ### Fixed
-<<<<<<< HEAD
 - All the possible grouping keys must be output by `differential_privacy.group_by.join_with_grouping_values`[MR177](https://github.com/Qrlew/qrlew/pull/170)
 - If no tau-thresholding, the budget is transferred to the aggregations [MR177](https://github.com/Qrlew/qrlew/pull/170)
 - Adding values of the grouping keys must not modify the size of the table [MR177](https://github.com/Qrlew/qrlew/pull/170)
-=======
 - `DataType`` propagation in joins: if their is not INNEr or CROSS contraint, then the output `DataType`s must be optional [MR179](https://github.com/Qrlew/qrlew/pull/179)
 ### Added
 - Implemented `Coalesce` [MR178](https://github.com/Qrlew/qrlew/pull/178)
->>>>>>> 4ff6b1b6
 
 ## [0.4.10] - 2023-11-09
 ### Fixed
