# Changelog

All notable changes to this project will be documented in this file.

The format is based on [Keep a Changelog](https://keepachangelog.com/en/1.0.0/),
and this project adheres to [Semantic Versioning](https://semver.org/spec/v2.0.0.html).

## [Unreleased]
## [0.4.12] - 2023-11-09

### Fixed
<<<<<<< HEAD
- `DataType` propagation in joins: if their is not INNEr or CROSS contraint, then the output `DataType`s must be optional [MR179](https://github.com/Qrlew/qrlew/pull/179)
### Added
- Implemented `Coalesce` [MR178](https://github.com/Qrlew/qrlew/pull/178)
- `TRIM` function [MR183](https://github.com/Qrlew/qrlew/pull/183)
=======
- Dp query should release all the possible values of the grouping keys. [MR180](https://github.com/Qrlew/qrlew/pull/180)
- `DataType`` propagation in joins: if their is not INNER or CROSS contraint, then the output `DataType`s must be optional [MR179](https://github.com/Qrlew/qrlew/pull/179)
### Added
- Implemented `Coalesce` [MR178](https://github.com/Qrlew/qrlew/pull/178)
### Changed
- If no tau-thresholding, the budget is transferred to the aggregations [MR180](https://github.com/Qrlew/qrlew/pull/180)
- Allow public tables [MR182](https://github.com/Qrlew/qrlew/pull/182)

## [0.4.11] - 2023-11-09
### Fixed
- Use a connection pool (R2D2) for multithreaded access to DB
>>>>>>> c1d01ec8

## [0.4.10] - 2023-11-09
### Fixed
- Retries only 10 times

## [0.4.9] - 2023-11-09
### Fixed
- Do not split budget in half when the query has no GROUP BY. Use all the budget in the aggregations

## [0.4.8] - 2023-11-09
### Fixed
- Retries in postgres

## [0.4.7] - 2023-11-09
### Fixed
- DP can be SD

## [0.4.6] - 2023-10-27
### Fixed
- fixed clipped noise

## [0.4.5] - 2023-10-27
### Changed
- added clipped noise [MR171](https://github.com/Qrlew/qrlew/pull/171)

## [0.4.4] - 2023-10-27
### Fixed
- changed PEP compilation

## [0.4.3] - 2023-10-27
### Fixed
- added rewrite_as_pep [MR170](https://github.com/Qrlew/qrlew/pull/170)
- Updates sqlparser version

## [0.4.2] - 2023-10-27
### Fixed
- gaussian noise [MR169](https://github.com/Qrlew/qrlew/pull/169)

## [0.4.1] - 2023-10-24
### Added
- Differential privacy in rules [MR156](https://github.com/Qrlew/qrlew/pull/156)
- Method for dp rewritting: rewrite_with_differential_privacy [MR162](https://github.com/Qrlew/qrlew/pull/162)
- computation of the size in the case of join where the constraint is unique [MR163](https://github.com/Qrlew/qrlew/pull/163)
- - `rewriting_rul.RewriteVisitor` outputs a `RelationWithPrivateQuery` [MR157](https://github.com/Qrlew/qrlew/pull/157)
### Fixed
- differential privacy for the new formalism [MR155](https://github.com/Qrlew/qrlew/pull/155)
- bug in differential privacy [MR158](https://github.com/Qrlew/qrlew/pull/158)
### Changed
- `set rewrite_with_differential_privacy` as a Relation's method [MR166](https://github.com/Qrlew/qrlew/pull/166)

## [0.4.0] - 2023-10-19
### Added
- support for filtering datatypes by columns and values [MR138](https://github.com/Qrlew/qrlew/pull/138)
- Support for `HAVING` [MR141](https://github.com/Qrlew/qrlew/pull/141)
- `names` filed in `Join::Builder` [MR153](https://github.com/Qrlew/qrlew/pull/153)
- Added Budget split
- Added Score
### Fixed
- `filter` for `Map` and `Reduce` builders [MR137](https://github.com/Qrlew/qrlew/pull/137)
- `expr::Function::Pointwise` [MR140](https://github.com/Qrlew/qrlew/pull/140)
- protection for `Join` [MR147](https://github.com/Qrlew/qrlew/pull/147)
- Fixed the rest of protection

## [0.3.8] - 2023-09-29
### Changed
- `DPRelation` deref to `Relation`

## [0.3.7] - 2023-09-28
### Changed
- Objects in `Arc`s are `Sync + Send` for thread safety and matable objects are behind `Mutex`es

## [0.3.6] - 2023-09-28
### Changed
- All `Rc`s have been changed into `Arc`s for thread safety

## [0.3.5] - 2023-09-28
### Changed
- Implemented a Visitor for doing the DP compilation (`differential_privacy::dp_compile``). Its handles both aggregates and group by columns. [MR129](https://github.com/Qrlew/qrlew/pull/129)

### Fixed
- Order of relations in the Dot representation of `Relation::Join`[MR131](https://github.com/Qrlew/qrlew/pull/131)

## [0.3.4] - 2023-09-25
- Fixed examples

## [0.3.3] - 2023-09-25
### Changed
- Updated `sqlparser`

## [0.3.2] - 2023-09-25
### Added
- conversion DataType -> Value for Expr::Function [MR122](https://github.com/Qrlew/qrlew/pull/122)
- replace `BTreeSet` in methods `super_union` and `super_intersection` of `data_type::Struct` and `data_type::Union`
in order keep the inserting order (`BTreeSet` reorder keys by alphanumeric order) [MR125](https://github.com/Qrlew/qrlew/pull/125)
### Fixed
- in protection use `PEPRelation::try_from(..)` instead of `PEPRelation(..)` [MR124](https://github.com/Qrlew/qrlew/pull/124)
- dp_compile [MR127](https://github.com/Qrlew/qrlew/pull/127)
### Changed
- Use `PEPRelation` when protecting the grouping keys [MR126](https://github.com/Qrlew/qrlew/pull/126)
- Protection paths are given with vecs and not slices anymore

## [0.3.1] - 2023-09-16
### Fixed
- Fixed the dp compilation
- Datatype filtering for joins [MR121](https://github.com/Qrlew/qrlew/pull/121)

## [0.3.0] - 2023-09-14
### Changed
- Replaced `Expr::filter_column_data_type` by `DataType::filter`[MR104](https://github.com/Qrlew/qrlew/pull/104)
- Remove `Hierarchy::chain` and replace it by `with` when needed [MR113](https://github.com/Qrlew/qrlew/pull/113)
### Fixed
- `Union::is_subset_of` [MR106](https://github.com/Qrlew/qrlew/pull/106)
- fix reduce when the query has a group by and doesn't have aggregation functions [MR80](https://github.com/Qrlew/qrlew/pull/80)
### Added
- support for `expr::Function::Or` in `DataType::filter_by_function` [MR110](https://github.com/Qrlew/qrlew/pull/110)
- Can compile recursively
- Checks for possible values
- Can compile more than sums

## [0.2.3] - 2023-09-04
### Changed
- Internal code uses `Relation.name()` for table addressing but user facing functions may use `Table.path()` (ie sql addressing)
- Renamed bivariate_min and bivariate_max to least and greatest
- Cast to string before MD5 for protection
- Implemented `least` and `greatest` (support qualified and unqualified columns)[MR102](https://github.com/Qrlew/qrlew/pull/102)
### Fixed
- `And` for struct of structs [MR100](https://github.com/Qrlew/qrlew/pull/100)
### Added
- `Hierarchy::get_key_value` [MR103](https://github.com/Qrlew/qrlew/pull/103)

## [0.2.2] - 2023-08-29
### Changed
- module name: `multiplicity` -> `sampling_adjustments` [MR77](https://github.com/Qrlew/qrlew/pull/77)
- more coherent objects and function names inside `sampling_adjustments` [MR77](https://github.com/Qrlew/qrlew/pull/77)
- Updated sqlparser version
- Deactivate graphviz display by default
- Deactivate multiplicity testing by default
-
### Added
- In `sampling_adjustments` added differenciated sampling and adjustments [MR77](https://github.com/Qrlew/qrlew/pull/77)
- Updated sqlparser version
- Deactivate graphviz display by default
- Deactivate multiplicity testing by default
- Improved Index trait for `data_type::Value` and `DataType`[MR94](https://github.com/Qrlew/qrlew/pull/94)
- Implemented `hierarchy` method for `data_type::Value` and `DataType`[MR94](https://github.com/Qrlew/qrlew/pull/94)

## [0.2.1] - 2023-07-26
### Added
- join utils [MR72](https://github.com/Qrlew/qrlew/pull/72)
- `Relation::possible_values` and used it in thresholding [MR73](https://github.com/Qrlew/qrlew/pull/73)
- Error handling in transforms and diffrential_privacy [MR59](https://github.com/Qrlew/qrlew/pull/59)
- Support for filtering by expression i.e. a > 3 * 5 [MR81](https://github.com/Qrlew/qrlew/pull/81)
### Changed
- `Relation::filter_columns`
-  join utils [MR72](https://github.com/Qrlew/qrlew/pull/72)
-  Fixed table naming
-  Made tests for multiplicity optional to avaoid Memory errors in the CI [MR84](https://github.com/Qrlew/qrlew/pull/84)
### Fixed
- Injection Float -> Integer and DataType.super_intersection [MR84](https://github.com/Qrlew/qrlew/pull/84)

## [0.2.0] - 2023-07-25
### Added
- `Relation::Values` for supporting fixed values
- multiplicity module [MR68](https://github.com/Qrlew/qrlew/pull/68)
- `sampling_without_replacements` [MR68](https://github.com/Qrlew/qrlew/pull/68)

## [0.1.10] - 2023-07-24
### Changed
- Updated sqlparser to "0.36.1"
- Updated SQL -> Relation and Relation -> SQL
### Add
- Add a path to Tables to accomodate postgres schemas

## [0.1.10] - 2023-07-24
### Changed
- simplify intervals after union and intersection. [MR68](https://github.com/Qrlew/qrlew/pull/68)
- remove limit from poisson_sampling Relation transform [MR68](https://github.com/Qrlew/qrlew/pull/68)

## [0.1.9] - 2023-07-17
### Changed
- Deactivated display dot for integration tests
## [0.1.8] - 2023-07-17
### Fixed
- Fixed sqlparser version

## [0.1.7] - 2023-07-17
### Fixed
- `filter` by `Expr` in `Schema` and `Field`
- filter in Relation builder
- Used `filter` field in `Map` when computing the schema
- Show `LIMIT` in the relation graph [MR49](https://github.com/Qrlew/qrlew/pull/49)
- Include `LIMIT` in the query when the derived from a Relation with a Map with a limit. [MR49](https://github.com/Qrlew/qrlew/pull/49)

### Added
- filter_iter in Relation builder
- Conversion for `Case` expression [MR1](https://github.com/Qrlew/qrlew/pull/1)
- Computation of the norm
- Add `clipped_sum` transform
- poisson_sampling transform [MR46](https://github.com/Qrlew/qrlew/pull/46)
- Added `filter` method in `Map` builder and `filter` transform [MR43](https://github.com/Qrlew/qrlew/pull/43)
- Map size propagation now takes into account `limit`. [MR49](https://github.com/Qrlew/qrlew/pull/49)
- Implement `IN` operator [MR50](https://github.com/Qrlew/qrlew/pull/50)
- Propagate fine grained `DataType` when `Expr::InList` in `Relation::Map` filter field [MR53](https://github.com/Qrlew/qrlew/pull/53)
- Add methods for filtering fields in `Realtion`[MR51](https://github.com/Qrlew/qrlew/pull/51)
- Implement `distinct_aggregates` transform that build `Relation` containing aggregates with the `DISTINCT` keyword [MR57](https://github.com/Qrlew/qrlew/pull/57)
- `Reduce::tau_thresholded_values` [MR60](https://github.com/Qrlew/qrlew/pull/60)
- Add `Reduce::protect_grouping_keys` [MR60](https://github.com/Qrlew/qrlew/pull/60)

## [0.1.2] - 2023-06-01
### Added
- Md5 and Concat functions
- Protection operation
- Set operations support
- String functions `POSITION`, `LOWER`, `UPPER` and `CHAR_LENGTH` [PR9](https://github.com/Qrlew/qrlew/pull/9)
- Optional handling in or [PR6](https://github.com/Qrlew/qrlew/pull/6)

## [0.1.1] - 2023-05-26
### Changed
- Made sqlite optional

## [0.1.0] - 2023-05-25
### Added
- First commit open source

### Fixed
### Changed
### Removed<|MERGE_RESOLUTION|>--- conflicted
+++ resolved
@@ -6,19 +6,18 @@
 and this project adheres to [Semantic Versioning](https://semver.org/spec/v2.0.0.html).
 
 ## [Unreleased]
+
+## [0.4.13] - 2023-11-14
+## Added
+- `TRIM` function [MR183](https://github.com/Qrlew/qrlew/pull/183)
+
 ## [0.4.12] - 2023-11-09
-
-### Fixed
-<<<<<<< HEAD
-- `DataType` propagation in joins: if their is not INNEr or CROSS contraint, then the output `DataType`s must be optional [MR179](https://github.com/Qrlew/qrlew/pull/179)
+### Fixed
+- Dp query should release all the possible values of the grouping keys. [MR180](https://github.com/Qrlew/qrlew/pull/180)
+- `DataType`` propagation in joins: if their is not INNER or CROSS contraint, then the output `DataType`s must be optional [MR179](https://github.com/Qrlew/qrlew/pull/179)
 ### Added
 - Implemented `Coalesce` [MR178](https://github.com/Qrlew/qrlew/pull/178)
 - `TRIM` function [MR183](https://github.com/Qrlew/qrlew/pull/183)
-=======
-- Dp query should release all the possible values of the grouping keys. [MR180](https://github.com/Qrlew/qrlew/pull/180)
-- `DataType`` propagation in joins: if their is not INNER or CROSS contraint, then the output `DataType`s must be optional [MR179](https://github.com/Qrlew/qrlew/pull/179)
-### Added
-- Implemented `Coalesce` [MR178](https://github.com/Qrlew/qrlew/pull/178)
 ### Changed
 - If no tau-thresholding, the budget is transferred to the aggregations [MR180](https://github.com/Qrlew/qrlew/pull/180)
 - Allow public tables [MR182](https://github.com/Qrlew/qrlew/pull/182)
@@ -26,7 +25,6 @@
 ## [0.4.11] - 2023-11-09
 ### Fixed
 - Use a connection pool (R2D2) for multithreaded access to DB
->>>>>>> c1d01ec8
 
 ## [0.4.10] - 2023-11-09
 ### Fixed
