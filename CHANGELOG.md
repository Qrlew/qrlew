--- conflicted
+++ resolved
@@ -6,14 +6,8 @@
 and this project adheres to [Semantic Versioning](https://semver.org/spec/v2.0.0.html).
 
 ## [Unreleased]
-<<<<<<< HEAD
 ### Added
 - Conversion for `Case` expression [MR1](https://github.com/Qrlew/qrlew/pull/1)
-=======
-
->>>>>>> d636206c
-### Changed
-### Added
 
 ## [0.1.2] - 2023-06-01
 ### Added
