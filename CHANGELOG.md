--- conflicted
+++ resolved
@@ -7,20 +7,15 @@
 
 ## [Unreleased]
 
-<<<<<<< HEAD
-## [0.2.2] - 2023-08-07
+## [0.2.2] - 2023-08-29
 ### Changed
 - module name: `multiplicity` -> `sampling_adjustments` [MR77](https://github.com/Qrlew/qrlew/pull/77)
 - more coherent objects and function names inside `sampling_adjustments` [MR77](https://github.com/Qrlew/qrlew/pull/77)
-
-### Added
-- In `sampling_adjustments` added differenciated sampling and adjustments [MR77](https://github.com/Qrlew/qrlew/pull/77)
-=======
-## [0.2.2] - 2023-08-29
 - Updated sqlparser version
 - Deactivate graphviz display by default
 - Deactivate multiplicity testing by default
->>>>>>> 84e3f790
+### Added
+- In `sampling_adjustments` added differenciated sampling and adjustments [MR77](https://github.com/Qrlew/qrlew/pull/77)
 
 ## [0.2.1] - 2023-07-26
 ### Added
