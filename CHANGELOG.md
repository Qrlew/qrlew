--- conflicted
+++ resolved
@@ -6,22 +6,21 @@
 and this project adheres to [Semantic Versioning](https://semver.org/spec/v2.0.0.html).
 
 ## [Unreleased]
+## [0.3.5] - 2023-09-26
+- protection in `dp_compile` [MR129](https://github.com/Qrlew/qrlew/pull/129)
 
-<<<<<<< HEAD
-## [0.3.2] - 2023-09-26
-=======
 ## [0.3.4] - 2023-09-25
 - Fixed examples
+
 ## [0.3.3] - 2023-09-25
 ### Changed
 - Updated `sqlparser`
+
 ## [0.3.2] - 2023-09-25
->>>>>>> bb456786
 ### Added
 - conversion DataType -> Value for Expr::Function [MR122](https://github.com/Qrlew/qrlew/pull/122)
 - replace `BTreeSet` in methods `super_union` and `super_intersection` of `data_type::Struct` and `data_type::Union`
 in order keep the inserting order (`BTreeSet` reorder keys by alphanumeric order) [MR125](https://github.com/Qrlew/qrlew/pull/125)
-- protection in `dp_compile` [MR129](https://github.com/Qrlew/qrlew/pull/129)
 ### Fixed
 - in protection use `PEPRelation::try_from(..)` instead of `PEPRelation(..)` [MR124](https://github.com/Qrlew/qrlew/pull/124)
 - dp_compile [MR127](https://github.com/Qrlew/qrlew/pull/127)
