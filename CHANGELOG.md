# Changelog

All notable changes to this project will be documented in this file.

The format is based on [Keep a Changelog](https://keepachangelog.com/en/1.0.0/),
and this project adheres to [Semantic Versioning](https://semver.org/spec/v2.0.0.html).

## [Unreleased]

### Changed
### Added
<<<<<<< HEAD
- Computation of the norm
=======
>>>>>>> d636206c

## [0.1.2] - 2023-06-01
### Added
- Md5 and Concat functions
- Protection operation
- Set operations support
- String functions `POSITION`, `LOWER`, `UPPER` and `CHAR_LENGTH` [PR9](https://github.com/Qrlew/qrlew/pull/9)
<<<<<<< HEAD
=======
- Optional handling in or [PR6](https://github.com/Qrlew/qrlew/pull/6)
>>>>>>> d636206c

### Fixed
## [0.1.1] - 2023-05-26
### Changed
- Made sqlite optional

## [0.1.0] - 2023-05-25
### Added
- First commit open source

### Fixed
### Changed
### Removed<|MERGE_RESOLUTION|>--- conflicted
+++ resolved
@@ -9,10 +9,8 @@
 
 ### Changed
 ### Added
-<<<<<<< HEAD
 - Computation of the norm
-=======
->>>>>>> d636206c
+- Optional handling in or [PR6](https://github.com/Qrlew/qrlew/pull/6)
 
 ## [0.1.2] - 2023-06-01
 ### Added
@@ -20,10 +18,6 @@
 - Protection operation
 - Set operations support
 - String functions `POSITION`, `LOWER`, `UPPER` and `CHAR_LENGTH` [PR9](https://github.com/Qrlew/qrlew/pull/9)
-<<<<<<< HEAD
-=======
-- Optional handling in or [PR6](https://github.com/Qrlew/qrlew/pull/6)
->>>>>>> d636206c
 
 ### Fixed
 ## [0.1.1] - 2023-05-26
