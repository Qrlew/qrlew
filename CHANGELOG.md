# Changelog

All notable changes to this project will be documented in this file.

The format is based on [Keep a Changelog](https://keepachangelog.com/en/1.0.0/),
and this project adheres to [Semantic Versioning](https://semver.org/spec/v2.0.0.html).

## [Unreleased]
### Fixed
- All the possible grouping keys must be output by `differential_privacy.group_by.join_with_grouping_values`[MR177](https://github.com/Qrlew/qrlew/pull/170)
- If no tau-thresholding, the budget is transferred to the aggregations [MR177](https://github.com/Qrlew/qrlew/pull/170)
- Adding values of the grouping keys must not modify the size of the table [MR177](https://github.com/Qrlew/qrlew/pull/170)
- `DataType`` propagation in joins: if their is not INNEr or CROSS contraint, then the output `DataType`s must be optional [MR179](https://github.com/Qrlew/qrlew/pull/179)
<<<<<<< HEAD
- Dp query should release all the possible values of the grouping keys. [MR180](https://github.com/Qrlew/qrlew/pull/180)
=======
>>>>>>> 82ab7058
### Added
- Implemented `Coalesce` [MR178](https://github.com/Qrlew/qrlew/pull/178)

## [0.4.10] - 2023-11-09
### Fixed
- Retries only 10 times

## [0.4.9] - 2023-11-09
### Fixed
- Do not split budget in half when the query has no GROUP BY. Use all the budget in the aggregations

## [0.4.8] - 2023-11-09
### Fixed
- Retries in postgres

## [0.4.7] - 2023-11-09
### Fixed
- DP can be SD

## [0.4.6] - 2023-10-27
### Fixed
- fixed clipped noise

## [0.4.5] - 2023-10-27
### Changed
- added clipped noise [MR171](https://github.com/Qrlew/qrlew/pull/171)

## [0.4.4] - 2023-10-27
### Fixed
- changed PEP compilation

## [0.4.3] - 2023-10-27
### Fixed
- added rewrite_as_pep [MR170](https://github.com/Qrlew/qrlew/pull/170)
- Updates sqlparser version

## [0.4.2] - 2023-10-27
### Fixed
- gaussian noise [MR169](https://github.com/Qrlew/qrlew/pull/169)

## [0.4.1] - 2023-10-24
### Added
- Differential privacy in rules [MR156](https://github.com/Qrlew/qrlew/pull/156)
- Method for dp rewritting: rewrite_with_differential_privacy [MR162](https://github.com/Qrlew/qrlew/pull/162)
- computation of the size in the case of join where the constraint is unique [MR163](https://github.com/Qrlew/qrlew/pull/163)
- - `rewriting_rul.RewriteVisitor` outputs a `RelationWithPrivateQuery` [MR157](https://github.com/Qrlew/qrlew/pull/157)
### Fixed
- differential privacy for the new formalism [MR155](https://github.com/Qrlew/qrlew/pull/155)
- bug in differential privacy [MR158](https://github.com/Qrlew/qrlew/pull/158)
### Changed
- `set rewrite_with_differential_privacy` as a Relation's method [MR166](https://github.com/Qrlew/qrlew/pull/166)

## [0.4.0] - 2023-10-19
### Added
- support for filtering datatypes by columns and values [MR138](https://github.com/Qrlew/qrlew/pull/138)
- Support for `HAVING` [MR141](https://github.com/Qrlew/qrlew/pull/141)
- `names` filed in `Join::Builder` [MR153](https://github.com/Qrlew/qrlew/pull/153)
- Added Budget split
- Added Score
### Fixed
- `filter` for `Map` and `Reduce` builders [MR137](https://github.com/Qrlew/qrlew/pull/137)
- `expr::Function::Pointwise` [MR140](https://github.com/Qrlew/qrlew/pull/140)
- protection for `Join` [MR147](https://github.com/Qrlew/qrlew/pull/147)
- Fixed the rest of protection

## [0.3.8] - 2023-09-29
### Changed
- `DPRelation` deref to `Relation`

## [0.3.7] - 2023-09-28
### Changed
- Objects in `Arc`s are `Sync + Send` for thread safety and matable objects are behind `Mutex`es

## [0.3.6] - 2023-09-28
### Changed
- All `Rc`s have been changed into `Arc`s for thread safety

## [0.3.5] - 2023-09-28
### Changed
- Implemented a Visitor for doing the DP compilation (`differential_privacy::dp_compile``). Its handles both aggregates and group by columns. [MR129](https://github.com/Qrlew/qrlew/pull/129)

### Fixed
- Order of relations in the Dot representation of `Relation::Join`[MR131](https://github.com/Qrlew/qrlew/pull/131)

## [0.3.4] - 2023-09-25
- Fixed examples

## [0.3.3] - 2023-09-25
### Changed
- Updated `sqlparser`

## [0.3.2] - 2023-09-25
### Added
- conversion DataType -> Value for Expr::Function [MR122](https://github.com/Qrlew/qrlew/pull/122)
- replace `BTreeSet` in methods `super_union` and `super_intersection` of `data_type::Struct` and `data_type::Union`
in order keep the inserting order (`BTreeSet` reorder keys by alphanumeric order) [MR125](https://github.com/Qrlew/qrlew/pull/125)
### Fixed
- in protection use `PEPRelation::try_from(..)` instead of `PEPRelation(..)` [MR124](https://github.com/Qrlew/qrlew/pull/124)
- dp_compile [MR127](https://github.com/Qrlew/qrlew/pull/127)
### Changed
- Use `PEPRelation` when protecting the grouping keys [MR126](https://github.com/Qrlew/qrlew/pull/126)
- Protection paths are given with vecs and not slices anymore

## [0.3.1] - 2023-09-16
### Fixed
- Fixed the dp compilation
- Datatype filtering for joins [MR121](https://github.com/Qrlew/qrlew/pull/121)

## [0.3.0] - 2023-09-14
### Changed
- Replaced `Expr::filter_column_data_type` by `DataType::filter`[MR104](https://github.com/Qrlew/qrlew/pull/104)
- Remove `Hierarchy::chain` and replace it by `with` when needed [MR113](https://github.com/Qrlew/qrlew/pull/113)
### Fixed
- `Union::is_subset_of` [MR106](https://github.com/Qrlew/qrlew/pull/106)
- fix reduce when the query has a group by and doesn't have aggregation functions [MR80](https://github.com/Qrlew/qrlew/pull/80)
### Added
- support for `expr::Function::Or` in `DataType::filter_by_function` [MR110](https://github.com/Qrlew/qrlew/pull/110)
- Can compile recursively
- Checks for possible values
- Can compile more than sums

## [0.2.3] - 2023-09-04
### Changed
- Internal code uses `Relation.name()` for table addressing but user facing functions may use `Table.path()` (ie sql addressing)
- Renamed bivariate_min and bivariate_max to least and greatest
- Cast to string before MD5 for protection
- Implemented `least` and `greatest` (support qualified and unqualified columns)[MR102](https://github.com/Qrlew/qrlew/pull/102)
### Fixed
- `And` for struct of structs [MR100](https://github.com/Qrlew/qrlew/pull/100)
### Added
- `Hierarchy::get_key_value` [MR103](https://github.com/Qrlew/qrlew/pull/103)

## [0.2.2] - 2023-08-29
### Changed
- module name: `multiplicity` -> `sampling_adjustments` [MR77](https://github.com/Qrlew/qrlew/pull/77)
- more coherent objects and function names inside `sampling_adjustments` [MR77](https://github.com/Qrlew/qrlew/pull/77)
- Updated sqlparser version
- Deactivate graphviz display by default
- Deactivate multiplicity testing by default
-
### Added
- In `sampling_adjustments` added differenciated sampling and adjustments [MR77](https://github.com/Qrlew/qrlew/pull/77)
- Updated sqlparser version
- Deactivate graphviz display by default
- Deactivate multiplicity testing by default
- Improved Index trait for `data_type::Value` and `DataType`[MR94](https://github.com/Qrlew/qrlew/pull/94)
- Implemented `hierarchy` method for `data_type::Value` and `DataType`[MR94](https://github.com/Qrlew/qrlew/pull/94)

## [0.2.1] - 2023-07-26
### Added
- join utils [MR72](https://github.com/Qrlew/qrlew/pull/72)
- `Relation::possible_values` and used it in thresholding [MR73](https://github.com/Qrlew/qrlew/pull/73)
- Error handling in transforms and diffrential_privacy [MR59](https://github.com/Qrlew/qrlew/pull/59)
- Support for filtering by expression i.e. a > 3 * 5 [MR81](https://github.com/Qrlew/qrlew/pull/81)
### Changed
- `Relation::filter_columns`
-  join utils [MR72](https://github.com/Qrlew/qrlew/pull/72)
-  Fixed table naming
-  Made tests for multiplicity optional to avaoid Memory errors in the CI [MR84](https://github.com/Qrlew/qrlew/pull/84)
### Fixed
- Injection Float -> Integer and DataType.super_intersection [MR84](https://github.com/Qrlew/qrlew/pull/84)

## [0.2.0] - 2023-07-25
### Added
- `Relation::Values` for supporting fixed values
- multiplicity module [MR68](https://github.com/Qrlew/qrlew/pull/68)
- `sampling_without_replacements` [MR68](https://github.com/Qrlew/qrlew/pull/68)

## [0.1.10] - 2023-07-24
### Changed
- Updated sqlparser to "0.36.1"
- Updated SQL -> Relation and Relation -> SQL
### Add
- Add a path to Tables to accomodate postgres schemas

## [0.1.10] - 2023-07-24
### Changed
- simplify intervals after union and intersection. [MR68](https://github.com/Qrlew/qrlew/pull/68)
- remove limit from poisson_sampling Relation transform [MR68](https://github.com/Qrlew/qrlew/pull/68)

## [0.1.9] - 2023-07-17
### Changed
- Deactivated display dot for integration tests
## [0.1.8] - 2023-07-17
### Fixed
- Fixed sqlparser version

## [0.1.7] - 2023-07-17
### Fixed
- `filter` by `Expr` in `Schema` and `Field`
- filter in Relation builder
- Used `filter` field in `Map` when computing the schema
- Show `LIMIT` in the relation graph [MR49](https://github.com/Qrlew/qrlew/pull/49)
- Include `LIMIT` in the query when the derived from a Relation with a Map with a limit. [MR49](https://github.com/Qrlew/qrlew/pull/49)

### Added
- filter_iter in Relation builder
- Conversion for `Case` expression [MR1](https://github.com/Qrlew/qrlew/pull/1)
- Computation of the norm
- Add `clipped_sum` transform
- poisson_sampling transform [MR46](https://github.com/Qrlew/qrlew/pull/46)
- Added `filter` method in `Map` builder and `filter` transform [MR43](https://github.com/Qrlew/qrlew/pull/43)
- Map size propagation now takes into account `limit`. [MR49](https://github.com/Qrlew/qrlew/pull/49)
- Implement `IN` operator [MR50](https://github.com/Qrlew/qrlew/pull/50)
- Propagate fine grained `DataType` when `Expr::InList` in `Relation::Map` filter field [MR53](https://github.com/Qrlew/qrlew/pull/53)
- Add methods for filtering fields in `Realtion`[MR51](https://github.com/Qrlew/qrlew/pull/51)
- Implement `distinct_aggregates` transform that build `Relation` containing aggregates with the `DISTINCT` keyword [MR57](https://github.com/Qrlew/qrlew/pull/57)
- `Reduce::tau_thresholded_values` [MR60](https://github.com/Qrlew/qrlew/pull/60)
- Add `Reduce::protect_grouping_keys` [MR60](https://github.com/Qrlew/qrlew/pull/60)

## [0.1.2] - 2023-06-01
### Added
- Md5 and Concat functions
- Protection operation
- Set operations support
- String functions `POSITION`, `LOWER`, `UPPER` and `CHAR_LENGTH` [PR9](https://github.com/Qrlew/qrlew/pull/9)
- Optional handling in or [PR6](https://github.com/Qrlew/qrlew/pull/6)

## [0.1.1] - 2023-05-26
### Changed
- Made sqlite optional

## [0.1.0] - 2023-05-25
### Added
- First commit open source

### Fixed
### Changed
### Removed<|MERGE_RESOLUTION|>--- conflicted
+++ resolved
@@ -7,14 +7,11 @@
 
 ## [Unreleased]
 ### Fixed
+- Dp query should release all the possible values of the grouping keys. [MR180](https://github.com/Qrlew/qrlew/pull/180)
 - All the possible grouping keys must be output by `differential_privacy.group_by.join_with_grouping_values`[MR177](https://github.com/Qrlew/qrlew/pull/170)
 - If no tau-thresholding, the budget is transferred to the aggregations [MR177](https://github.com/Qrlew/qrlew/pull/170)
 - Adding values of the grouping keys must not modify the size of the table [MR177](https://github.com/Qrlew/qrlew/pull/170)
 - `DataType`` propagation in joins: if their is not INNEr or CROSS contraint, then the output `DataType`s must be optional [MR179](https://github.com/Qrlew/qrlew/pull/179)
-<<<<<<< HEAD
-- Dp query should release all the possible values of the grouping keys. [MR180](https://github.com/Qrlew/qrlew/pull/180)
-=======
->>>>>>> 82ab7058
 ### Added
 - Implemented `Coalesce` [MR178](https://github.com/Qrlew/qrlew/pull/178)
 
