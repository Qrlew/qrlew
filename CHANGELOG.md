--- conflicted
+++ resolved
@@ -19,11 +19,8 @@
 - Computation of the norm
 - Add `clipped_sum` transform
 - poisson_sampling transform [MR46](https://github.com/Qrlew/qrlew/pull/46)
-<<<<<<< HEAD
+- Added `filter` method in `Map` builder and `filter` transform [MR43](https://github.com/Qrlew/qrlew/pull/43)
 - Map size propagation now takes into account `limit`. [MR49](https://github.com/Qrlew/qrlew/pull/49)
-=======
-- Added `filter` method in `Map` builder and `filter` transform [MR43](https://github.com/Qrlew/qrlew/pull/43)
->>>>>>> bfb23617
 
 ## [0.1.2] - 2023-06-01
 ### Added
