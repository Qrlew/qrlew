--- conflicted
+++ resolved
@@ -7,11 +7,8 @@
 
 ## [Unreleased]
 ## Added
-<<<<<<< HEAD
 - Cast DP COUNT as integer [#217](https://github.com/Qrlew/qrlew/issues/217)
-=======
 - implemented distinct in the select clause [#216](https://github.com/Qrlew/qrlew/issues/216)
->>>>>>> 93da6f0e
 
 ## [0.5.4] - 2023-12-05
 - implemented `STD` and `VAR`aggregations in the dp rewritting [#205](https://github.com/Qrlew/qrlew/issues/205)
