--- conflicted
+++ resolved
@@ -6,13 +6,10 @@
 and this project adheres to [Semantic Versioning](https://semver.org/spec/v2.0.0.html).
 
 ## [Unreleased]
-<<<<<<< HEAD
 ### Fixed
 - `DataType`` propagation in joins: if their is not INNEr or CROSS contraint, then the output `DataType`s must be optional [MR179](https://github.com/Qrlew/qrlew/pull/179)
-=======
 ### Added
 - Implemented `Coalesce` [MR178](https://github.com/Qrlew/qrlew/pull/178)
->>>>>>> 37537b93
 
 ## [0.4.10] - 2023-11-09
 ### Fixed
