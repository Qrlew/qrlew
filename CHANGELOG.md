# Changelog

All notable changes to this project will be documented in this file.

The format is based on [Keep a Changelog](https://keepachangelog.com/en/1.0.0/),
and this project adheres to [Semantic Versioning](https://semver.org/spec/v2.0.0.html).

## [Unreleased]
<<<<<<< HEAD
### Changed
- Optional handling in or [PR6](https://github.com/Qrlew/qrlew/pull/6)
=======
### Added
- String functions `POSITION`, `LOWER`, `UPPER` and `CHAR_LENGTH` [PR9](https://github.com/Qrlew/qrlew/pull/9)

## [0.1.2] - 2023-06-01
### Added
- Md5 and Concat functions
- Protection operation
- Set operations support
>>>>>>> fd94023a

### Fixed
## [0.1.1] - 2023-05-26
### Changed
- Made sqlite optional

## [0.1.0] - 2023-05-25
### Added
- First commit open source

### Fixed
### Changed
### Removed<|MERGE_RESOLUTION|>--- conflicted
+++ resolved
@@ -6,19 +6,17 @@
 and this project adheres to [Semantic Versioning](https://semver.org/spec/v2.0.0.html).
 
 ## [Unreleased]
-<<<<<<< HEAD
+
 ### Changed
-- Optional handling in or [PR6](https://github.com/Qrlew/qrlew/pull/6)
-=======
 ### Added
-- String functions `POSITION`, `LOWER`, `UPPER` and `CHAR_LENGTH` [PR9](https://github.com/Qrlew/qrlew/pull/9)
 
 ## [0.1.2] - 2023-06-01
 ### Added
 - Md5 and Concat functions
 - Protection operation
 - Set operations support
->>>>>>> fd94023a
+- String functions `POSITION`, `LOWER`, `UPPER` and `CHAR_LENGTH` [PR9](https://github.com/Qrlew/qrlew/pull/9)
+- Optional handling in or [PR6](https://github.com/Qrlew/qrlew/pull/6)
 
 ### Fixed
 ## [0.1.1] - 2023-05-26
