# Changelog

All notable changes to this project will be documented in this file.

The format is based on [Keep a Changelog](https://keepachangelog.com/en/1.0.0/),
and this project adheres to [Semantic Versioning](https://semver.org/spec/v2.0.0.html).

## [Unreleased]
## Added
<<<<<<< HEAD
- implemented row privacy [#215](https://github.com/Qrlew/qrlew/issues/215)
=======
- Cast DP COUNT as integer [#217](https://github.com/Qrlew/qrlew/issues/217)
- implemented distinct in the select clause [#216](https://github.com/Qrlew/qrlew/issues/216)
>>>>>>> 5afd1134

## [0.5.4] - 2023-12-05
- implemented `STD` and `VAR`aggregations in the dp rewritting [#205](https://github.com/Qrlew/qrlew/issues/205)
- `Expr::filter_by_function`: if the filtered datatype cannot be determined, keep the original data [#209](https://github.com/Qrlew/qrlew/issues/209)
## Added
- implemented Public -> Synthetic rewritting rule for table [#209](https://github.com/Qrlew/qrlew/issues/209)

## [0.5.3] - 2023-12-02
## Changed
- some cleaning in the translation of Expr -> ast::Expr [#204](https://github.com/Qrlew/qrlew/issues/204)
- implemented `BETWEEN`, `IS TRUE`, `IS FALSE`, `IS NULL`, `CHOOSE`, `LIKE` and `ILIKE` [#203](https://github.com/Qrlew/qrlew/issues/203)
- implemented `DAYNAME`, `FROM_UNIXTIME`, `UNIX_TIMESTAMP`, `DATETIME_DIFF`, `QUARTER` and `DATE_FORMAT` [#202](https://github.com/Qrlew/qrlew/issues/202)
- implemented `CURRENT_DATE`, `CURRENT_TIME`, `CURRENT_TIMESTAMP` and `EXTRACT(datepart FROM col)` [#200](https://github.com/Qrlew/qrlew/issues/200)
- implemented `DISTINCT` in aggregations [#197](https://github.com/Qrlew/qrlew/issues/197)
- Implemented math functions: `PI`, `DEGREES`, `TAN`, `RANDOM`, `LOG10`, `LOG2`, `SQUARE` [#196](https://github.com/Qrlew/qrlew/issues/196)
- Implemented string functions: `REGEXP_CONTAINS`, `REGEXP_EXTRACT`, `REGEXP_REPLACE`, `REGEXP_SUBSTR`,`NEWID`, `ENCODE`, `DECODE`, `UNHEX` [#196](https://github.com/Qrlew/qrlew/issues/199)


## [0.5.2] - 2023-11-19
## Added
- `CEIL`, `ROUND`, `FLOOR`and `TRUNC` funtions [#192](https://github.com/Qrlew/qrlew/issues/192)
- `SIGN` funtion [#195](https://github.com/Qrlew/qrlew/issues/195)
- SD is acceptable as DP compilation

## [0.5.1] - 2023-11-19
## Added
- Added `Count(*)` by parsing it as `Count(1)` [#185](https://github.com/Qrlew/qrlew/issues/185)
- `CAST` function [MR188](https://github.com/Qrlew/qrlew/pull/188)

### Changed
- Add a warning when the textbook gaussian mechanism is not really applied [#190](https://github.com/Qrlew/qrlew/issues/190)

## [0.5.0] - 2023-11-19
### Changed
- Breaking name change: Protected Entity -> Privacy Unit + PEP -> PUP [#189](https://github.com/Qrlew/qrlew/issues/189)

## [0.4.13] - 2023-11-14
## Added
- `TRIM` function [MR183](https://github.com/Qrlew/qrlew/pull/183)
- `SUBSTR` function [MR186](https://github.com/Qrlew/qrlew/pull/186)

## [0.4.12] - 2023-11-09
### Fixed
- Dp query should release all the possible values of the grouping keys. [MR180](https://github.com/Qrlew/qrlew/pull/180)
- `DataType`` propagation in joins: if their is not INNER or CROSS contraint, then the output `DataType`s must be optional [MR179](https://github.com/Qrlew/qrlew/pull/179)
### Added
- Implemented `Coalesce` [MR178](https://github.com/Qrlew/qrlew/pull/178)
- `TRIM` function [MR183](https://github.com/Qrlew/qrlew/pull/183)
### Changed
- If no tau-thresholding, the budget is transferred to the aggregations [MR180](https://github.com/Qrlew/qrlew/pull/180)
- Allow public tables [MR182](https://github.com/Qrlew/qrlew/pull/182)

## [0.4.11] - 2023-11-09
### Fixed
- Use a connection pool (R2D2) for multithreaded access to DB

## [0.4.10] - 2023-11-09
### Fixed
- Retries only 10 times

## [0.4.9] - 2023-11-09
### Fixed
- Do not split budget in half when the query has no GROUP BY. Use all the budget in the aggregations

## [0.4.8] - 2023-11-09
### Fixed
- Retries in postgres

## [0.4.7] - 2023-11-09
### Fixed
- DP can be SD

## [0.4.6] - 2023-10-27
### Fixed
- fixed clipped noise

## [0.4.5] - 2023-10-27
### Changed
- added clipped noise [MR171](https://github.com/Qrlew/qrlew/pull/171)

## [0.4.4] - 2023-10-27
### Fixed
- changed PEP compilation

## [0.4.3] - 2023-10-27
### Fixed
- added rewrite_as_pep [MR170](https://github.com/Qrlew/qrlew/pull/170)
- Updates sqlparser version

## [0.4.2] - 2023-10-27
### Fixed
- gaussian noise [MR169](https://github.com/Qrlew/qrlew/pull/169)

## [0.4.1] - 2023-10-24
### Added
- Differential privacy in rules [MR156](https://github.com/Qrlew/qrlew/pull/156)
- Method for dp rewritting: rewrite_with_differential_privacy [MR162](https://github.com/Qrlew/qrlew/pull/162)
- computation of the size in the case of join where the constraint is unique [MR163](https://github.com/Qrlew/qrlew/pull/163)
- - `rewriting_rul.RewriteVisitor` outputs a `RelationWithPrivateQuery` [MR157](https://github.com/Qrlew/qrlew/pull/157)
### Fixed
- differential privacy for the new formalism [MR155](https://github.com/Qrlew/qrlew/pull/155)
- bug in differential privacy [MR158](https://github.com/Qrlew/qrlew/pull/158)
### Changed
- `set rewrite_with_differential_privacy` as a Relation's method [MR166](https://github.com/Qrlew/qrlew/pull/166)

## [0.4.0] - 2023-10-19
### Added
- support for filtering datatypes by columns and values [MR138](https://github.com/Qrlew/qrlew/pull/138)
- Support for `HAVING` [MR141](https://github.com/Qrlew/qrlew/pull/141)
- `names` filed in `Join::Builder` [MR153](https://github.com/Qrlew/qrlew/pull/153)
- Added Budget split
- Added Score
### Fixed
- `filter` for `Map` and `Reduce` builders [MR137](https://github.com/Qrlew/qrlew/pull/137)
- `expr::Function::Pointwise` [MR140](https://github.com/Qrlew/qrlew/pull/140)
- protection for `Join` [MR147](https://github.com/Qrlew/qrlew/pull/147)
- Fixed the rest of protection

## [0.3.8] - 2023-09-29
### Changed
- `DPRelation` deref to `Relation`

## [0.3.7] - 2023-09-28
### Changed
- Objects in `Arc`s are `Sync + Send` for thread safety and matable objects are behind `Mutex`es

## [0.3.6] - 2023-09-28
### Changed
- All `Rc`s have been changed into `Arc`s for thread safety

## [0.3.5] - 2023-09-28
### Changed
- Implemented a Visitor for doing the DP compilation (`differential_privacy::dp_compile``). Its handles both aggregates and group by columns. [MR129](https://github.com/Qrlew/qrlew/pull/129)

### Fixed
- Order of relations in the Dot representation of `Relation::Join`[MR131](https://github.com/Qrlew/qrlew/pull/131)

## [0.3.4] - 2023-09-25
- Fixed examples

## [0.3.3] - 2023-09-25
### Changed
- Updated `sqlparser`

## [0.3.2] - 2023-09-25
### Added
- conversion DataType -> Value for Expr::Function [MR122](https://github.com/Qrlew/qrlew/pull/122)
- replace `BTreeSet` in methods `super_union` and `super_intersection` of `data_type::Struct` and `data_type::Union`
in order keep the inserting order (`BTreeSet` reorder keys by alphanumeric order) [MR125](https://github.com/Qrlew/qrlew/pull/125)
### Fixed
- in protection use `PEPRelation::try_from(..)` instead of `PEPRelation(..)` [MR124](https://github.com/Qrlew/qrlew/pull/124)
- dp_compile [MR127](https://github.com/Qrlew/qrlew/pull/127)
### Changed
- Use `PEPRelation` when protecting the grouping keys [MR126](https://github.com/Qrlew/qrlew/pull/126)
- Protection paths are given with vecs and not slices anymore

## [0.3.1] - 2023-09-16
### Fixed
- Fixed the dp compilation
- Datatype filtering for joins [MR121](https://github.com/Qrlew/qrlew/pull/121)

## [0.3.0] - 2023-09-14
### Changed
- Replaced `Expr::filter_column_data_type` by `DataType::filter`[MR104](https://github.com/Qrlew/qrlew/pull/104)
- Remove `Hierarchy::chain` and replace it by `with` when needed [MR113](https://github.com/Qrlew/qrlew/pull/113)
### Fixed
- `Union::is_subset_of` [MR106](https://github.com/Qrlew/qrlew/pull/106)
- fix reduce when the query has a group by and doesn't have aggregation functions [MR80](https://github.com/Qrlew/qrlew/pull/80)
### Added
- support for `expr::Function::Or` in `DataType::filter_by_function` [MR110](https://github.com/Qrlew/qrlew/pull/110)
- Can compile recursively
- Checks for possible values
- Can compile more than sums

## [0.2.3] - 2023-09-04
### Changed
- Internal code uses `Relation.name()` for table addressing but user facing functions may use `Table.path()` (ie sql addressing)
- Renamed bivariate_min and bivariate_max to least and greatest
- Cast to string before MD5 for protection
- Implemented `least` and `greatest` (support qualified and unqualified columns)[MR102](https://github.com/Qrlew/qrlew/pull/102)
### Fixed
- `And` for struct of structs [MR100](https://github.com/Qrlew/qrlew/pull/100)
### Added
- `Hierarchy::get_key_value` [MR103](https://github.com/Qrlew/qrlew/pull/103)

## [0.2.2] - 2023-08-29
### Changed
- module name: `multiplicity` -> `sampling_adjustments` [MR77](https://github.com/Qrlew/qrlew/pull/77)
- more coherent objects and function names inside `sampling_adjustments` [MR77](https://github.com/Qrlew/qrlew/pull/77)
- Updated sqlparser version
- Deactivate graphviz display by default
- Deactivate multiplicity testing by default
-
### Added
- In `sampling_adjustments` added differenciated sampling and adjustments [MR77](https://github.com/Qrlew/qrlew/pull/77)
- Updated sqlparser version
- Deactivate graphviz display by default
- Deactivate multiplicity testing by default
- Improved Index trait for `data_type::Value` and `DataType`[MR94](https://github.com/Qrlew/qrlew/pull/94)
- Implemented `hierarchy` method for `data_type::Value` and `DataType`[MR94](https://github.com/Qrlew/qrlew/pull/94)

## [0.2.1] - 2023-07-26
### Added
- join utils [MR72](https://github.com/Qrlew/qrlew/pull/72)
- `Relation::possible_values` and used it in thresholding [MR73](https://github.com/Qrlew/qrlew/pull/73)
- Error handling in transforms and diffrential_privacy [MR59](https://github.com/Qrlew/qrlew/pull/59)
- Support for filtering by expression i.e. a > 3 * 5 [MR81](https://github.com/Qrlew/qrlew/pull/81)
### Changed
- `Relation::filter_columns`
-  join utils [MR72](https://github.com/Qrlew/qrlew/pull/72)
-  Fixed table naming
-  Made tests for multiplicity optional to avaoid Memory errors in the CI [MR84](https://github.com/Qrlew/qrlew/pull/84)
### Fixed
- Injection Float -> Integer and DataType.super_intersection [MR84](https://github.com/Qrlew/qrlew/pull/84)

## [0.2.0] - 2023-07-25
### Added
- `Relation::Values` for supporting fixed values
- multiplicity module [MR68](https://github.com/Qrlew/qrlew/pull/68)
- `sampling_without_replacements` [MR68](https://github.com/Qrlew/qrlew/pull/68)

## [0.1.10] - 2023-07-24
### Changed
- Updated sqlparser to "0.36.1"
- Updated SQL -> Relation and Relation -> SQL
### Add
- Add a path to Tables to accomodate postgres schemas

## [0.1.10] - 2023-07-24
### Changed
- simplify intervals after union and intersection. [MR68](https://github.com/Qrlew/qrlew/pull/68)
- remove limit from poisson_sampling Relation transform [MR68](https://github.com/Qrlew/qrlew/pull/68)

## [0.1.9] - 2023-07-17
### Changed
- Deactivated display dot for integration tests
## [0.1.8] - 2023-07-17
### Fixed
- Fixed sqlparser version

## [0.1.7] - 2023-07-17
### Fixed
- `filter` by `Expr` in `Schema` and `Field`
- filter in Relation builder
- Used `filter` field in `Map` when computing the schema
- Show `LIMIT` in the relation graph [MR49](https://github.com/Qrlew/qrlew/pull/49)
- Include `LIMIT` in the query when the derived from a Relation with a Map with a limit. [MR49](https://github.com/Qrlew/qrlew/pull/49)

### Added
- filter_iter in Relation builder
- Conversion for `Case` expression [MR1](https://github.com/Qrlew/qrlew/pull/1)
- Computation of the norm
- Add `clipped_sum` transform
- poisson_sampling transform [MR46](https://github.com/Qrlew/qrlew/pull/46)
- Added `filter` method in `Map` builder and `filter` transform [MR43](https://github.com/Qrlew/qrlew/pull/43)
- Map size propagation now takes into account `limit`. [MR49](https://github.com/Qrlew/qrlew/pull/49)
- Implement `IN` operator [MR50](https://github.com/Qrlew/qrlew/pull/50)
- Propagate fine grained `DataType` when `Expr::InList` in `Relation::Map` filter field [MR53](https://github.com/Qrlew/qrlew/pull/53)
- Add methods for filtering fields in `Realtion`[MR51](https://github.com/Qrlew/qrlew/pull/51)
- Implement `distinct_aggregates` transform that build `Relation` containing aggregates with the `DISTINCT` keyword [MR57](https://github.com/Qrlew/qrlew/pull/57)
- `Reduce::tau_thresholded_values` [MR60](https://github.com/Qrlew/qrlew/pull/60)
- Add `Reduce::protect_grouping_keys` [MR60](https://github.com/Qrlew/qrlew/pull/60)

## [0.1.2] - 2023-06-01
### Added
- Md5 and Concat functions
- Protection operation
- Set operations support
- String functions `POSITION`, `LOWER`, `UPPER` and `CHAR_LENGTH` [PR9](https://github.com/Qrlew/qrlew/pull/9)
- Optional handling in or [PR6](https://github.com/Qrlew/qrlew/pull/6)

## [0.1.1] - 2023-05-26
### Changed
- Made sqlite optional

## [0.1.0] - 2023-05-25
### Added
- First commit open source

### Fixed
### Changed
### Removed<|MERGE_RESOLUTION|>--- conflicted
+++ resolved
@@ -6,13 +6,12 @@
 and this project adheres to [Semantic Versioning](https://semver.org/spec/v2.0.0.html).
 
 ## [Unreleased]
-## Added
-<<<<<<< HEAD
+
+## [0.5.5] - 2023-12-09
+## Added
 - implemented row privacy [#215](https://github.com/Qrlew/qrlew/issues/215)
-=======
 - Cast DP COUNT as integer [#217](https://github.com/Qrlew/qrlew/issues/217)
 - implemented distinct in the select clause [#216](https://github.com/Qrlew/qrlew/issues/216)
->>>>>>> 5afd1134
 
 ## [0.5.4] - 2023-12-05
 - implemented `STD` and `VAR`aggregations in the dp rewritting [#205](https://github.com/Qrlew/qrlew/issues/205)
