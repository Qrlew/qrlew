--- conflicted
+++ resolved
@@ -9,22 +9,19 @@
 
 ## [0.2.2] - 2023-08-29
 ### Changed
-<<<<<<< HEAD
 - module name: `multiplicity` -> `sampling_adjustments` [MR77](https://github.com/Qrlew/qrlew/pull/77)
 - more coherent objects and function names inside `sampling_adjustments` [MR77](https://github.com/Qrlew/qrlew/pull/77)
 - Updated sqlparser version
 - Deactivate graphviz display by default
 - Deactivate multiplicity testing by default
+- 
 ### Added
 - In `sampling_adjustments` added differenciated sampling and adjustments [MR77](https://github.com/Qrlew/qrlew/pull/77)
-=======
 - Updated sqlparser version
 - Deactivate graphviz display by default
 - Deactivate multiplicity testing by default
 - Improved Index trait for `data_type::Value` and `DataType`[MR94](https://github.com/Qrlew/qrlew/pull/94)
-### Added
 - Implemented `hierarchy` method for `data_type::Value` and `DataType`[MR94](https://github.com/Qrlew/qrlew/pull/94)
->>>>>>> 467bbb4b
 
 ## [0.2.1] - 2023-07-26
 ### Added
