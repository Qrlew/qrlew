//! # Integration tests
//!
//! Various queries are tested against their version rewriten to Relation + re-rewriten.

use colored::Colorize;
use itertools::Itertools;
#[cfg(feature = "sqlite")]
use qrlew::io::sqlite;
use qrlew::{
    ast,
    expr,
    io::{postgresql, Database},
    relation::Variant as _,
    sql::parse,
    Relation, With,
};

pub fn test_eq<D: Database>(database: &mut D, query1: &str, query2: &str) -> bool {
    println!(
        "{}\n{}",
        format!("{query1}").red(),
        database
            .query(query1)
            .unwrap()
            .iter()
            .map(ToString::to_string)
            .join("\n")
    );
    println!("{}", format!("{query2}").yellow());
    println!(
        "{}",
        database
            .query(query2)
            .unwrap()
            .iter()
            .map(ToString::to_string)
            .join("\n")
    );
    database.eq(query1, query2)
}

pub fn test_rewritten_eq<D: Database>(database: &mut D, query: &str) -> bool {
    let relations = database.relations();
    let relation = Relation::try_from(parse(query).unwrap().with(&relations)).unwrap();
    let rewriten_query: &str = &ast::Query::from(&relation).to_string();
    // relation.display_dot().unwrap();
    test_eq(database, query, rewriten_query)
}

const QUERIES: &[&str] = &[
    "SELECT AVG(x) as a FROM table_2",
    "SELECT 1+count(y) as a, sum(1+x) as b FROM table_2",
    "SELECT 1+SUM(a), count(b) FROM table_1",
    // Some WHERE
    "SELECT 1+SUM(a), count(b) FROM table_1 WHERE a>4",
    "SELECT SUM(a), count(b) FROM table_1 WHERE a>4",
    // Some GROUP BY
    "SELECT 1+SUM(a), count(b) FROM table_1 GROUP BY d",
    "SELECT count(b) FROM table_1 GROUP BY CEIL(d)",
    "SELECT CEIL(d) AS d_ceiled, count(b) FROM table_1 GROUP BY d_ceiled",
    // Some WHERE and GROUP BY
    "SELECT 1+SUM(a), count(b) FROM table_1 WHERE d>4 GROUP BY d",
    "SELECT 1+SUM(a), count(b), d FROM table_1 GROUP BY d",
    "SELECT sum(a) FROM table_1 JOIN table_2 ON table_1.d = table_2.x",
    "WITH t1 AS (SELECT a,d FROM table_1),
    t2 AS (SELECT * FROM table_2)
    SELECT sum(a) FROM t1 JOIN t2 ON t1.d = t2.x",
    "WITH t1 AS (SELECT a,d FROM table_1 WHERE a>4),
    t2 AS (SELECT * FROM table_2)
    SELECT max(a), sum(d) FROM t1 INNER JOIN t2 ON t1.d = t2.x CROSS JOIN table_2",
    "WITH t1 AS (SELECT a,d FROM table_1),
    t2 AS (SELECT * FROM table_2)
    SELECT * FROM t1 INNER JOIN t2 ON t1.d = t2.x INNER JOIN table_2 ON t1.d=table_2.x ORDER BY t1.a, t2.x, t2.y, t2.z",
    // Test LIMIT
    "WITH t1 AS (SELECT a,d FROM table_1),
    t2 AS (SELECT * FROM table_2)
    SELECT * FROM t1 INNER JOIN t2 ON t1.d = t2.x INNER JOIN table_2 ON t1.d=table_2.x ORDER BY t1.a, t2.x, t2.y, t2.z LIMIT 17",
    "SELECT CASE a WHEN 5 THEN 0 ELSE a END FROM table_1",
    "SELECT CASE WHEN a < 5 THEN 0 WHEN a < 3 THEN 3 ELSE a END FROM table_1",
    "SELECT CASE WHEN a < 5 THEN 0 WHEN a < 3 THEN 3 END FROM table_1",
    // Test UNION
    "SELECT 1*a FROM table_1 UNION SELECT 1*x FROM table_2",
    // Test no UNION with CTEs
    "WITH t1 AS (SELECT a,d FROM table_1),
    t2 AS (SELECT x,y FROM table_2)
    SELECT * FROM t1",
    // Test UNION with CTEs
    "WITH t1 AS (SELECT 1*a, 1*d FROM table_1),
    t2 AS (SELECT 0.1*x as a, 2*x as b FROM table_2)
    SELECT * FROM t1 UNION SELECT * FROM t2",
    // Some joins
    "SELECT * FROM order_table LEFT JOIN item_table on id=order_id WHERE price>10",
    // Some string functions
    "SELECT UPPER(z) FROM table_2 LIMIT 5",
    "SELECT LOWER(z) FROM table_2 LIMIT 5",
<<<<<<< HEAD
    // ORDER BY
    "SELECT d, COUNT(*) AS my_count FROM table_1 GROUP BY d ORDER BY d",
    "SELECT d, COUNT(*) AS my_count FROM table_1 GROUP BY d ORDER BY d DESC",
    "SELECT d, COUNT(*) AS my_count FROM table_1 GROUP BY d ORDER BY my_count",
    "SELECT d, COUNT(*) AS my_count FROM table_1 GROUP BY d ORDER BY my_count",
=======
    // distinct
    "SELECT DISTINCT COUNT(*) FROM table_1 GROUP BY d",
    "SELECT DISTINCt c, d FROM table_1",
    "SELECT c, COUNT(DISTINCT d) AS count_d, SUM(DISTINCT d) AS sum_d FROM table_1 GROUP BY c ORDER BY c"
>>>>>>> 47acfbcc
];

#[cfg(feature = "sqlite")]
const SQLITE_QUERIES: &[&str] = &["SELECT AVG(b) as n, count(b) as d FROM table_1"];

#[cfg(feature = "sqlite")]
#[test]
fn test_on_sqlite() {
    let mut database = sqlite::test_database();
    println!("database {} = {}", database.name(), database.relations());
    for tab in database.tables() {
        println!("schema {} = {}", tab, tab.schema());
    }
    for &query in SQLITE_QUERIES.iter().chain(QUERIES) {
        assert!(test_rewritten_eq(&mut database, query));
    }
}
// This should work: https://www.db-fiddle.com/f/ouKSHjkEk29zWY5PN2YmjZ/10

const POSTGRESQL_QUERIES: &[&str] = &[
    "SELECT AVG(b) as n, count(b) as d FROM table_1",
    // Test MD5
    "SELECT MD5(z) FROM table_2 LIMIT 10",
    "SELECT CONCAT(x,y,z) FROM table_2 LIMIT 11",
    // Some joins
    "SELECT CHAR_LENGTH(z) AS char_length FROM table_2 LIMIT 1",
    "SELECT POSITION('o' IN z) AS char_length FROM table_2 LIMIT 5",
];

#[test]
fn test_on_postgresql() {
    let mut database = postgresql::test_database();
    println!("database {} = {}", database.name(), database.relations());
    for tab in database.tables() {
        println!("schema {} = {}", tab, tab.schema());
    }
    for &query in POSTGRESQL_QUERIES.iter().chain(QUERIES) {
        assert!(test_rewritten_eq(&mut database, query));
    }
}

#[test]
fn test_distinct_aggregates() {
    let mut database = postgresql::test_database();
    let table = database
        .relations()
        .get(&["table_1".to_string()])
        .unwrap()
        .as_ref()
        .clone();

    let true_query = "SELECT COUNT(DISTINCT d) AS count_d, SUM(DISTINCT d) AS sum_d FROM table_1";
    let column = "d";
    let group_by = vec![];
    let aggregates = vec![
        ("count_d", expr::aggregate::Aggregate::Count),
        ("sum_d", expr::aggregate::Aggregate::Sum),
    ];
    let distinct_rel = table
        .clone()
        .distinct_aggregates(column, group_by, aggregates);
    let rewriten_query: &str = &ast::Query::from(&distinct_rel).to_string();
    assert!(test_eq(&mut database, true_query, rewriten_query));

    let true_query = "SELECT c, COUNT(DISTINCT d) AS count_d, SUM(DISTINCT d) AS sum_d FROM table_1 GROUP BY c ORDER BY c";
    let column = "d";
    let group_by = vec!["c"];
    let aggregates = vec![
        ("count_d", expr::aggregate::Aggregate::Count),
        ("sum_d", expr::aggregate::Aggregate::Sum),
    ];
    let distinct_rel = table.distinct_aggregates(column, group_by, aggregates);
    let rewriten_query: &str = &ast::Query::from(&distinct_rel).to_string();
    assert!(test_eq(&mut database, true_query, rewriten_query));
}<|MERGE_RESOLUTION|>--- conflicted
+++ resolved
@@ -93,18 +93,15 @@
     // Some string functions
     "SELECT UPPER(z) FROM table_2 LIMIT 5",
     "SELECT LOWER(z) FROM table_2 LIMIT 5",
-<<<<<<< HEAD
     // ORDER BY
     "SELECT d, COUNT(*) AS my_count FROM table_1 GROUP BY d ORDER BY d",
     "SELECT d, COUNT(*) AS my_count FROM table_1 GROUP BY d ORDER BY d DESC",
     "SELECT d, COUNT(*) AS my_count FROM table_1 GROUP BY d ORDER BY my_count",
     "SELECT d, COUNT(*) AS my_count FROM table_1 GROUP BY d ORDER BY my_count",
-=======
-    // distinct
+    // DISTINCT
     "SELECT DISTINCT COUNT(*) FROM table_1 GROUP BY d",
     "SELECT DISTINCt c, d FROM table_1",
-    "SELECT c, COUNT(DISTINCT d) AS count_d, SUM(DISTINCT d) AS sum_d FROM table_1 GROUP BY c ORDER BY c"
->>>>>>> 47acfbcc
+    "SELECT c, COUNT(DISTINCT d) AS count_d, SUM(DISTINCT d) AS sum_d FROM table_1 GROUP BY c ORDER BY c",
 ];
 
 #[cfg(feature = "sqlite")]
