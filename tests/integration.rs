--- conflicted
+++ resolved
@@ -8,12 +8,7 @@
     sql::parse,
     Relation, With,
 };
-<<<<<<< HEAD
-#[cfg(feature = "sqlite")]
-use qrlew::io::sqlite;
-=======
 use sqlparser::ast;
->>>>>>> 92a4db02
 
 pub fn test_rewritten_eq<D: Database>(database: &mut D, query: &str) -> bool {
     let relations = database.relations();
