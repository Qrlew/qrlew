--- conflicted
+++ resolved
@@ -2602,13 +2602,8 @@
 
         // im(struct{0: float{1, 100}, 1: float{-30, 0, 20}}) = int{-30, 0, 1, 20}
         let set: DataType = DataType::structured_from_data_types([
-<<<<<<< HEAD
-            DataType::float_values([100.0 , 1.0 ]),
-            DataType::float_values([20.0, 0.0, -30.0])
-=======
             DataType::float_values([100.0, 1.0]),
             DataType::float_values([20.0, 0.0, -30.0]),
->>>>>>> 88fb0fcd
         ]);
         let im = fun.super_image(&set).unwrap();
         println!("\nim({}) = {}", set, im);
@@ -2617,11 +2612,7 @@
         // im(struct{0: float[1, +∞), 1: float(-∞, 100]}) = float(-∞, 100]
         let set: DataType = DataType::structured_from_data_types([
             DataType::float_min(1.0),
-<<<<<<< HEAD
-            DataType::float_max(100.0)
-=======
             DataType::float_max(100.0),
->>>>>>> 88fb0fcd
         ]);
         let im = fun.super_image(&set).unwrap();
         println!("\nim({}) = {}", set, im);
@@ -2630,11 +2621,7 @@
         // im(struct{0: float{1}, 1: float{100}}) = int{1}
         let set: DataType = DataType::structured_from_data_types([
             DataType::float_value(1.0),
-<<<<<<< HEAD
-            DataType::float_value(100.0)
-=======
             DataType::float_value(100.0),
->>>>>>> 88fb0fcd
         ]);
         let im = fun.super_image(&set).unwrap();
         println!("\nim({}) = {}", set, im);
@@ -2643,32 +2630,12 @@
         // im(struct{0: float(-∞, 10], 1: float[100, +∞)}) = float(-∞, 10]
         let set: DataType = DataType::structured_from_data_types([
             DataType::float_max(10.0),
-<<<<<<< HEAD
-            DataType::float_min(100.0)
-=======
             DataType::float_min(100.0),
->>>>>>> 88fb0fcd
         ]);
         let im = fun.super_image(&set).unwrap();
         println!("\nim({}) = {}", set, im);
         assert_eq!(im, DataType::float_max(10.0));
 
-<<<<<<< HEAD
-        // im(struct{0: float[1 10], 1: int[100, +∞)}) = int[1 10]
-        let set: DataType = DataType::structured_from_data_types([
-            DataType::float_interval(1., 10.),
-            DataType::integer_min(100)
-        ]);
-        let im = fun.super_image(&set).unwrap();
-        println!("\nim({}) = {}", set, im);
-        //assert_eq!(im, DataType::float_interval(1., 10.));
-        assert_eq!(im, DataType::integer_interval(1, 10));
-
-        // im(struct{0: int[1 10], 1: float[100, +∞)}) = float{1, 2, 3, 4, 5, 6, 7, 8, 9, 10}
-        let set: DataType = DataType::structured_from_data_types([
-            DataType::integer_interval(1, 10),
-            DataType::float_min(100.0)
-=======
         // im(struct{0: float[1 10], 1: int[100, +∞)}) = float[1 10]
         let set: DataType = DataType::structured_from_data_types([
             DataType::float_interval(1., 10.),
@@ -2682,7 +2649,6 @@
         let set: DataType = DataType::structured_from_data_types([
             DataType::integer_interval(1, 10),
             DataType::float_min(100.0),
->>>>>>> 88fb0fcd
         ]);
         let im = fun.super_image(&set).unwrap();
         println!("\nim({}) = {}", set, im);
@@ -2690,20 +2656,11 @@
 
         // im(struct{0: float(-∞, 10], 1: int[2 100]}) = float(-∞, 10]
         let set: DataType = DataType::structured_from_data_types([
-<<<<<<< HEAD
-            DataType::float_max(10.0 ),
-            DataType::integer_interval(2, 100)
-=======
             DataType::float_max(10.0),
             DataType::integer_interval(2, 100),
->>>>>>> 88fb0fcd
         ]);
         let im = fun.super_image(&set).unwrap();
         println!("\nim({}) = {}", set, im);
         assert_eq!(im, DataType::float_max(10.0));
     }
-<<<<<<< HEAD
-
-=======
->>>>>>> 88fb0fcd
 }