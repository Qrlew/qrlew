use std::{
    borrow::BorrowMut,
    cell::RefCell,
    cmp, collections,
    convert::{Infallible, TryFrom, TryInto},
    error, fmt,
    hash::Hasher,
    ops::Deref,
    result,
    sync::{Arc, Mutex},
};

use itertools::Itertools;

use super::{
    super::data_type,
    injection,
    intervals::{Bound, Intervals},
    product::{self, IntervalProduct, IntervalsProduct, Term, Unit},
    value::{self, Value, Variant as _},
    DataType, DataTyped, Integer, List, Variant,
};

use crate::{
    builder::With,
    encoder::{Encoder, BASE_64},
};

/// Inspiration from:
/// - https://www.postgresql.org/docs/9.1/functions-math.html
/// - https://docs.rs/sqlparser/latest/sqlparser/ast/enum.Expr.html
///

/// The errors functions can lead to
#[derive(Debug)]
pub enum Error {
    ArgumentOutOfRange(String),
    SetOutOfRange(String),
    InvalidFunction(String),
    Other(String),
}

impl Error {
    pub fn argument_out_of_range(arg: impl fmt::Display, range: impl fmt::Display) -> Error {
        Error::ArgumentOutOfRange(format!("{} not in {}", arg, range))
    }
    pub fn set_out_of_range(set: impl fmt::Display, range: impl fmt::Display) -> Error {
        Error::SetOutOfRange(format!("{} not in {}", set, range))
    }
    pub fn invalid_function(domain: impl fmt::Display, co_domain: impl fmt::Display) -> Error {
        Error::InvalidFunction(format!(
            "Invalid function from {} into {}",
            domain, co_domain
        ))
    }
    pub fn other<T: fmt::Display>(desc: T) -> Error {
        Error::Other(desc.to_string())
    }
}

impl fmt::Display for Error {
    fn fmt(&self, f: &mut fmt::Formatter<'_>) -> fmt::Result {
        match self {
            Error::ArgumentOutOfRange(arg) => writeln!(f, "ArgumentOutOfRange: {}", arg),
            Error::SetOutOfRange(set) => writeln!(f, "SetOutOfRange: {}", set),
            Error::InvalidFunction(set) => writeln!(f, "InvalidFunction: {}", set),
            Error::Other(err) => writeln!(f, "{}", err),
        }
    }
}

impl error::Error for Error {}

impl From<Infallible> for Error {
    fn from(err: Infallible) -> Self {
        Error::Other(err.to_string())
    }
}
impl From<injection::Error> for Error {
    fn from(err: injection::Error) -> Self {
        Error::other(err)
    }
}
impl From<data_type::Error> for Error {
    fn from(err: data_type::Error) -> Self {
        Error::other(err)
    }
}
impl From<value::Error> for Error {
    fn from(err: value::Error) -> Self {
        Error::other(err)
    }
}
impl From<product::Error> for Error {
    fn from(err: product::Error) -> Self {
        Error::other(err)
    }
}

type Result<T> = result::Result<T, Error>;

/// A function computing a value and the image of some DataType
pub trait Function: fmt::Debug + fmt::Display + Sync + Send {
    /// The domain, given as a Cartesian product
    fn domain(&self) -> DataType;
    /// The co-domain
    fn co_domain(&self) -> DataType {
        self.super_image(&self.domain()).unwrap()
    }
    /// A super-image of a set (a set containing the image of the set and included in the co-domain)
    fn super_image(&self, set: &DataType) -> Result<DataType>;
    /// The actual implementation of the function
    fn value(&self, arg: &Value) -> Result<Value>;
}

impl<Fun: Function + ?Sized> DataTyped for Fun {
    fn data_type(&self) -> DataType {
        DataType::from(super::Function::from((self.domain(), self.co_domain())))
    }
}

/// A wrapper to convert an injection into a function
#[derive(Debug, Clone)]
pub struct Injection<Inj: injection::Injection>(Inj);

impl<Inj: injection::Injection> fmt::Display for Injection<Inj> {
    fn fmt(&self, f: &mut fmt::Formatter<'_>) -> fmt::Result {
        write!(f, "injection{{{}}}", self.0)
    }
}

impl<Inj: injection::Injection + Sync + Send> Function for Injection<Inj>
where
    Error: From<<Inj::Domain as TryFrom<DataType>>::Error>,
    Error: From<<<Inj::Domain as Variant>::Element as TryFrom<Value>>::Error>,
{
    fn domain(&self) -> DataType {
        self.0.domain().into()
    }

    fn super_image(&self, set: &DataType) -> Result<DataType> {
        let set = Inj::Domain::try_from(set.clone())?;
        Ok(self.0.super_image(&set).map(|image| image.into())?)
    }

    fn value(&self, arg: &Value) -> Result<Value> {
        let arg = <Inj::Domain as Variant>::Element::try_from(arg.clone())?;
        Ok(self.0.value(&arg).map(|value| value.into())?)
    }
}

/// A function defined by its type signature and potentially stateful value function without any other particular properties
/// In particular, no range computation is done
/// Note that stateful computations should be avoided and reserved to pseudorandom functions//TODO remove this feature?
#[derive(Clone)]
pub struct Stateful {
    domain: DataType,
    co_domain: DataType,
    value: Arc<Mutex<RefCell<dyn FnMut(Value) -> Value + Send>>>,
}

impl Stateful {
    /// Constructor for Generic
    pub fn new(
        domain: DataType,
        co_domain: DataType,
        value: Arc<Mutex<RefCell<dyn FnMut(Value) -> Value + Send>>>,
    ) -> Self {
        Stateful {
            domain,
            co_domain,
            value,
        }
    }
}

impl fmt::Debug for Stateful {
    fn fmt(&self, f: &mut fmt::Formatter<'_>) -> fmt::Result {
        write!(f, "simple{{{} -> {}}}", self.domain(), self.co_domain())
    }
}

impl fmt::Display for Stateful {
    fn fmt(&self, f: &mut fmt::Formatter<'_>) -> fmt::Result {
        write!(f, "simple{{{} -> {}}}", self.domain(), self.co_domain())
    }
}

impl Function for Stateful {
    fn domain(&self) -> DataType {
        self.domain.clone()
    }

    fn super_image(&self, _set: &DataType) -> Result<DataType> {
        Ok(self.co_domain.clone())
    }

    fn value(&self, arg: &Value) -> Result<Value> {
        let locked_value = self.value.lock().unwrap();
        let mut borrowed_value = (*locked_value).borrow_mut();
        Ok((*borrowed_value)(arg.clone()))
    }
}

/// A function defined pointwise without any other particular properties
/// Range computation is done on finite ranges
#[derive(Clone)]
pub struct Pointwise {
    domain: DataType,
    co_domain: DataType,
    value: Arc<dyn Fn(Value) -> Result<Value> + Sync + Send>,
}

impl Pointwise {
    /// Constructor for Generic
    pub fn new(
        domain: DataType,
        co_domain: DataType,
        value: Arc<dyn Fn(Value) -> Result<Value> + Sync + Send>,
    ) -> Self {
        Pointwise {
            domain,
            co_domain,
            value,
        }
    }
    /// Build univariate pointwise function
    pub fn univariate<A: Variant, B: Variant>(
        domain: A,
        co_domain: B,
        value: impl Fn(<A::Element as value::Variant>::Wrapped) -> <B::Element as value::Variant>::Wrapped
            + Sync
            + Send
            + 'static,
    ) -> Self
    where
        <<A::Element as value::Variant>::Wrapped as TryFrom<Value>>::Error: fmt::Debug,
        Error: From<<<A::Element as value::Variant>::Wrapped as TryFrom<Value>>::Error>,
    {
        Self::new(
            domain.into(),
            co_domain.into(),
            Arc::new(move |a| {
                Ok(
                    <A::Element as value::Variant>::Wrapped::try_from(a)
                        .map(|a| value(a).into())?,
                )
            }),
        )
    }

    /// Build bivariate pointwise function
    pub fn bivariate<A: Variant, B: Variant, C: Variant>(
        domain: (A, B),
        co_domain: C,
        value: impl Fn(
                <A::Element as value::Variant>::Wrapped,
                <B::Element as value::Variant>::Wrapped,
            ) -> <C::Element as value::Variant>::Wrapped
            + Sync
            + Send
            + 'static,
    ) -> Self
    where
        <A::Element as value::Variant>::Wrapped: TryFrom<Value>,
        <B::Element as value::Variant>::Wrapped: TryFrom<Value>,
        <<A::Element as value::Variant>::Wrapped as TryFrom<Value>>::Error: fmt::Debug,
        Error: From<<<A::Element as value::Variant>::Wrapped as TryFrom<Value>>::Error>,
        <<B::Element as value::Variant>::Wrapped as TryFrom<Value>>::Error: fmt::Debug,
        Error: From<<<B::Element as value::Variant>::Wrapped as TryFrom<Value>>::Error>,
        <C::Element as value::Variant>::Wrapped: Into<Value>,
    {
        let domain = data_type::Struct::from_data_types(&[domain.0.into(), domain.1.into()]);
        Self::new(
            domain.into(),
            co_domain.into(),
            Arc::new(move |ab| {
                let ab = value::Struct::try_from(ab).unwrap();
                let a = <A::Element as value::Variant>::Wrapped::try_from(ab[0].as_ref().clone());
                let b = <B::Element as value::Variant>::Wrapped::try_from(ab[1].as_ref().clone());
                Ok(a.map(|a| b.map(|b| value(a, b).into()))??)
            }),
        )
    }

    /// Build trivariate pointwise function
    pub fn trivariate<A: Variant, B: Variant, C: Variant, D: Variant>(
        domain: (A, B, C),
        co_domain: D,
        value: impl Fn(
                <A::Element as value::Variant>::Wrapped,
                <B::Element as value::Variant>::Wrapped,
                <C::Element as value::Variant>::Wrapped,
            ) -> <D::Element as value::Variant>::Wrapped
            + Sync
            + Send
            + 'static,
    ) -> Self
    where
        <A::Element as value::Variant>::Wrapped: TryFrom<Value>,
        <B::Element as value::Variant>::Wrapped: TryFrom<Value>,
        <C::Element as value::Variant>::Wrapped: TryFrom<Value>,
        <<A::Element as value::Variant>::Wrapped as TryFrom<Value>>::Error: fmt::Debug,
        Error: From<<<A::Element as value::Variant>::Wrapped as TryFrom<Value>>::Error>,
        <<B::Element as value::Variant>::Wrapped as TryFrom<Value>>::Error: fmt::Debug,
        Error: From<<<B::Element as value::Variant>::Wrapped as TryFrom<Value>>::Error>,
        <<C::Element as value::Variant>::Wrapped as TryFrom<Value>>::Error: fmt::Debug,
        Error: From<<<C::Element as value::Variant>::Wrapped as TryFrom<Value>>::Error>,
        <D::Element as value::Variant>::Wrapped: Into<Value>,
    {
        let domain = data_type::Struct::from_data_types(&[
            domain.0.into(),
            domain.1.into(),
            domain.2.into(),
        ]);
        Self::new(
            domain.into(),
            co_domain.into(),
            Arc::new(move |ab| {
                let abc = value::Struct::try_from(ab).unwrap();
                let a = <A::Element as value::Variant>::Wrapped::try_from(abc[0].as_ref().clone());
                let b = <B::Element as value::Variant>::Wrapped::try_from(abc[1].as_ref().clone());
                let c = <C::Element as value::Variant>::Wrapped::try_from(abc[2].as_ref().clone());
                Ok(a.map(|a| b.map(|b| c.map(|c| value(a, b, c).into())))???)
            }),
        )
    }

    /// Build variadic pointwise function
    pub fn variadic<D: Variant, C: Variant>(
        domain: Vec<D>,
        co_domain: C,
        value: impl Fn(
                Vec<<D::Element as value::Variant>::Wrapped>,
            ) -> <C::Element as value::Variant>::Wrapped
            + Sync
            + Send
            + 'static,
    ) -> Self
    where
        <D::Element as value::Variant>::Wrapped: TryFrom<Value>,
        <<D::Element as value::Variant>::Wrapped as TryFrom<Value>>::Error: fmt::Debug,
        <C::Element as value::Variant>::Wrapped: Into<Value>,
    {
        let domain = data_type::Struct::from_data_types(&domain.iter());
        Self::new(
            domain.into(),
            co_domain.into(),
            Arc::new(move |v| {
                let vec = value::Struct::try_from(v)
                    .unwrap()
                    .into_iter()
                    .map(|(_n, v)| {
                        <D::Element as value::Variant>::Wrapped::try_from(v.as_ref().clone())
                    }) //.unwrap())
                    .collect::<Vec<_>>();
                if vec.iter().all(|v| v.is_ok()) {
                    let v = vec.into_iter().map(|v| v.unwrap()).collect();
                    Ok(value(v).into())
                } else {
                    Err(Error::other("Argument out of range"))
                }
            }),
        )
    }
}

impl fmt::Debug for Pointwise {
    fn fmt(&self, f: &mut fmt::Formatter<'_>) -> fmt::Result {
        write!(f, "pointwise{{{} -> {}}}", self.domain(), self.co_domain())
    }
}

impl fmt::Display for Pointwise {
    fn fmt(&self, f: &mut fmt::Formatter<'_>) -> fmt::Result {
        write!(f, "pointwise{{{} -> {}}}", self.domain(), self.co_domain())
    }
}

impl Function for Pointwise {
    fn domain(&self) -> DataType {
        self.domain.clone()
    }

    fn super_image(&self, set: &DataType) -> Result<DataType> {
        let converted_set = &set.into_data_type(&self.domain())?;
        let super_image = if let Ok(vec) = TryInto::<Vec<Value>>::try_into(converted_set.clone()) {
            vec.into_iter()
                .map(|v| (*self.value)(v))
                .collect::<Result<Vec<_>>>()?
                .into_iter()
                .collect()
        } else {
            self.co_domain.clone()
        };
        if !converted_set.is_subset_of(&self.domain()) {
            Err(Error::set_out_of_range(converted_set, self.domain()))
        } else {
            Ok(super_image)
        }
    }

    fn value(&self, arg: &Value) -> Result<Value> {
        let converted_arg = &arg.as_data_type(&self.domain())?;
        let value = (*self.value)(converted_arg.clone())?;
        if !self.domain().contains(converted_arg) {
            Err(Error::argument_out_of_range(converted_arg, self.domain()))
        } else if !self.co_domain().contains(&value) {
            Err(Error::argument_out_of_range(value, self.co_domain()))
        } else {
            Ok(value)
        }
    }
}

/// Partitionned monotonic function (plus some complex periodic cases).
/// The domain is a (cartesian) product of `Intervals<B>` types.
/// `P` and `T` are convenient representations of the product and elements of the product.
/// The partition function maps a product into a vector of products where the value function is supposed to be monotonic.
#[derive(Clone)]
pub struct PartitionnedMonotonic<P, T, Prod: IntervalsProduct, U: Bound>
where
    P: From<Prod> + Into<Prod>,
    T: From<<Prod::IntervalProduct as IntervalProduct>::BoundProduct>,
{
    domain: Prod,
    partition: Arc<dyn Fn(P) -> Vec<P> + Sync + Send>,
    value: Arc<dyn Fn(T) -> U + Sync + Send>,
}

impl<P, T, Prod: IntervalsProduct, U: Bound> PartitionnedMonotonic<P, T, Prod, U>
where
    P: From<Prod> + Into<Prod>,
    T: From<<Prod::IntervalProduct as IntervalProduct>::BoundProduct>,
{
    /// Constructor for Base Maps
    pub fn new(
        domain: Prod,
        partition: Arc<dyn Fn(P) -> Vec<P> + Sync + Send>,
        value: Arc<dyn Fn(T) -> U + Sync + Send>,
    ) -> Self {
        PartitionnedMonotonic {
            domain,
            partition,
            value,
        }
    }

    pub fn from_intervals(domain: P, value: impl Fn(T) -> U + Sync + Send + 'static) -> Self
    where
        P: Clone + Sync + Send + 'static,
    {
        Self::new(
            domain.clone().into(),
            Arc::new(move |set: P| vec![set.into().intersection(&domain.clone().into()).into()]),
            Arc::new(value),
        )
    }

    pub fn from_partitions(
        partitions: impl AsRef<[P]> + Sync + Send + 'static,
        value: impl Fn(T) -> U + Sync + Send + 'static,
    ) -> Self
    where
        P: Clone,
    {
        let domain = partitions
            .as_ref()
            .iter()
            .fold(Prod::empty(), |domain, partition| {
                domain.union(&partition.clone().into())
            });
        let partition = move |set: P| {
            partitions
                .as_ref()
                .iter()
                .map(move |partition| {
                    set.clone()
                        .into()
                        .intersection(&partition.clone().into())
                        .into()
                })
                .collect()
        };
        Self::new(domain, Arc::new(partition), Arc::new(value))
    }
}

impl<A: Bound + Sync + Send + 'static, B: Bound + Sync + Send>
    PartitionnedMonotonic<Intervals<A>, (A,), Term<Intervals<A>, Unit>, B>
{
    pub fn univariate(
        domain: Intervals<A>,
        value: impl Fn(A) -> B + Sync + Send + 'static,
    ) -> Self {
        Self::new(
            domain.clone().into(),
            Arc::new(move |set: Intervals<A>| vec![set.intersection(domain.clone())]),
            Arc::new(move |arg: (A,)| value(arg.0)),
        )
    }

    pub fn piecewise_univariate<const N: usize>(
        partitions: [Intervals<A>; N],
        value: impl Fn(A) -> B + Sync + Send + 'static,
    ) -> Self {
        Self::from_partitions(partitions, move |(a,)| value(a))
    }
}

impl PartitionnedMonotonic<Intervals<f64>, (f64,), Term<Intervals<f64>, Unit>, f64> {
    pub fn periodic_univariate<const N: usize>(
        partitions: [Intervals<f64>; N],
        value: impl Fn(f64) -> f64 + Sync + Send + 'static,
    ) -> Self {
        let domain: Intervals<f64> = partitions
            .iter()
            .fold(Intervals::empty(), |union, intervals| {
                union.union(intervals.clone())
            });
        let min = *domain.min().unwrap();
        let max = *domain.max().unwrap();
        let period = max - min;
        // Compute the shifted version of the set (by an integer number of period) and intersect with partitions
        let partition = move |set: Intervals<f64>| {
            let shift = ((*set.min().unwrap() - min) / period).floor();
            let shifted = set
                .clone()
                .map_bounds(move |b| b - shift * period)
                .union(set.map_bounds(|b| b - (shift + 1.) * period));
            partitions
                .as_ref()
                .iter()
                .map(move |partition| shifted.clone().intersection(partition.clone()))
                .collect()
        };
        Self::new(
            Term::from_value_next(Intervals::default(), Unit),
            Arc::new(partition),
            Arc::new(move |(a,)| value(a)),
        )
    }
}

impl<A: Bound + Sync + Send + 'static, B: Bound + Sync + Send + 'static, C: Bound>
    PartitionnedMonotonic<
        (Intervals<A>, Intervals<B>),
        (A, B),
        Term<Intervals<A>, Term<Intervals<B>, Unit>>,
        C,
    >
{
    pub fn bivariate(
        domain: (Intervals<A>, Intervals<B>),
        value: impl Fn(A, B) -> C + Sync + Send + 'static,
    ) -> Self {
        Self::from_intervals(domain, move |(a, b)| value(a, b))
    }

    pub fn piecewise_bivariate<const N: usize>(
        partitions: [(Intervals<A>, Intervals<B>); N],
        value: impl Fn(A, B) -> C + Sync + Send + 'static,
    ) -> Self {
        Self::from_partitions(partitions, move |(a, b)| value(a, b))
    }
}

impl<P, T, Prod: IntervalsProduct, U: Bound> PartitionnedMonotonic<P, T, Prod, U>
where
    P: From<Prod> + Into<Prod>,
    T: From<<Prod::IntervalProduct as IntervalProduct>::BoundProduct>,
    Self: Function,
{
    // Utility functions to check the consistency of values

    /// Check the image function
    fn checked_image(&self, set: &DataType, super_image: DataType) -> Result<DataType> {
        if !set.is_subset_of(&self.domain()) {
            Err(Error::set_out_of_range(set, self.domain()))
        } else {
            Ok(super_image)
        }
    }

    /// Check the value function
    fn checked_value(&self, arg: &Value, value: Value) -> Result<Value> {
        if !self.domain().contains(arg) {
            Err(Error::argument_out_of_range(arg, self.domain()))
        } else if !self.co_domain().contains(&value) {
            Err(Error::argument_out_of_range(value, self.co_domain()))
        } else {
            Ok(value)
        }
    }
}

impl<P, T, Prod: IntervalsProduct, U: Bound> fmt::Debug for PartitionnedMonotonic<P, T, Prod, U>
where
    P: From<Prod> + Into<Prod>,
    T: From<<Prod::IntervalProduct as IntervalProduct>::BoundProduct>,
    Self: Function,
{
    fn fmt(&self, f: &mut fmt::Formatter<'_>) -> fmt::Result {
        write!(
            f,
            "partitionned_monotonic{{{} -> {}}}",
            self.domain(),
            self.co_domain()
        )
    }
}

impl<P, T, Prod: IntervalsProduct, U: Bound> fmt::Display for PartitionnedMonotonic<P, T, Prod, U>
where
    P: From<Prod> + Into<Prod>,
    T: From<<Prod::IntervalProduct as IntervalProduct>::BoundProduct>,
    Self: Function,
{
    fn fmt(&self, f: &mut fmt::Formatter<'_>) -> fmt::Result {
        write!(
            f,
            "partitionned_monotonic{{{} -> {}}}",
            self.domain(),
            self.co_domain()
        )
    }
}

impl<P, T, Prod: IntervalsProduct + Sync + Send, U: Bound> Function
    for PartitionnedMonotonic<P, T, Prod, U>
where
    P: From<Prod> + Into<Prod> + Into<DataType> + TryFrom<DataType, Error = data_type::Error>,
    T: From<<Prod::IntervalProduct as IntervalProduct>::BoundProduct>
        + TryFrom<Value, Error = value::Error>,
    Intervals<U>: Into<DataType>,
    U: Into<Value>,
{
    fn domain(&self) -> DataType {
        let p: P = self.domain.clone().into();
        p.into()
    }

    fn super_image(&self, set: &DataType) -> Result<DataType> {
        // The monotonicity is constant on each bloc
        // First try to convert into the right datatype
        let converted_set = &set.into_data_type(&self.domain())?;
        // Then express in a more suitable form
        let p: P = converted_set.clone().try_into()?;
        let partitions: Vec<Prod> = (self.partition)(p).into_iter().map(|p| p.into()).collect();
        let result: Intervals<U> = partitions
            .iter()
            .flat_map(|prod| {
                prod.iter().map(|inter| {
                    let mut sorted: Vec<U> = inter
                        .iter()
                        .map(|bound| (self.value)(bound.into()))
                        .collect();
                    sorted.sort_by(|a, b| a.partial_cmp(b).unwrap_or(cmp::Ordering::Equal));
                    [sorted[0].clone(), sorted[sorted.len() - 1].clone()]
                })
            })
            .collect();
        self.checked_image(converted_set, result.into())
    }

    fn value(&self, arg: &Value) -> Result<Value> {
        // First try to convert into the right datatype
        let converted_arg = &arg.as_data_type(&self.domain())?;
        // Then express in a more suitable form
        let t: T = converted_arg.clone().try_into()?;
        self.checked_value(converted_arg, (self.value)(t).into())
    }
}

/// # Extended function
/// Functions can be wrapped with this `Extended` object.
/// The co_domain is usually Option<original CoDomain> unless the domain is included in the original domain.
#[derive(Debug)]
pub struct Optional<F: Function>(F);

impl<F: Function> Optional<F> {
    pub fn new(function: F) -> Optional<F> {
        Optional(function)
    }
}

impl<F: Function> fmt::Display for Optional<F> {
    fn fmt(&self, f: &mut fmt::Formatter<'_>) -> fmt::Result {
        write!(f, "optional{{{} -> {}}}", self.domain(), self.co_domain())
    }
}

impl<F: Function> Function for Optional<F> {
    fn domain(&self) -> DataType {
        DataType::Any
    }

    fn co_domain(&self) -> DataType {
        DataType::optional(self.0.co_domain()).flatten_optional()
    }

    fn super_image(&self, set: &DataType) -> Result<DataType> {
        let set = set.flatten_optional();
        match set {
            DataType::Optional(optional_set) => self
                .0
                .super_image(optional_set.data_type())
                .map(|dt| DataType::optional(dt)),
            set => self.0.super_image(&set),
        }
        .or_else(|err| Ok(self.co_domain()))
    }

    fn value(&self, arg: &Value) -> Result<Value> {
        match arg {
            Value::Optional(optional_arg) => match optional_arg.as_deref() {
                Some(arg) => self.0.value(arg).map(Value::some),
                None => Ok(Value::none()),
            },
            arg => self.0.value(arg),
        }
        .or_else(|err| Ok(Value::none()))
    }
}

/// # Extended function
/// Functions can be wrapped with this `Extended` object.
/// The co_domain is usually Option<original CoDomain> unless the domain is included in the original domain.
#[derive(Debug)]
pub struct Extended<F: Function> {
    function: F,
    domain: DataType,
}

impl<F: Function> Extended<F> {
    pub fn new(function: F, domain: DataType) -> Extended<F> {
        Extended { function, domain }
    }
}

impl<F: Function> fmt::Display for Extended<F> {
    fn fmt(&self, f: &mut fmt::Formatter<'_>) -> fmt::Result {
        write!(f, "extended{{{} -> {}}}", self.domain(), self.co_domain())
    }
}

impl<F: Function> Function for Extended<F> {
    fn domain(&self) -> DataType {
        self.domain.clone()
    }

    fn super_image(&self, set: &DataType) -> Result<DataType> {
        if set.is_subset_of(&self.function.domain()) {
            // If the set is included in the original domain -> fall back to the original function
            self.function.super_image(set)
        } else if set.is_subset_of(&self.domain) {
            // The set is valid
            set.super_intersection(&self.function.domain())
                .and_then(|set_into_domain| {
                    Ok(DataType::optional(
                        self.function.super_image(&set_into_domain)?,
                    ))
                })
                .or_else(|_err| Ok(DataType::optional(self.function.co_domain())))
        } else {
            Err(Error::set_out_of_range(set, &self.domain))
        }
    }

    fn value(&self, arg: &Value) -> Result<Value> {
        if self.domain.contains(arg) {
            // The arg is valid
            self.function.value(arg).or_else(|_err| Ok(Value::none()))
        } else {
            Err(Error::argument_out_of_range(arg, &self.domain))
        }
    }
}

/// A function defined pointwise without any other particular properties
#[derive(Clone)]
pub struct Aggregate<A: Variant + Sync + Send, B: Variant + Sync + Send>
where
    A::Element: TryFrom<Value>,
    Error: From<<A::Element as TryFrom<Value>>::Error>,
    B::Element: Into<Value>,
    A: Into<DataType> + TryFrom<DataType>,
    Error: From<<A as TryFrom<DataType>>::Error>,
    B: Into<DataType>,
{
    aggregation_domain: A,
    value: Arc<dyn Fn(Vec<A::Element>) -> B::Element + Sync + Send>,
    super_image: Arc<dyn Fn((A, Integer)) -> Result<B> + Sync + Send>,
}

impl<A: Variant + Sync + Send, B: Variant + Sync + Send> Aggregate<A, B>
where
    A::Element: TryFrom<Value>,
    Error: From<<A::Element as TryFrom<Value>>::Error>,
    B::Element: Into<Value>,
    A: Into<DataType> + TryFrom<DataType>,
    Error: From<<A as TryFrom<DataType>>::Error>,
    B: Into<DataType>,
{
    /// Constructor for Generic
    pub fn new(
        aggregation_domain: A,
        value: Arc<dyn Fn(Vec<A::Element>) -> B::Element + Sync + Send>,
        super_image: Arc<dyn Fn((A, Integer)) -> Result<B> + Sync + Send>,
    ) -> Self {
        Aggregate {
            aggregation_domain,
            value,
            super_image,
        }
    }

    /// Constructor for Generic
    pub fn from(
        aggregation_domain: A,
        value: impl Fn(Vec<A::Element>) -> B::Element + Sync + Send + 'static,
        super_image: impl Fn((A, Integer)) -> Result<B> + Sync + Send + 'static,
    ) -> Self {
        Aggregate::new(aggregation_domain, Arc::new(value), Arc::new(super_image))
    }
}

impl<A: Variant + Sync + Send, B: Variant + Sync + Send> fmt::Debug for Aggregate<A, B>
where
    A::Element: TryFrom<Value>,
    Error: From<<A::Element as TryFrom<Value>>::Error>,
    B::Element: Into<Value>,
    A: Into<DataType> + TryFrom<DataType>,
    Error: From<<A as TryFrom<DataType>>::Error>,
    B: Into<DataType>,
{
    fn fmt(&self, f: &mut fmt::Formatter<'_>) -> fmt::Result {
        write!(f, "aggregate{{{} -> {}}}", self.domain(), self.co_domain())
    }
}

impl<A: Variant + Sync + Send, B: Variant + Sync + Send> fmt::Display for Aggregate<A, B>
where
    A::Element: TryFrom<Value>,
    Error: From<<A::Element as TryFrom<Value>>::Error>,
    B::Element: Into<Value>,
    A: Into<DataType> + TryFrom<DataType>,
    Error: From<<A as TryFrom<DataType>>::Error>,
    B: Into<DataType>,
{
    fn fmt(&self, f: &mut fmt::Formatter<'_>) -> fmt::Result {
        write!(f, "aggregate{{{} -> {}}}", self.domain(), self.co_domain())
    }
}

impl<A: Variant + Sync + Send, B: Variant + Sync + Send> Function for Aggregate<A, B>
where
    A::Element: TryFrom<Value>,
    Error: From<<A::Element as TryFrom<Value>>::Error>,
    B::Element: Into<Value>,
    A: Into<DataType> + TryFrom<DataType>,
    Error: From<<A as TryFrom<DataType>>::Error>,
    B: Into<DataType>,
{
    fn domain(&self) -> DataType {
        List::from_data_type(self.aggregation_domain.clone().into()).into()
    }

    fn super_image(&self, set: &DataType) -> Result<DataType> {
        let set = set.clone().into_data_type(&self.domain())?;
        if let DataType::List(List { data_type, size }) = set {
            (*self.super_image)(((*data_type).clone().try_into()?, size.clone())).map(Into::into)
        } else {
            Err(Error::set_out_of_range(set, self.domain()))
        }
    }

    fn value(&self, arg: &Value) -> Result<Value> {
        let list: value::List = arg.clone().try_into()?;
        let vals: Result<Vec<A::Element>> = list
            .iter()
            .map(|value| Ok(A::Element::try_from(value.clone())?))
            .collect();
        Ok((*self.value)(vals?).into())
    }
}

// Today, float -> float would take ints but always return float
// pub struct Polymorphic<Domain, ValueFunctions> {
//     domain: Domain,
//     value: ValueFunction,
// }
#[derive(Debug, Default)]
pub struct Polymorphic(Vec<Arc<dyn Function + Sync + Send>>);

impl Polymorphic {
    /// Constructor for Polymorphic
    pub fn new(implementations: Vec<Arc<dyn Function + Sync + Send>>) -> Self {
        Polymorphic(implementations)
    }
}

impl<F: Function + Sync + 'static, G: Function + Sync + 'static> From<(F, G)> for Polymorphic {
    fn from((f, g): (F, G)) -> Self {
        Polymorphic(vec![Arc::new(f), Arc::new(g)])
    }
}

impl<F: Function + Sync + 'static, G: Function + Sync + 'static, H: Function + Sync + 'static>
    From<(F, G, H)> for Polymorphic
{
    fn from((f, g, h): (F, G, H)) -> Self {
        Polymorphic(vec![Arc::new(f), Arc::new(g), Arc::new(h)])
    }
}

impl<F: Function + 'static> With<F> for Polymorphic {
    fn with(mut self, input: F) -> Self {
        self.0.push(Arc::new(input));
        self
    }
}

impl<const N: usize> From<[Arc<dyn Function + Sync + Send>; N]> for Polymorphic {
    fn from(fs: [Arc<dyn Function + Sync + Send>; N]) -> Self {
        Polymorphic(fs.into_iter().map(|f| f).collect())
    }
}

impl Function for Polymorphic {
    fn domain(&self) -> DataType {
        DataType::sum(self.0.iter().map(|implementation| implementation.domain()))
    }

    fn super_image(&self, set: &DataType) -> Result<DataType> {
        if let DataType::Union(union) = set {
            let result: Result<data_type::Union> = union
                .fields
                .iter()
                .map(|(f, dt)| Ok((f.clone(), self.super_image(dt)?)))
                .collect();
            result.map(Into::into)
        } else {
            self.0
                .iter()
                .find_map(|implementation| implementation.super_image(set).ok())
                .ok_or_else(|| Error::set_out_of_range(set, self.domain()))
        }
    }

    fn value(&self, arg: &Value) -> Result<Value> {
        self.0
            .iter()
            .find_map(|implementation| implementation.value(arg).ok())
            .ok_or_else(|| Error::argument_out_of_range(arg, self.domain()))
    }
}

impl fmt::Display for Polymorphic {
    fn fmt(&self, f: &mut fmt::Formatter<'_>) -> fmt::Result {
        write!(
            f,
            "polymorphic{{{}}}",
            self.0.iter().map(|i| i.to_string()).join(" | ")
        )
    }
}

// CASE WHEN ... THEN ... ELSE END
#[derive(Clone, Debug)]
pub struct Case;

impl fmt::Display for Case {
    fn fmt(&self, f: &mut fmt::Formatter<'_>) -> fmt::Result {
        write!(f, "case")
    }
}

impl Function for Case {
    fn domain(&self) -> DataType {
        DataType::from(data_type::Struct::from_data_types(&[
            DataType::boolean(),
            DataType::Any,
            DataType::Any,
        ]))
    }

    fn super_image(&self, set: &DataType) -> Result<DataType> {
        if !set.is_subset_of(&self.domain()) {
            Err(Error::set_out_of_range(set, self.domain()))
        } else {
            if let DataType::Struct(struct_data_type) = set {
                let when_condition = match struct_data_type.field_from_index(0).1.as_ref().clone() {
                    DataType::Boolean(bool_datatype) => bool_datatype,
                    _ => return Err(Error::set_out_of_range(set, self.domain())),
                };

                if when_condition.is_empty() {
                    Ok(DataType::Null)
                } else if when_condition == data_type::Boolean::from_value(false) {
                    Ok(struct_data_type.field_from_index(2).1.as_ref().clone())
                } else if when_condition == data_type::Boolean::from_value(true) {
                    Ok(struct_data_type.field_from_index(1).1.as_ref().clone())
                } else {
                    Ok(struct_data_type
                        .field_from_index(1)
                        .1
                        .as_ref()
                        .clone()
                        .super_union(struct_data_type.field_from_index(2).1.as_ref())?)
                }
            } else {
                Err(Error::set_out_of_range(set, self.domain()))
            }
        }
    }

    fn value(&self, arg: &Value) -> Result<Value> {
        if let Value::Struct(struct_values) = arg {
            if struct_values.field_from_index(0).1 == Arc::new(Value::boolean(true)) {
                Ok(struct_values.field_from_index(1).1.as_ref().clone())
            } else {
                Ok(struct_values.field_from_index(2).1.as_ref().clone())
            }
        } else {
            Err(Error::argument_out_of_range(arg, self.domain()))
        }
    }
}

// IN (..)
#[derive(Clone, Debug)]
pub struct InList(DataType);

impl fmt::Display for InList {
    fn fmt(&self, f: &mut fmt::Formatter<'_>) -> fmt::Result {
        write!(f, "in")
    }
}

impl Function for InList {
    fn domain(&self) -> DataType {
        DataType::from(data_type::Struct::from_data_types(&[
            self.0.clone(),
            DataType::list(self.0.clone(), 1, i64::MAX as usize),
        ]))
    }

    fn super_image(&self, set: &DataType) -> Result<DataType> {
        if !set.is_subset_of(&self.domain()) {
            Err(Error::set_out_of_range(set, self.domain()))
        } else {
            if let DataType::Struct(struct_data_type) = set {
                assert_eq!(struct_data_type.len(), 2);
                if let DataType::List(List { data_type, .. }) = struct_data_type[1].as_ref() {
                    Ok(
                        if struct_data_type[0].as_ref().super_intersection(data_type)?
                            == DataType::Null
                        {
                            DataType::boolean_value(false)
                        } else {
                            DataType::boolean()
                        },
                    )
                } else {
                    Err(Error::set_out_of_range(set, self.domain()))
                }
            } else {
                Err(Error::set_out_of_range(set, self.domain()))
            }
        }
    }

    fn value(&self, arg: &Value) -> Result<Value> {
        let domain = self.domain();
        let arg = &arg.as_data_type(&domain)?;
        if let Value::Struct(args) = arg {
            assert_eq!(args.len(), 2);
            if let Value::List(list) = args[1].as_ref() {
                Ok(if list.iter().any(|v| v == args[0].as_ref()) {
                    Value::boolean(true)
                } else {
                    Value::boolean(false)
                })
            } else {
                Err(Error::argument_out_of_range(arg, self.domain()))
            }
        } else {
            Err(Error::argument_out_of_range(arg, self.domain()))
        }
    }
}

#[derive(Clone, Debug)]
pub struct Coalesce;

impl fmt::Display for Coalesce {
    fn fmt(&self, f: &mut fmt::Formatter<'_>) -> fmt::Result {
        write!(f, "coalesce")
    }
}

impl Function for Coalesce {
    fn domain(&self) -> DataType {
        DataType::from(data_type::Struct::from_data_types(&[
            DataType::Any,
            DataType::Any,
        ]))
    }

    fn super_image(&self, set: &DataType) -> Result<DataType> {
        if !set.is_subset_of(&self.domain()) {
            Err(Error::set_out_of_range(set, self.domain()))
        } else {
            if let DataType::Struct(struct_data_type) = set {
                let data_type_1 = struct_data_type.field_from_index(0).1.as_ref().clone();
                let data_type_2 = struct_data_type.field_from_index(1).1.as_ref().clone();

                Ok(if let DataType::Optional(o) = data_type_1 {
                    o.data_type().super_union(&data_type_2)?
                } else {
                    data_type_1
                })
            } else {
                Err(Error::set_out_of_range(set, self.domain()))
            }
        }
    }

    fn value(&self, arg: &Value) -> Result<Value> {
        if let Value::Struct(struct_values) = arg {
            if struct_values.field_from_index(0).1 == Arc::new(Value::none()) {
                Ok(struct_values.field_from_index(1).1.as_ref().clone())
            } else {
                Ok(struct_values.field_from_index(0).1.as_ref().clone())
            }
        } else {
            Err(Error::argument_out_of_range(arg, self.domain()))
        }
    }
}

/*
We list here all the functions to expose
*/

// Invalid function
pub fn null() -> impl Function {
    PartitionnedMonotonic::univariate(data_type::Text::default(), |_x| "null".to_string())
}

/*
Conversion function
 */

/// Builds the cast operator
pub fn cast(into: DataType) -> impl Function {
    match into {
        DataType::Text(t) if t == data_type::Text::full() => {
            Pointwise::univariate(
                //DataType::Any,
                DataType::Any,
                DataType::text(),
                |v| v.to_string().into())
        }
        DataType::Float(f) if f == data_type::Float::full() => {
            Pointwise::univariate(
                DataType::text(),
                DataType::float(),
                |v| v.to_string().parse::<f64>().unwrap().into()
            )
        }
        DataType::Integer(i) if i == data_type::Integer::full() => {
            Pointwise::univariate(
                DataType::text(),
                DataType::integer(),
                |v| v.to_string().parse::<i64>().unwrap().into()
            )
        }
        DataType::Boolean(b) if b == data_type::Boolean::full() => {
            Pointwise::univariate(
                DataType::text(),
                DataType::boolean(),
                |v| {
                    let true_list = vec![
                        "t".to_string(), "tr".to_string(), "tru".to_string(), "true".to_string(),
                        "y".to_string(), "ye".to_string(), "yes".to_string(),
                        "on".to_string(),
                        "1".to_string()
                    ];
                    let false_list = vec![
                        "f".to_string(), "fa".to_string(), "fal".to_string(), "fals".to_string(), "false".to_string(),
                        "n".to_string(), "no".to_string(),
                        "off".to_string(),
                        "0".to_string()
                    ];
                    if true_list.contains(&v.to_string().to_lowercase()) {
                        true.into()
                    } else if false_list.contains(&v.to_string().to_lowercase()) {
                        false.into()
                    } else {
                        panic!()
                    }
                }
            )
        }
        DataType::Date(d) if d == data_type::Date::full() => {
            Pointwise::univariate(
                DataType::text(),
                DataType::date(),
                |v| todo!()
            )
        }
        DataType::DateTime(d) if d == data_type::DateTime::full() => {
            Pointwise::univariate(
                DataType::text(),
                DataType::date_time(),
                |v| todo!()
            )
        }
        DataType::Time(t) if t == data_type::Time::full() => {
            Pointwise::univariate(
                DataType::text(),
                DataType::time(),
                |v| todo!()
            )
        }
        _ => todo!(),
    }
}

// Unary operators

/// Builds the minus `Function`
pub fn opposite() -> impl Function {
    PartitionnedMonotonic::univariate(data_type::Float::default(), |x| -x)
}
/// Builds the minus `Function`
pub fn not() -> impl Function {
    PartitionnedMonotonic::univariate(data_type::Boolean::default(), |x| !x)
}

// Arithmetic binary operators

/// The sum (polymorphic)
pub fn plus() -> impl Function {
    Polymorphic::from((
        PartitionnedMonotonic::bivariate(
            (data_type::Integer::default(), data_type::Integer::default()),
            |x, y| x.saturating_add(y),
        ),
        PartitionnedMonotonic::bivariate(
            (data_type::Float::default(), data_type::Float::default()),
            |x, y| (x + y).clamp(<f64 as Bound>::min(), <f64 as Bound>::max()),
        ),
    ))
}

/// The difference
pub fn minus() -> impl Function {
    Polymorphic::from((
        PartitionnedMonotonic::bivariate(
            (data_type::Integer::default(), data_type::Integer::default()),
            |x, y| x.saturating_sub(y),
        ),
        PartitionnedMonotonic::bivariate(
            (data_type::Float::default(), data_type::Float::default()),
            |x, y| (x - y).clamp(<f64 as Bound>::min(), <f64 as Bound>::max()),
        ),
    ))
}

/// The product (the domain is partitionned)
pub fn multiply() -> impl Function {
    Polymorphic::from((
        // Integer implementation
        PartitionnedMonotonic::piecewise_bivariate(
            [
                (
                    data_type::Integer::from_min(0),
                    data_type::Integer::from_min(0),
                ),
                (
                    data_type::Integer::from_min(0),
                    data_type::Integer::from_max(0),
                ),
                (
                    data_type::Integer::from_max(0),
                    data_type::Integer::from_min(0),
                ),
                (
                    data_type::Integer::from_max(0),
                    data_type::Integer::from_max(0),
                ),
            ],
            |x, y| x.saturating_mul(y),
        ),
        // Float implementation
        PartitionnedMonotonic::piecewise_bivariate(
            [
                (
                    data_type::Float::from_min(0.0),
                    data_type::Float::from_min(0.0),
                ),
                (
                    data_type::Float::from_min(0.0),
                    data_type::Float::from_max(0.0),
                ),
                (
                    data_type::Float::from_max(0.0),
                    data_type::Float::from_min(0.0),
                ),
                (
                    data_type::Float::from_max(0.0),
                    data_type::Float::from_max(0.0),
                ),
            ],
            |x, y| (x * y).clamp(<f64 as Bound>::min(), <f64 as Bound>::max()),
        ),
    ))
}

/// The division (the domain is partitionned)
pub fn divide() -> impl Function {
    Polymorphic::from((
        // Integer implementation
        PartitionnedMonotonic::piecewise_bivariate(
            [
                (
                    data_type::Integer::from_min(0),
                    data_type::Integer::from_min(0),
                ),
                (
                    data_type::Integer::from_min(0),
                    data_type::Integer::from_max(0),
                ),
                (
                    data_type::Integer::from_max(0),
                    data_type::Integer::from_min(0),
                ),
                (
                    data_type::Integer::from_max(0),
                    data_type::Integer::from_max(0),
                ),
            ],
            |x, y| x.saturating_div(y),
        ),
        // Float implementation
        PartitionnedMonotonic::piecewise_bivariate(
            [
                (
                    data_type::Float::from_min(0.0),
                    data_type::Float::from_min(0.0),
                ),
                (
                    data_type::Float::from_min(0.0),
                    data_type::Float::from_max(0.0),
                ),
                (
                    data_type::Float::from_max(0.0),
                    data_type::Float::from_min(0.0),
                ),
                (
                    data_type::Float::from_max(0.0),
                    data_type::Float::from_max(0.0),
                ),
            ],
            |x, y| (x / y).clamp(<f64 as Bound>::min(), <f64 as Bound>::max()),
        ),
    ))
}

/// The modulo
pub fn modulo() -> impl Function {
    Pointwise::bivariate(
        (data_type::Integer::default(), data_type::Integer::default()),
        data_type::Integer::default(),
        |a, b| (a % b).into(),
    )
}

pub fn string_concat() -> impl Function {
    Pointwise::bivariate(
        (data_type::Text::default(), data_type::Text::default()),
        data_type::Text::default(),
        |a, b| (a + &b).into(),
    )
}

pub fn rtrim() -> impl Function {
    Pointwise::bivariate(
        (data_type::Text::default(), data_type::Text::default()),
        data_type::Text::default(),
        |a, b| a.as_str().trim_end_matches(b.as_str()).into(),
    )
}

pub fn ltrim() -> impl Function {
    Pointwise::bivariate(
        (data_type::Text::default(), data_type::Text::default()),
        data_type::Text::default(),
        |a, b| a.as_str().trim_start_matches(b.as_str()).into(),
    )
}

pub fn substr() -> impl Function {
    Pointwise::bivariate(
        (data_type::Text::default(), data_type::Integer::default()),
        data_type::Text::default(),
        |a, b| {
            let start = b as usize;
            a.as_str().get(start..).unwrap_or("").to_string()
        },
    )
}

pub fn substr_with_size() -> impl Function {
    Pointwise::trivariate(
        (
            data_type::Text::default(),
            data_type::Integer::default(),
            data_type::Integer::default(),
        ),
        data_type::Text::default(),
        |a, b, c| {
            let start = b as usize;
            let end = cmp::min((b + c) as usize, a.len());
            a.as_str().get(start..end).unwrap_or("").to_string()
        },
    )
}

pub fn concat(n: usize) -> impl Function {
    Pointwise::variadic(vec![DataType::Any; n], data_type::Text::default(), |v| {
        v.into_iter().map(|v| v.to_string()).join("")
    })
}

pub fn md5() -> impl Function {
    Stateful::new(
        DataType::text(),
        DataType::text(),
        Arc::new(Mutex::new(RefCell::new(|v| {
            let mut s = collections::hash_map::DefaultHasher::new();
            Bound::hash((value::Text::try_from(v).unwrap()).deref(), &mut s);
            Encoder::new(BASE_64, 10).encode(s.finish()).into()
        }))),
    )
}

pub fn random<R: rand::Rng + Send + 'static>(mut rng: Mutex<R>) -> impl Function {
    Stateful::new(
        DataType::unit(),
        DataType::float_interval(0., 1.),
        Arc::new(Mutex::new(RefCell::new(move |v| {
            rng.lock().unwrap().borrow_mut().gen::<f64>().into()
        }))),
    )
}

pub fn gt() -> impl Function {
    Polymorphic::default()
        .with(PartitionnedMonotonic::bivariate(
            (data_type::Float::default(), data_type::Float::default()),
            |a, b| (a > b),
        ))
        .with(PartitionnedMonotonic::bivariate(
            (data_type::Date::default(), data_type::Date::default()),
            |a, b| (a > b),
        ))
        .with(PartitionnedMonotonic::bivariate(
            (data_type::Time::default(), data_type::Time::default()),
            |a, b| (a > b),
        ))
        .with(PartitionnedMonotonic::bivariate(
            (
                data_type::DateTime::default(),
                data_type::DateTime::default(),
            ),
            |a, b| (a > b),
        ))
        .with(PartitionnedMonotonic::bivariate(
            (data_type::Text::default(), data_type::Text::default()),
            |a, b| (a > b),
        ))
}

pub fn lt() -> impl Function {
    Polymorphic::default()
        .with(PartitionnedMonotonic::bivariate(
            (data_type::Float::default(), data_type::Float::default()),
            |a, b| (a < b),
        ))
        .with(PartitionnedMonotonic::bivariate(
            (data_type::Date::default(), data_type::Date::default()),
            |a, b| (a < b),
        ))
        .with(PartitionnedMonotonic::bivariate(
            (data_type::Time::default(), data_type::Time::default()),
            |a, b| (a < b),
        ))
        .with(PartitionnedMonotonic::bivariate(
            (
                data_type::DateTime::default(),
                data_type::DateTime::default(),
            ),
            |a, b| (a < b),
        ))
        .with(PartitionnedMonotonic::bivariate(
            (data_type::Text::default(), data_type::Text::default()),
            |a, b| (a < b),
        ))
}

pub fn gt_eq() -> impl Function {
    Polymorphic::default()
        .with(PartitionnedMonotonic::bivariate(
            (data_type::Float::default(), data_type::Float::default()),
            |a, b| (a >= b),
        ))
        .with(PartitionnedMonotonic::bivariate(
            (data_type::Date::default(), data_type::Date::default()),
            |a, b| (a >= b),
        ))
        .with(PartitionnedMonotonic::bivariate(
            (data_type::Time::default(), data_type::Time::default()),
            |a, b| (a >= b),
        ))
        .with(PartitionnedMonotonic::bivariate(
            (
                data_type::DateTime::default(),
                data_type::DateTime::default(),
            ),
            |a, b| (a >= b),
        ))
        .with(PartitionnedMonotonic::bivariate(
            (data_type::Text::default(), data_type::Text::default()),
            |a, b| (a >= b),
        ))
}

pub fn lt_eq() -> impl Function {
    Polymorphic::default()
        .with(PartitionnedMonotonic::bivariate(
            (data_type::Float::default(), data_type::Float::default()),
            |a, b| (a <= b),
        ))
        .with(PartitionnedMonotonic::bivariate(
            (data_type::Date::default(), data_type::Date::default()),
            |a, b| (a <= b),
        ))
        .with(PartitionnedMonotonic::bivariate(
            (data_type::Time::default(), data_type::Time::default()),
            |a, b| (a <= b),
        ))
        .with(PartitionnedMonotonic::bivariate(
            (
                data_type::DateTime::default(),
                data_type::DateTime::default(),
            ),
            |a, b| (a <= b),
        ))
        .with(PartitionnedMonotonic::bivariate(
            (data_type::Text::default(), data_type::Text::default()),
            |a, b| (a <= b),
        ))
}

pub fn eq() -> impl Function {
    Pointwise::bivariate(
        (DataType::Any, DataType::Any),
        data_type::Boolean::default(),
        |a, b| (a == b).into(),
    )
}

pub fn not_eq() -> impl Function {
    Pointwise::bivariate(
        (DataType::Any, DataType::Any),
        data_type::Boolean::default(),
        |a, b| (a != b).into(),
    )
}

// Boolean binary operators

/// The conjunction
pub fn and() -> impl Function {
    PartitionnedMonotonic::bivariate(
        (data_type::Boolean::default(), data_type::Boolean::default()),
        |x, y| x && y,
    )
}
/// The disjunction
pub fn or() -> impl Function {
    PartitionnedMonotonic::bivariate(
        (data_type::Boolean::default(), data_type::Boolean::default()),
        |x, y| x || y,
    )
}
/// The exclusive or
pub fn xor() -> impl Function {
    PartitionnedMonotonic::bivariate(
        (data_type::Boolean::default(), data_type::Boolean::default()),
        |x, y| x ^ y,
    )
}

// Bitwise binary operators

pub fn bitwise_or() -> impl Function {
    Pointwise::bivariate(
        (data_type::Boolean::default(), data_type::Boolean::default()),
        data_type::Boolean::default(),
        |a, b| (a | b).into(),
    )
}

pub fn bitwise_and() -> impl Function {
    Pointwise::bivariate(
        (data_type::Boolean::default(), data_type::Boolean::default()),
        data_type::Boolean::default(),
        |a, b| (a & b).into(),
    )
}

pub fn bitwise_xor() -> impl Function {
    Pointwise::bivariate(
        (data_type::Boolean::default(), data_type::Boolean::default()),
        data_type::Boolean::default(),
        |a, b| (a ^ b).into(),
    )
}

// Real functions

/// Builds the exponential `Function`
pub fn exp() -> impl Function {
    PartitionnedMonotonic::univariate(data_type::Float::default(), |x| {
        x.exp().clamp(0.0, <f64 as Bound>::max())
    })
}

/// Builds the logarithm `Function`
pub fn ln() -> impl Function {
    PartitionnedMonotonic::univariate(data_type::Float::from(0.0..), |x| {
        x.ln().clamp(<f64 as Bound>::min(), <f64 as Bound>::max())
    })
}

/// Builds the decimal logarithm `Function`
pub fn log() -> impl Function {
    PartitionnedMonotonic::univariate(data_type::Float::from(0.0..), |x| {
        x.log(10.)
            .clamp(<f64 as Bound>::min(), <f64 as Bound>::max())
    })
}

/// Builds the sqrt `Function`
pub fn sqrt() -> impl Function {
    PartitionnedMonotonic::univariate(data_type::Float::from(0.0..), |x| {
        x.sqrt().clamp(<f64 as Bound>::min(), <f64 as Bound>::max())
    })
}

/// The pow function
pub fn pow() -> impl Function {
    PartitionnedMonotonic::piecewise_bivariate(
        [
            (
                data_type::Float::from_min(0.0),
                data_type::Float::from_min(0.0),
            ),
            (
                data_type::Float::from_min(0.0),
                data_type::Float::from_max(0.0),
            ),
        ],
        |x, n| {
            x.powf(n)
                .clamp(<f64 as Bound>::min(), <f64 as Bound>::max())
        },
    )
}

/// Builds the abs `Function`, a piecewise monotonic function
pub fn abs() -> impl Function {
    PartitionnedMonotonic::piecewise_univariate(
        [
            data_type::Float::from(..=0.0),
            data_type::Float::from(0.0..),
        ],
        |x| x.abs(),
    )
}

/// sine
pub fn sin() -> impl Function {
    PartitionnedMonotonic::periodic_univariate(
        [
            data_type::Float::from(-0.5 * std::f64::consts::PI..=0.5 * std::f64::consts::PI),
            data_type::Float::from(0.5 * std::f64::consts::PI..=1.5 * std::f64::consts::PI),
        ],
        |x| x.sin(),
    )
}

/// cosine
pub fn cos() -> impl Function {
    PartitionnedMonotonic::periodic_univariate(
        [
            data_type::Float::from(0.0..=std::f64::consts::PI),
            data_type::Float::from(std::f64::consts::PI..=2.0 * std::f64::consts::PI),
        ],
        |x| x.cos(),
    )
}

pub fn least() -> impl Function {
    Polymorphic::from((
        PartitionnedMonotonic::bivariate(
            (data_type::Integer::default(), data_type::Integer::default()),
            |x, y| x.min(y),
        ),
        PartitionnedMonotonic::bivariate(
            (data_type::Float::default(), data_type::Float::default()),
            |x, y| x.min(y),
        ),
    ))
}

pub fn greatest() -> impl Function {
    Polymorphic::from((
        PartitionnedMonotonic::bivariate(
            (data_type::Integer::default(), data_type::Integer::default()),
            |x, y| x.max(y),
        ),
        PartitionnedMonotonic::bivariate(
            (data_type::Float::default(), data_type::Float::default()),
            |x, y| x.max(y),
        ),
    ))
}

// String functions

/// Builds the lower `Function`
pub fn lower() -> impl Function {
    PartitionnedMonotonic::univariate(data_type::Text::default(), |x| x.to_lowercase())
}

/// Builds the upper `Function`
pub fn upper() -> impl Function {
    PartitionnedMonotonic::univariate(data_type::Text::default(), |x| x.to_uppercase())
}

/// Builds the char_length `Function`
pub fn char_length() -> impl Function {
    Pointwise::univariate(
        data_type::Text::default(),
        data_type::Integer::default(),
        |a| a.len().try_into().unwrap(),
    )
}

/// Builds the position `Function`
pub fn position() -> impl Function {
    Pointwise::bivariate(
        (data_type::Text::default(), data_type::Text::default()),
        DataType::optional(DataType::integer()),
        |a, b| {
            Value::Optional(value::Optional::new(
                a.find(&b)
                    .map(|v| Arc::new(Value::integer(v.try_into().unwrap()))),
            ))
        },
    )
}

// Case function
pub fn case() -> impl Function {
    Case
}

// In operator
pub fn in_list() -> impl Function {
    Polymorphic::from((
        InList(data_type::Integer::default().into()),
        InList(data_type::Float::default().into()),
        InList(data_type::Text::default().into()),
    ))
}

// Coalesce function
pub fn coalesce() -> impl Function {
    Coalesce
}

// Ceil function
pub fn ceil() -> impl Function {
    PartitionnedMonotonic::univariate(
        data_type::Float::default(),
        |a| a.ceil(),
    )
}

// Floor function
pub fn floor() -> impl Function {
    PartitionnedMonotonic::univariate(
        data_type::Float::default(),
        |a| a.floor(),
    )
}

// Round function
// monotonic for the 1st variable but not for the second => Pointwise
pub fn round() -> impl Function {
    Pointwise::bivariate(
        (data_type::Float::default(), data_type::Integer::default()),
        data_type::Float::default(),
        |a, b| {
            let multiplier = 10.0_f64.powi(b as i32);
            (a * multiplier).round() / multiplier
        }
    )
}

// Trunc function
// monotonic for the 1st variable but not for the second (eg: when the 2nd arg is negative )=> Pointwise
pub fn trunc() -> impl Function {
    Pointwise::bivariate(
        (data_type::Float::default(), data_type::Integer::default()),
        data_type::Float::default(),
        |a, b| {
            let multiplier = 10.0_f64.powi(b as i32);
            (a * multiplier).trunc() / multiplier
        }
    )
}

<<<<<<< HEAD
// Sign function
pub fn sign() -> impl Function {
    PartitionnedMonotonic::univariate(
        data_type::Float::default(),
        |a| if a == 0. {0} else if a < 0. {-1} else {1}
    )
}

=======
>>>>>>> b64b478a
/*
Aggregation functions
 */

/// Median aggregation
pub fn median() -> impl Function {
    null()
}

pub fn n_unique() -> impl Function {
    null()
}

/// First element in group
pub fn first() -> impl Function {
    Aggregate::from(
        DataType::Any,
        |values| values.first().unwrap().clone(),
        |(dt, _size)| match dt {
            DataType::List(list) => Ok(list.data_type().clone()),
            dt => Ok(dt),
        },
    )
}

/// Last element in group
pub fn last() -> impl Function {
    Aggregate::from(
        DataType::Any,
        |values| values.last().unwrap().clone(),
        |(dt, _size)| match dt {
            DataType::List(list) => Ok(list.data_type().clone()),
            dt => Ok(dt),
        },
    )
}

/// Mean aggregation
pub fn mean() -> impl Function {
    // Only works on types that can be converted to floats
    Aggregate::from(
        data_type::Float::full(),
        |values| {
            let (count, sum) = values.into_iter().fold((0.0, 0.0), |(count, sum), value| {
                (count + 1.0, sum + f64::from(value))
            });
            (sum / count).into()
        },
        |(intervals, _size)| Ok(intervals.into_interval()),
    )
}

/// Aggregate as a list
pub fn list() -> impl Function {
    null()
}

/// Count aggregation
pub fn count() -> impl Function {
    Polymorphic::from((
        // Any implementation
        Aggregate::from(
            DataType::Any,
            |values| (values.len() as i64).into(),
            |(_dt, size)| Ok(size),
        ),
        // Optional implementation
        Aggregate::from(
            data_type::Optional::from(DataType::Any),
            |values| {
                values
                    .iter()
                    .filter_map(|value| value.as_ref().and(Some(1)))
                    .sum::<i64>()
                    .into()
            },
            |(_dt, size)| Ok(data_type::Integer::from_interval(0, *size.max().unwrap())),
        ),
    ))
}

/// Min aggregation
pub fn min() -> impl Function {
    Polymorphic::from((
        // Integer implementation
        Aggregate::from(
            data_type::Integer::full(),
            |values| {
                values
                    .into_iter()
                    .map(|f| *f)
                    .min()
                    .unwrap_or(<i64 as Bound>::max())
                    .into()
            },
            |(intervals, _size)| Ok(intervals),
        ),
        // Float implementation
        Aggregate::from(
            data_type::Float::full(),
            |values| {
                values
                    .into_iter()
                    .map(|f| *f)
                    .min_by(|a, b| a.partial_cmp(b).unwrap_or(cmp::Ordering::Equal))
                    .unwrap_or(<f64 as Bound>::max())
                    .into()
            },
            |(intervals, _size)| Ok(intervals),
        ),
    ))
}

/// Max aggregation
pub fn max() -> impl Function {
    Polymorphic::from((
        // Integer implementation
        Aggregate::from(
            data_type::Integer::full(),
            |values| {
                values
                    .into_iter()
                    .map(|f| *f)
                    .max()
                    .unwrap_or(<i64 as Bound>::min())
                    .into()
            },
            |(intervals, _size)| Ok(intervals),
        ),
        // Float implementation
        Aggregate::from(
            data_type::Float::full(),
            |values| {
                values
                    .into_iter()
                    .map(|f| *f)
                    .max_by(|a, b| a.partial_cmp(b).unwrap_or(cmp::Ordering::Equal))
                    .unwrap_or(<f64 as Bound>::min())
                    .into()
            },
            |(intervals, _size)| Ok(intervals),
        ),
    ))
}

/// Quantile aggregation
pub fn quantile(_p: f64) -> impl Function {
    null()
}

/// Multi-quantileq aggregation
pub fn quantiles(_p: Vec<f64>) -> impl Function {
    null()
}

/// Sum aggregation
pub fn sum() -> impl Function {
    Polymorphic::from((
        // Integer implementation
        Aggregate::from(
            data_type::Integer::full(),
            |values| values.into_iter().map(|f| *f).sum::<i64>().into(),
            |(intervals, size)| {
                Ok(data_type::Integer::try_from(multiply().super_image(
                    &DataType::structured_from_data_types([intervals.into(), size.into()]),
                )?)?)
            },
        ),
        // Float implementation
        Aggregate::from(
            data_type::Float::full(),
            |values| values.into_iter().map(|f| *f).sum::<f64>().into(),
            |(intervals, size)| {
                Ok(data_type::Float::try_from(multiply().super_image(
                    &DataType::structured_from_data_types([intervals.into(), size.into()]),
                )?)?)
            },
        ),
    ))
}

/// Agg groups aggregation
pub fn agg_groups() -> impl Function {
    null()
}

/// Standard deviation aggregation
pub fn std() -> impl Function {
    // Only works on types that can be converted to floats
    Aggregate::from(
        data_type::Float::full(),
        |values| {
            let (count, sum, sum_2) =
                values
                    .into_iter()
                    .fold((0.0, 0.0, 0.0), |(count, sum, sum_2), value| {
                        let value: f64 = value.into();
                        (
                            count + 1.0,
                            sum + f64::from(value),
                            sum_2 + (f64::from(value) * f64::from(value)),
                        )
                    });
            ((sum_2 - sum * sum / count) / (count - 1.)).sqrt().into()
        },
        |(intervals, _size)| match (intervals.min(), intervals.max()) {
            (Some(&min), Some(&max)) => Ok(data_type::Float::from_interval(0., (max - min) / 2.)),
            _ => Ok(data_type::Float::from_min(0.)),
        },
    )
}

/// Variance aggregation
pub fn var() -> impl Function {
    // Only works on types that can be converted to floats
    Aggregate::from(
        data_type::Float::full(),
        |values| {
            let (count, sum, sum_2) =
                values
                    .into_iter()
                    .fold((0.0, 0.0, 0.0), |(count, sum, sum_2), value| {
                        let value: f64 = value.into();
                        (
                            count + 1.0,
                            sum + f64::from(value),
                            sum_2 + (f64::from(value) * f64::from(value)),
                        )
                    });
            ((sum_2 - sum * sum / count) / (count - 1.)).into()
        },
        |(intervals, _size)| match (intervals.min(), intervals.max()) {
            (Some(&min), Some(&max)) => Ok(data_type::Float::from_interval(
                0.,
                ((max - min) / 2.).powi(2),
            )),
            _ => Ok(data_type::Float::from_min(0.)),
        },
    )
}

#[cfg(test)]
mod tests {
    use super::{
        super::{value::Value, Struct},
        *,
    };
    use chrono;

    #[test]
    fn test_argument_conversion() {
        let fun = exp();
        println!("type = {}", fun);
        println!("domain = {}", fun.domain());
        println!("co_domain = {}", fun.co_domain());

        let set = DataType::integer_interval(-1, 5);
        let im = fun.super_image(&set).unwrap();
        println!("im({}) = {}", set, im);
        assert!(matches!(im, DataType::Float(_)));

        let set = DataType::float_interval(-1., 5.);
        let im = fun.super_image(&set).unwrap();
        println!("im({}) = {}", set, im);
        assert!(matches!(im, DataType::Float(_)));
    }

    #[test]
    fn test_eq() {
        println!("Test eq");
        let fun = eq();
        println!("type = {}", fun);
        println!("domain = {}", fun.domain());
        println!("co_domain = {}", fun.co_domain());

        // false or true
        let set = DataType::float_values([1., 2.]) & DataType::float_values([1., 2.]);
        let im = fun.super_image(&set).unwrap();
        println!("\nim({}) = {}", set, im);
        assert_eq!(im, DataType::boolean_values([false, true]));
        let arg = Value::float(1.) & Value::float(1.);
        let val = fun.value(&arg).unwrap();
        println!("val({}) = {}", arg, val);
        assert_eq!(val, Value::from(true));
        let arg = Value::float(1.) & Value::float(2.);
        let val = fun.value(&arg).unwrap();
        println!("val({}) = {}", arg, val);
        assert_eq!(val, Value::from(false));

        // false
        let set = DataType::float_values([1., 2.]) & DataType::float_values([4., 5.]);
        let im = fun.super_image(&set).unwrap();
        println!("\nim({}) = {}", set, im);
        assert_eq!(im, DataType::boolean_value(false));
        let arg = Value::float(1.) & Value::float(5.);
        let val = fun.value(&arg).unwrap();
        assert_eq!(val, Value::from(false));

        // true
        let set = DataType::float_value(1.) & DataType::float_value(1.);
        let im = fun.super_image(&set).unwrap();
        println!("\nim({}) = {}", set, im);
        assert_eq!(im, DataType::boolean_value(true));
        let arg = Value::float(1.) & Value::float(1.);
        let val = fun.value(&arg).unwrap();
        assert_eq!(val, Value::from(true));
    }

    #[test]
    fn test_gt() {
        println!("Test gt");
        let fun = gt();
        println!("type = {}", fun);
        println!("domain = {}", fun.domain());
        println!("co_domain = {}", fun.co_domain());

        // false or true
        let set = DataType::float_interval(1., 5.) & DataType::float_interval(3., 4.);
        let im = fun.super_image(&set).unwrap();
        println!("\nim({}) = {}", set, im);
        assert_eq!(im, DataType::boolean());
        let arg = Value::integer(4) & Value::integer(3);
        let val = fun.value(&arg).unwrap();
        println!("val({}) = {}", arg, val);
        assert_eq!(val, Value::from(true));
        let arg = Value::float(1.1) & Value::float(3.1);
        let val = fun.value(&arg).unwrap();
        println!("val({}) = {}", arg, val);
        assert_eq!(val, Value::from(false));

        // false
        let set = DataType::float_values([1.1, 2.2]) & DataType::float_values([3.01, 4.1]);
        let im = fun.super_image(&set).unwrap();
        println!("\nim({}) = {}", set, im);
        assert_eq!(im, DataType::boolean_value(false));
        let set = DataType::float_interval(1., 2.) & DataType::float_interval(3.01, 4.1);
        let im = fun.super_image(&set).unwrap();
        println!("im({}) = {}", set, im);
        assert_eq!(im, DataType::boolean_value(false));

        // true
        let set = DataType::float_values([4.1, 5.03]) & DataType::float_values([3., 4.]);
        let im = fun.super_image(&set).unwrap();
        println!("\nim({}) = {}", set, im);
        assert_eq!(im, DataType::boolean_value(true));
        let set = DataType::float_interval(4.1, 5.03) & DataType::float_interval(3., 4.);
        let im = fun.super_image(&set).unwrap();
        println!("\nim({}) = {}", set, im);
        assert_eq!(im, DataType::boolean_value(true));

        // true
        let set = DataType::integer_values([5, 7]) & DataType::float_values([3., 4.]);
        let im = fun.super_image(&set).unwrap();
        println!("\nim({}) = {}", set, im);
        assert_eq!(im, DataType::boolean_value(true));

        // false
        let set = DataType::float_values([1., 2.3]) & DataType::integer_values([10]);
        let im = fun.super_image(&set).unwrap();
        println!("\nim({}) = {}", set, im);
        assert_eq!(im, DataType::boolean_value(false));
    }

    #[test]
    fn test_exp() {
        println!("Test exp");
        let fun = Value::function(exp());
        println!("type = {}", fun);
        let fun = exp();
        println!("type = {}", fun);
        println!("domain = {}", fun.domain());
        println!("co_domain = {}", fun.co_domain());

        let set = DataType::float_interval(1., 2.);
        let im = fun.super_image(&set).unwrap();
        println!("im({}) = {}", set, im);
        assert!(matches!(im, DataType::Float(_)));
    }

    #[test]
    fn test_ln() {
        println!("Test ln");
        let fun = ln();
        println!("type = {}", fun);
        println!("domain = {}", fun.domain());
        println!("co_domain = {}", fun.co_domain());

        let set = DataType::float_interval(0., 2.);
        let im = fun.super_image(&set).unwrap();
        println!("im({}) = {}", set, im);
        assert!(matches!(im, DataType::Float(_)));
    }

    #[test]
    fn test_log() {
        println!("Test log");
        let fun = log();
        println!("type = {}", fun);
        println!("domain = {}", fun.domain());
        println!("co_domain = {}", fun.co_domain());

        let set = DataType::float_interval(0., 2.);
        let im = fun.super_image(&set).unwrap();
        println!("im({}) = {}", set, im);
        assert!(matches!(im, DataType::Float(_)));
    }

    #[test]
    fn test_abs() {
        println!("Test abs");
        let fun = abs();
        println!("type = {}", fun);
        println!("domain = {}", fun.domain());
        println!("co_domain = {}", fun.co_domain());

        let set = DataType::float_interval(-3., 2.);
        let im = fun.super_image(&set).unwrap();
        println!("im({}) = {}", set, im);
        assert!(matches!(im, DataType::Float(_)));
        // Test an alternative (wrong implementation) of abs
        let wrong_fun = PartitionnedMonotonic::univariate(data_type::Float::default(), |x| x.abs());
        let wrong_im = wrong_fun.super_image(&set).unwrap();
        println!("wrong im({}) = {}", set, wrong_im);
        assert!(im != wrong_im);
    }

    #[test]
    fn test_sin() {
        println!("Test sin");
        let fun = sin();
        println!("type = {}", fun);
        println!("domain = {}", fun.domain());
        println!("co_domain = {}", fun.co_domain());

        let set = DataType::float_interval(-0.1, 0.1);
        let im = fun.super_image(&set).unwrap();
        println!("im({}) = {}", set, im);
        assert!(matches!(im, DataType::Float(_)));

        let set = DataType::float_interval(0., 8.0);
        let im = fun.super_image(&set).unwrap();
        println!("im({}) = {}", set, im);
        assert!(matches!(im, DataType::Float(_)));

        let set =
            DataType::float_interval(4. * std::f64::consts::PI, 4. * std::f64::consts::PI + 0.6);
        let im = fun.super_image(&set).unwrap();
        println!("im({}) = {}", set, im);
        assert!(matches!(im, DataType::Float(_)));
    }

    #[test]
    fn test_sqrt() {
        println!("Test sqrt");
        let fun = sqrt();
        println!("type = {}", fun);
        println!("domain = {}", fun.domain());
        println!("co_domain = {}", fun.co_domain());

        let set = DataType::float_interval(0.01, 100.);
        let im = fun.super_image(&set).unwrap();
        println!("im({}) = {}", set, im);
        assert!(matches!(im, DataType::Float(_)));

        let set = DataType::integer_interval(0, 8);
        let im = fun.super_image(&set).unwrap();
        println!("im({}) = {}", set, im);
        assert!(matches!(im, DataType::Float(_)));
    }

    #[test]
    fn test_plus() {
        println!("Test plus");
        // Test a bivariate monotonic function
        let fun = plus();
        println!("type = {}", fun);
        println!("domain = {}", fun.domain());
        println!("co_domain = {}", fun.co_domain());
        let set = DataType::from(Struct::from_data_types(&[
            DataType::from(data_type::Float::from_intervals([
                [0., 2.],
                [5., 5.],
                [10., 10.],
            ])),
            DataType::float_interval(2.9, 3.),
        ]));
        let im = fun.super_image(&set).unwrap();
        println!("im({}) = {}", set, im);
        assert!(matches!(im, DataType::Float(_)));

        // float + integer
        let set = DataType::from(Struct::from_data_types(&[
            DataType::from(data_type::Integer::from_intervals([
                [0, 2],
                [5, 5],
                [10, 10],
            ])),
            DataType::float_interval(2.9, 3.),
        ]));
        let im = fun.super_image(&set).unwrap();
        println!("im({}) = {}", set, im);
        assert!(matches!(im, DataType::Float(_)));

        // im(struct{0: float[1, 100], 1: integer{-30, 0, 20}}) = float[-29, 120]
        let set: DataType = DataType::structured_from_data_types([
            DataType::float_interval(1.0, 100.0),
            DataType::integer_values([20, 0, -30]),
        ]);
        let im = fun.super_image(&set).unwrap();
        println!("\nim({}) = {}", set, im);
        assert_eq!(im, DataType::float_interval(-29.0, 120.0));

        // im(struct{0: float[1, 100], 1: float{-30, 0, 20}}) = float[-29, 120]
        let set: DataType = DataType::structured_from_data_types([
            DataType::float_interval(1.0, 100.0),
            DataType::float_values([20.0, 0.0, -30.0]),
        ]);
        let im = fun.super_image(&set).unwrap();
        println!("\nim({}) = {}", set, im);
        assert_eq!(im, DataType::float_interval(-29.0, 120.0));

        // im(struct{0: float[1, 10], 1: float{-30, 0, 20}}) = float[-29.0, -20.0] U float[1.0, 10.0] U float[21.0, 30.0]
        let set: DataType = DataType::structured_from_data_types([
            DataType::float_interval(1.0, 10.0),
            DataType::float_values([20.0, 0.0, -30.0]),
        ]);
        let im = fun.super_image(&set).unwrap();
        println!("\nim({}) = {}", set, im);
        assert_eq!(
            im,
            DataType::from(data_type::Float::from_intervals([
                [-29.0, -20.0],
                [1.0, 10.0],
                [21.0, 30.0],
            ]))
        );
    }

    #[test]
    fn test_mult() {
        println!("Test mult");
        // Test a bivariate monotonic function
        let fun = multiply();
        println!("type = {}", fun);
        println!("domain = {}", fun.domain());
        println!("co_domain = {}", fun.co_domain());
        // First test
        let set = DataType::from(Struct::from_data_types(&[
            DataType::from(data_type::Float::from_intervals([
                [0., 2.],
                [5., 5.],
                [10., 10.],
            ])),
            DataType::float_interval(-3., 3.),
        ]));
        let im = fun.super_image(&set).unwrap();
        println!("im({}) = {}", set, im);
        // Two intervals accross 0
        let set = DataType::from(Struct::from_data_types(&[
            DataType::float_interval(-1., 10.),
            DataType::float_interval(-1., 10.),
        ]));
        let im = fun.super_image(&set).unwrap();
        println!("im({}) = {}", set, im);
        // Test with values
        let set = DataType::from(Struct::from_data_types(&[
            DataType::float_values([0., 1., 3.]),
            DataType::float_values([-5., 5.]),
        ]));
        let im = fun.super_image(&set).unwrap();
        println!("im({}) = {}", set, im);
        // Test with values and thin intervals
        let set = DataType::from(Struct::from_data_types(&[
            DataType::float_values([-5., 1., 3.]),
            DataType::float_interval(-1.1, -1.),
        ]));
        let im = fun.super_image(&set).unwrap();
        println!("im({}) = {}", set, im);
        assert!(matches!(im, DataType::Float(_)));
        // Test with integers
        let set = DataType::from(Struct::from_data_types(&[
            DataType::integer_values([-5, 1, 4]),
            DataType::integer_interval(1, 3),
        ]));
        let im = fun.super_image(&set).unwrap();
        println!("im({}) = {}", set, im);
        assert!(matches!(im, DataType::Integer(_)));
    }

    #[test]
    fn test_concat() {
        println!("Test concat");
        // Test a bivariate monotonic function
        let cc = concat(3);
        println!("concat = {}", cc);
        println!(
            "concat(set) = {}",
            concat(3)
                .super_image(
                    &(DataType::float_values([0.0, 0.1])
                        & DataType::float_values([0.0, 0.1])
                        & DataType::float_values([0.0, 0.1]))
                )
                .unwrap()
        );
        println!(
            r#"concat(5, "hello", 12.5) = {}"#,
            concat(3)
                .value(&Value::structured_from_values(&[
                    5.into(),
                    "hello".to_string().into(),
                    12.5.into()
                ]))
                .unwrap()
        );
    }

    #[test]
    fn test_md5() {
        println!("Test md5");
        // Test a bivariate monotonic function
        let m = md5();
        println!("md5 = {}", m);
        println!(
            "md5(set) = {}",
            md5()
                .super_image(&DataType::structured_from_data_types([
                    DataType::text_values(["hello".into(), "world".into()])
                ]))
                .unwrap()
        );
        println!(
            r#"md5("hello") = {}"#,
            md5().value(&Value::text("hello")).unwrap()
        );
    }

    #[test]
    fn test_optional() {
        println!("Test optional");
        let optional_greatest = Optional::new(greatest());
        println!("greatest = {}", greatest());
        println!("optional greatest = {}", optional_greatest);
        println!(
            "super_image([0,1] & [-5,2]) = {}",
            optional_greatest
                .super_image(
                    &(DataType::float_interval(0., 1.) & DataType::float_interval(-5., 2.))
                )
                .unwrap()
        );
        println!(
            "super_image(optional([0,1] & [-5,2])) = {}",
            optional_greatest
                .super_image(&DataType::optional(
                    (DataType::float_interval(0., 1.) & DataType::float_interval(-5., 2.))
                ))
                .unwrap()
        );
        println!(
            "super_image(optional([0,1]) & [-5,2]) = {}",
            optional_greatest
                .super_image(
                    &(DataType::optional(DataType::float_interval(0., 1.))
                        & DataType::float_interval(-5., 2.))
                )
                .unwrap()
        );
        assert_eq!(
            optional_greatest
                .super_image(&DataType::optional(
                    (DataType::float_interval(0., 1.) & DataType::float_interval(-5., 2.))
                ))
                .unwrap(),
            optional_greatest
                .super_image(
                    &(DataType::optional(DataType::float_interval(0., 1.))
                        & DataType::float_interval(-5., 2.))
                )
                .unwrap(),
        );
        println!(
            "super_image(text) = {}",
            optional_greatest.super_image(&DataType::text()).unwrap()
        );
    }

    #[test]
    fn test_extended() {
        println!("Test extended");
        let extended_cos = Extended::new(cos(), DataType::Any);
        println!("cos = {}", cos());
        println!("extended cos = {}", extended_cos);
        assert_eq!(
            extended_cos.co_domain(),
            DataType::optional(DataType::float_range(-1.0..=1.0))
        );
    }

    #[test]
    fn test_optional_aggregate_sum() {
        println!("Test sum aggregate");
        // Test an aggregate function
        let sum = sum();
        println!("sum = {}", sum);
        let list = DataType::list(DataType::float_interval(-1., 2.), 2, 20);
        println!("sum({}) = {}", list, sum.super_image(&list).unwrap());
        assert_eq!(
            sum.super_image(&list).unwrap(),
            DataType::float_interval(-20., 40.)
        );
        let opt_sum = Optional::new(sum);
        println!("opt_sum = {}", opt_sum);
        let list = DataType::optional(DataType::list(DataType::float_interval(-1., 2.), 2, 20));
        println!(
            "\n{} is_subset_of {} = {}",
            list,
            opt_sum.domain(),
            list.is_subset_of(&opt_sum.domain())
        );
        println!(
            "\nopt_sum({}) = {}",
            list,
            opt_sum.super_image(&list).unwrap()
        );
        let list = DataType::list(DataType::optional(DataType::float_interval(-1., 2.)), 2, 20);
        println!(
            "\n{} is_subset_of {} = {}",
            list,
            opt_sum.domain(),
            list.is_subset_of(&opt_sum.domain())
        );
        println!(
            "\nopt_sum({}) = {}",
            list,
            opt_sum.super_image(&list).unwrap()
        );
        let list = DataType::list(DataType::float_interval(-1., 2.), 2, 20);
        println!(
            "\n{} is_subset_of {} = {}",
            list,
            opt_sum.domain(),
            list.is_subset_of(&opt_sum.domain())
        );
        println!(
            "\nopt_sum({}) = {}",
            list,
            opt_sum.super_image(&list).unwrap()
        );
    }

    #[test]
    fn test_extended_binary() {
        println!("Test extended");
        // Test a bivariate monotonic function
        let extended_add = Extended::new(plus(), DataType::Any & DataType::Any);
        println!("add = {}", plus());
        println!("extended add = {}", extended_add);
    }

    #[test]
    fn test_extended_plus() {
        println!("Test extended");
        // Test a bivariate monotonic function
        let extended_plus = Extended::new(plus(), DataType::Any & DataType::Any);
        println!("plus = {}", plus());
        println!("extended plus = {}", extended_plus);
        println!(
            "plus(set) = {}",
            plus()
                .super_image(
                    &(DataType::float_interval(0.0, 0.1) & DataType::float_interval(0.0, 0.1))
                )
                .unwrap()
        );
        println!(
            "extended_plus(set) = {}",
            extended_plus
                .super_image(
                    &(DataType::float_interval(0.0, 0.1) & DataType::float_interval(0.0, 0.1))
                )
                .unwrap()
        );
    }

    #[test]
    fn test_aggregate_count() {
        println!("Test count aggregate");
        // Test an aggregate function
        let count = count();
        println!("count = {}", count);
        let list = DataType::list(DataType::float_interval(-1., 2.), 2, 20);
        println!("count({}) = {}", list, count.super_image(&list).unwrap());
        assert_eq!(
            count.super_image(&list).unwrap(),
            DataType::integer_interval(2, 20)
        );
        let list = DataType::list(DataType::integer_interval(1, 10), 2, 20);
        println!("count({}) = {}", list, count.super_image(&list).unwrap());
        assert_eq!(
            count.super_image(&list).unwrap(),
            DataType::integer_interval(2, 20)
        );
    }

    #[test]
    fn test_aggregate_sum() {
        println!("Test sum aggregate");
        // Test an aggregate function
        let sum = sum();
        println!("sum = {}", sum);
        let list = DataType::list(DataType::float_interval(-1., 2.), 2, 20);
        println!("sum({}) = {}", list, sum.super_image(&list).unwrap());
        assert_eq!(
            sum.super_image(&list).unwrap(),
            DataType::float_interval(-20., 40.)
        );
        let list = DataType::list(DataType::integer_interval(1, 10), 2, 20);
        println!("sum({}) = {}", list, sum.super_image(&list).unwrap());
        assert_eq!(
            sum.super_image(&list).unwrap(),
            DataType::integer_interval(2, 200)
        );
        let list = DataType::integer_interval(1, 10);
        println!("sum({}) = {}", list, sum.super_image(&list).unwrap());
        assert_eq!(
            sum.super_image(&list).unwrap(),
            DataType::integer_interval(1, 10)
        );
    }

    #[test]
    fn test_aggregate_var() {
        println!("Test var aggregate");
        // Test an aggregate function
        let var = var();
        println!("var = {}", var);
        let list = DataType::list(DataType::float_interval(-1., 2.), 2, 20);
        println!("var({}) = {}", list, var.super_image(&list).unwrap());
        let list = DataType::list(DataType::integer_interval(1, 10), 2, 20);
        println!("var({}) = {}", list, var.super_image(&list).unwrap());
    }

    #[test]
    fn test_extended_aggregate_sum() {
        println!("Test extended");
        // Test a bivariate monotonic function
        let extended_sum = Extended::new(sum(), DataType::Any);
        println!("sum = {}", sum());
        println!("sum domain = {}", sum().domain());
        println!("extended sum = {}", extended_sum);
        let set = DataType::list(DataType::float_interval(0.0, 0.1), 1, 10);
        let super_set = DataType::list(DataType::float(), 0, 100);
        println!("sum(set) = {}", sum().super_image(&set).unwrap());
        println!(
            "extended_sum(set) = {}",
            extended_sum.super_image(&set).unwrap()
        );
        println!(
            "{} is subset of {} = {}",
            set,
            super_set,
            set.is_subset_of(&super_set)
        );
        assert!(set.is_subset_of(&super_set));
        println!(
            "{} is subset of {} = {}",
            set,
            sum().domain(),
            set.is_subset_of(&sum().domain())
        );
        assert!(set.is_subset_of(&sum().domain()));
    }

    #[test]
    fn test_case() {
        println!("Test case");
        let fun = case();
        println!("type = {}", fun);
        println!("domain = {}", fun.domain());
        println!("co_domain = {}", fun.co_domain());

        // true, int, int
        let set = DataType::from(Struct::from_data_types(&[
            DataType::boolean_value(true),
            DataType::from(data_type::Integer::from_intervals([
                [0, 2],
                [5, 5],
                [10, 10],
            ])),
            DataType::integer_values(vec![10, 15, 30]),
        ]));
        let im = fun.super_image(&set).unwrap();
        println!("im({}) = {}", set, im);
        assert!(
            im == DataType::from(data_type::Integer::from_intervals([
                [0, 2],
                [5, 5],
                [10, 10]
            ]))
        );

        // false, int, int
        let set = DataType::from(Struct::from_data_types(&[
            DataType::boolean_value(false),
            DataType::from(data_type::Integer::from_intervals([
                [0, 2],
                [5, 5],
                [10, 10],
            ])),
            DataType::integer_values(vec![10, 15, 30]),
        ]));
        let im = fun.super_image(&set).unwrap();
        println!("im({}) = {}", set, im);
        assert!(im == DataType::integer_values(vec!(10, 15, 30)));

        // none, int, int
        let set = DataType::from(Struct::from_data_types(&[
            DataType::from(data_type::Boolean::empty()),
            DataType::from(data_type::Integer::from_intervals([
                [0, 2],
                [5, 5],
                [10, 10],
            ])),
            DataType::integer_values(vec![10, 15, 30]),
        ]));
        let im = fun.super_image(&set).unwrap();
        println!("im({}) = {}", set, im);
        assert!(im == DataType::Null);

        // {false, true}, int, int
        let set = DataType::from(Struct::from_data_types(&[
            DataType::from(data_type::Boolean::default()),
            DataType::from(data_type::Integer::from_intervals([
                [0, 2],
                [5, 5],
                [10, 10],
            ])),
            DataType::integer_values(vec![10, 15, 30]),
        ]));
        let im = fun.super_image(&set).unwrap();
        println!("im({}) = {}", set, im);
        assert!(matches!(im, DataType::Integer(_)));

        // {false, true}, int, float
        let set = DataType::from(Struct::from_data_types(&[
            DataType::from(data_type::Boolean::default()),
            DataType::from(data_type::Integer::from_intervals([
                [0, 2],
                [5, 5],
                [10, 10],
            ])),
            DataType::float_values(vec![10., 15., 30.56]),
        ]));
        let im = fun.super_image(&set).unwrap();
        println!("im({}) = {}", set, im);
        assert!(matches!(im, DataType::Float(_)));

        // {false, true}, int, text
        let set = DataType::from(Struct::from_data_types(&[
            DataType::from(data_type::Boolean::default()),
            DataType::from(data_type::Integer::from_intervals([
                [0, 2],
                [5, 5],
                [10, 10],
            ])),
            DataType::text_values(vec!["a".to_string(), "b".to_string()]),
        ]));
        let im = fun.super_image(&set).unwrap();
        println!("im({}) = {}", set, im);
        assert!(matches!(im, DataType::Text(_)));

        // {false, true}, int, text
        let date_a = chrono::NaiveDate::from_isoywd_opt(2022, 10, chrono::Weekday::Mon).unwrap();
        let date_b = date_a + chrono::Duration::days(10);
        let set = DataType::from(Struct::from_data_types(&[
            DataType::from(data_type::Boolean::default()),
            DataType::date_interval(date_a, date_b),
            DataType::from(data_type::Integer::from_intervals([
                [0, 2],
                [5, 5],
                [10, 10],
            ])),
        ]));
        let im = fun.super_image(&set).unwrap();
        println!("im({}) = {}", set, im);
        assert!(im == DataType::Any);
    }

    #[test]
    fn test_in_list() {
        println!("Test in_list");
        let fun = in_list();
        println!("type = {}", fun);
        println!("domain = {}", fun.domain());
        println!("co_domain = {}", fun.co_domain());

        // 10 in (10)
        let set = DataType::from(Struct::from_data_types(&[
            DataType::integer_value(10),
            DataType::list(DataType::integer_values(vec![8, 10, 15, 30]), 3, 3),
        ]));
        let im = fun.super_image(&set).unwrap();
        println!("\nim({}) = {}", set, im);
        assert!(im == DataType::boolean());
        let arg = Value::structured_from_values([Value::from(10), Value::list([Value::from(10)])]);
        let val = fun.value(&arg).unwrap();
        println!("value({}) = {}", arg, val);
        assert_eq!(val, Value::from(true));

        // integer in (integer[8, 30])
        let set = DataType::from(Struct::from_data_types(&[
            DataType::integer(),
            DataType::list(DataType::integer_interval(8, 30), 3, 3),
        ]));
        let im = fun.super_image(&set).unwrap();
        println!("\nim({}) = {}", set, im);
        assert!(im == DataType::boolean());
        let arg = Value::structured_from_values([Value::from(10), Value::list([Value::from(10)])]);
        let val = fun.value(&arg).unwrap();
        println!("value({}) = {}", arg, val);
        assert_eq!(val, Value::from(true));
        let arg = Value::structured_from_values([Value::from(100), Value::list([Value::from(10)])]);
        let val = fun.value(&arg).unwrap();
        println!("value({}) = {}", arg, val);
        assert_eq!(val, Value::from(false));

        // integer[1, 5] in (integer[8, 30])
        let set = DataType::from(Struct::from_data_types(&[
            DataType::integer_interval(1, 5),
            DataType::list(DataType::integer_interval(8, 30), 3, 3),
        ]));
        let im = fun.super_image(&set).unwrap();
        println!("\nim({}) = {}", set, im);
        assert!(im == DataType::boolean_value(false));
        let arg = Value::structured_from_values([Value::from(1), Value::list([Value::from(10)])]);
        let val = fun.value(&arg).unwrap();
        println!("value({}) = {}", arg, val);
        assert_eq!(val, Value::from(false));

        // integer[1, 5] in (float[2., 30.])
        let set = DataType::from(Struct::from_data_types(&[
            DataType::integer_interval(1, 5),
            DataType::list(DataType::float_interval(2., 30.), 3, 3),
        ]));
        let im = fun.super_image(&set).unwrap();
        println!("\nim({}) = {}", set, im);
        assert_eq!(im, DataType::boolean());
        let arg = Value::structured_from_values([
            Value::from(3),
            Value::list([Value::from(2.), Value::from(3.)]),
        ]);
        let val = fun.value(&arg).unwrap();
        println!("value({}) = {}", arg, val);
        assert_eq!(val, Value::from(true));
        let arg = Value::structured_from_values([Value::from(1), Value::list([Value::from(3.)])]);
        let val = fun.value(&arg).unwrap();
        println!("value({}) = {}", arg, val);
        assert_eq!(val, Value::from(false));

        // float[1., 5.] in (integer[2, 30])
        let set = DataType::from(Struct::from_data_types(&[
            DataType::float_interval(1., 5.),
            DataType::list(DataType::integer_interval(2, 30), 3, 3),
        ]));
        let im = fun.super_image(&set).unwrap();
        println!("\nim({}) = {}", set, im);
        assert_eq!(im, DataType::boolean());
        let arg = Value::structured_from_values([
            Value::from(3.),
            Value::list([Value::from(2), Value::from(3)]),
        ]);
        let val = fun.value(&arg).unwrap();
        println!("value({}) = {}", arg, val);
        assert_eq!(val, Value::from(true));
        let arg = Value::structured_from_values([Value::from(1.), Value::list([Value::from(15)])]);
        let val = fun.value(&arg).unwrap();
        println!("value({}) = {}", arg, val);
        assert_eq!(val, Value::from(false));

        // text['1', '5'] in (integer[2, '30])
        let set = DataType::from(Struct::from_data_types(&[
            DataType::text_values(["3".to_string(), "a".to_string()]),
            DataType::list(DataType::integer_interval(2, 30), 3, 3),
        ]));
        let im = fun.super_image(&set).unwrap();
        println!("\nim({}) = {}", set, im);
        assert_eq!(im, DataType::boolean());
        let arg = Value::structured_from_values([
            Value::from("3".to_string()),
            Value::list([Value::from(2), Value::from(3)]),
        ]);
        let val = fun.value(&arg).unwrap();
        println!("value({}) = {}", arg, val);
        assert_eq!(val, Value::from(true));
        let arg = Value::structured_from_values([
            Value::from("a".to_string()),
            Value::list([Value::from(15)]),
        ]);
        let val = fun.value(&arg).unwrap();
        println!("value({}) = {}", arg, val);
        assert_eq!(val, Value::from(false));
    }

    #[test]
    fn test_lower() {
        println!("Test lower");
        let fun = lower();
        println!("type = {}", fun);
        println!("domain = {}", fun.domain());
        println!("co_domain = {}", fun.co_domain());

        let set: DataType =
            data_type::Text::from_values([String::from("Hello"), String::from("World")]).into();
        let im = fun.super_image(&set).unwrap();
        println!("im({}) = {}", set, im);
        assert!(matches!(im, DataType::Text(_)));
    }

    #[test]
    fn test_upper() {
        println!("Test upper");
        let fun = upper();
        println!("type = {}", fun);
        println!("domain = {}", fun.domain());
        println!("co_domain = {}", fun.co_domain());

        let set: DataType =
            data_type::Text::from_values([String::from("Hello"), String::from("World")]).into();
        let im = fun.super_image(&set).unwrap();
        println!("im({}) = {}", set, im);
        assert!(matches!(im, DataType::Text(_)));
    }

    #[test]
    fn test_char_length() {
        println!("Test char_length");
        let fun = char_length();
        println!("type = {}", fun);
        println!("domain = {}", fun.domain());
        println!("co_domain = {}", fun.co_domain());

        let set: DataType =
            data_type::Text::from_values([String::from("Hello"), String::from("World!")]).into();
        let im = fun.super_image(&set).unwrap();
        println!("im({}) = {}", set, im);
        assert!(matches!(im, DataType::Integer(_)));
    }

    #[test]
    fn test_position() {
        println!("Test position");
        let fun = position();
        println!("type = {}", fun);
        println!("domain = {}", fun.domain());
        println!("co_domain = {}", fun.co_domain());

        let set = DataType::from(Struct::from_data_types(&[
            DataType::from(data_type::Text::from_values([
                String::from("Hello"),
                String::from("World"),
            ])),
            DataType::from(data_type::Text::from_values([
                String::from("e"),
                String::from("z"),
            ])),
        ]));
        let im = fun.super_image(&set).unwrap();
        println!("im({}) = {}", set, im);
        assert!(matches!(im, DataType::Optional(_)));

        let set = DataType::from(Struct::from_data_types(&[
            DataType::from(data_type::Text::from_values([
                String::from("Hello"),
                String::from("World"),
            ])),
            DataType::from(data_type::Text::from_values([String::from("l")])),
        ]));
        let im = fun.super_image(&set).unwrap();
        println!("im({}) = {}", set, im);
        assert!(matches!(im, DataType::Optional(_)));
    }

    #[test]
    fn test_least() {
        println!("Test least");
        let fun = least();
        println!("type = {}", fun);
        println!("domain = {}", fun.domain());
        println!("co_domain = {}", fun.co_domain());

        // im(struct{0: float[1, 100], 1: float{-30, 0, 20}}) = float{-30, 0} U float[1, 20]
        let set: DataType = DataType::structured_from_data_types([
            DataType::float_values([100.0, 1.0]),
            DataType::float_values([20.0, 0.0, -30.0]),
        ]);
        let im = fun.super_image(&set).unwrap();
        println!("\nim({}) = {}", set, im);
        assert_eq!(im, DataType::float_values([-30.0, 0.0, 1.0, 20.]));

        // im(struct{0: float[1, 100], 1: float{-30, 0, 20}}) = float{-30, 0} U float[1, 20]
        let set: DataType = DataType::structured_from_data_types([
            DataType::float_interval(1.0, 100.),
            DataType::float_values([20.0, 0.0, -30.0]),
        ]);
        let im = fun.super_image(&set).unwrap();
        println!("\nim({}) = {}", set, im);
        assert_eq!(
            im,
            DataType::float_values([-30.0, 0.0])
                .super_union(&DataType::float_interval(1., 20.))
                .unwrap()
        );

        // im(struct{0: float[1, +∞), 1: float(-∞, 100]}) = float(-∞, 100]
        let set: DataType = DataType::structured_from_data_types([
            DataType::float_min(1.0),
            DataType::float_max(100.0),
        ]);
        let im = fun.super_image(&set).unwrap();
        println!("\nim({}) = {}", set, im);
        assert_eq!(im, DataType::float_max(100.0));

        // im(struct{0: float{1}, 1: float{100}}) = int{1}
        let set: DataType = DataType::structured_from_data_types([
            DataType::float_value(1.0),
            DataType::float_value(100.0),
        ]);
        let im = fun.super_image(&set).unwrap();
        println!("\nim({}) = {}", set, im);
        assert_eq!(im, DataType::float_value(1.0));

        // im(struct{0: float(-∞, 10], 1: float[100, +∞)}) = float(-∞, 10]
        let set: DataType = DataType::structured_from_data_types([
            DataType::float_max(10.0),
            DataType::float_min(100.0),
        ]);
        let im = fun.super_image(&set).unwrap();
        println!("\nim({}) = {}", set, im);
        assert_eq!(im, DataType::float_max(10.0));

        // im(struct{0: float[1 10], 1: int[100, 200]}) = float[1 10]
        let set: DataType = DataType::structured_from_data_types([
            DataType::float_interval(1., 10.),
            DataType::integer_interval(100, 200),
        ]);
        let im = fun.super_image(&set).unwrap();
        println!("\nim({}) = {}", set, im);
        assert_eq!(im, DataType::float_interval(1., 10.));

        // im(struct{0: int[1 10], 1: float[100, +∞)}) = int[1, 10]
        let set: DataType = DataType::structured_from_data_types([
            DataType::integer_interval(1, 10),
            DataType::float_min(100.0),
        ]);
        let im = fun.super_image(&set).unwrap();
        println!("\nim({}) = {}", set, im);
        assert_eq!(im, DataType::integer_interval(1, 10));

        // im(struct{0: float(-∞, 10], 1: int[2 100]}) = float(-∞, 10]
        let set: DataType = DataType::structured_from_data_types([
            DataType::float_max(10.0),
            DataType::integer_interval(2, 100),
        ]);
        let im = fun.super_image(&set).unwrap();
        println!("\nim({}) = {}", set, im);
        assert_eq!(im, DataType::float_max(10.0));
    }

    #[test]
    fn test_greatest() {
        println!("Test greatest");
        let fun = greatest();
        println!("type = {}", fun);
        println!("domain = {}", fun.domain());
        println!("co_domain = {}", fun.co_domain());

        // im(struct{0: float{1, 100}, 1: float{-30, 0, 20}}) = float{1, 20, 100}
        let set: DataType = DataType::structured_from_data_types([
            DataType::float_values([100.0, 1.0]),
            DataType::float_values([20.0, 0.0, -30.0]),
        ]);
        let im = fun.super_image(&set).unwrap();
        println!("\nim({}) = {}", set, im);
        assert_eq!(im, DataType::float_values([1., 20., 100.]));

        // im(struct{0: float[1, 100], 1: float{-30, 0, 20}}) = float[1, 100]
        let set: DataType = DataType::structured_from_data_types([
            DataType::float_interval(1.0, 100.0),
            DataType::float_values([20.0, 0.0, -30.0]),
        ]);
        let im = fun.super_image(&set).unwrap();
        println!("\nim({}) = {}", set, im);
        assert_eq!(im, DataType::float_interval(1.0, 100.));

        // im(struct{0: float[1, +∞), 1: float(-∞, 100]}) = float[1, ∞)
        let set: DataType = DataType::structured_from_data_types([
            DataType::float_min(1.0),
            DataType::float_max(100.0),
        ]);
        let im = fun.super_image(&set).unwrap();
        println!("\nim({}) = {}", set, im);
        assert_eq!(im, DataType::float_min(1.0));

        // im(struct{0: float{1}, 1: float{100}}) = int{100}
        let set: DataType = DataType::structured_from_data_types([
            DataType::float_value(1.0),
            DataType::float_value(100.0),
        ]);
        let im = fun.super_image(&set).unwrap();
        println!("\nim({}) = {}", set, im);
        assert_eq!(im, DataType::float_value(100.0));

        // im(struct{0: float(-∞, 10], 1: float[100, +∞)}) = float[100, +∞)
        let set: DataType = DataType::structured_from_data_types([
            DataType::float_max(10.0),
            DataType::float_min(100.0),
        ]);
        let im = fun.super_image(&set).unwrap();
        println!("\nim({}) = {}", set, im);
        assert_eq!(im, DataType::float_min(100.0));

        // im(struct{0: float[1 10], 1: int[100, 200]}) = float[1 10]
        let set: DataType = DataType::structured_from_data_types([
            DataType::float_interval(1., 10.),
            DataType::integer_interval(100, 200),
        ]);
        let im = fun.super_image(&set).unwrap();
        println!("\nim({}) = {}", set, im);
        assert_eq!(im, DataType::integer_interval(100, 200));

        // im(struct{0: int[1 10], 1: float[100, +∞)}) = int[1, 10]
        let set: DataType = DataType::structured_from_data_types([
            DataType::integer_interval(1, 10),
            DataType::float_min(100.0),
        ]);
        let im = fun.super_image(&set).unwrap();
        println!("\nim({}) = {}", set, im);
        assert_eq!(im, DataType::float_min(100.0));

        // im(struct{0: float(-∞, 10], 1: int[2 100]}) = float(-∞, 10]
        let set: DataType = DataType::structured_from_data_types([
            DataType::float_max(10.0),
            DataType::integer_interval(2, 100),
        ]);
        let im = fun.super_image(&set).unwrap();
        println!("\nim({}) = {}", set, im);
        assert_eq!(
            im,
            DataType::float_interval(2., 10.)
                .super_union(&DataType::integer_interval(10, 100))
                .unwrap()
        );
    }

    #[test]
    fn test_coalesce() {
        println!("Test coalesce");
        let fun = coalesce();
        println!("type = {}", fun);
        println!("domain = {}", fun.domain());
        println!("co_domain = {}", fun.co_domain());

        let set = DataType::from(Struct::from_data_types(&[
            DataType::integer(),
            DataType::text(),
        ]));
        let im = fun.super_image(&set).unwrap();
        println!("im({}) = {}", set, im);
        assert!(im == DataType::integer());

        let set = DataType::from(Struct::from_data_types(&[
            DataType::optional(DataType::integer()),
            DataType::text(),
        ]));
        let im = fun.super_image(&set).unwrap();
        println!("im({}) = {}", set, im);
        assert!(im == DataType::text());

        let set = DataType::from(Struct::from_data_types(&[
            DataType::optional(DataType::integer_interval(1, 5)),
            DataType::integer_value(20),
        ]));
        let im = fun.super_image(&set).unwrap();
        println!("im({}) = {}", set, im);
        assert_eq!(
            im,
            DataType::integer_interval(1, 5)
                .super_union(&DataType::integer_value(20))
                .unwrap()
        );

        let set = DataType::from(Struct::from_data_types(&[
            DataType::optional(DataType::integer()),
            DataType::optional(DataType::text()),
        ]));
        let im = fun.super_image(&set).unwrap();
        println!("im({}) = {}", set, im);
        assert!(im == DataType::optional(DataType::text()));
    }

    #[test]
    fn test_rtrim() {
        println!("Test rtrim");
        let fun = rtrim();
        println!("type = {}", fun);
        println!("domain = {}", fun.domain());
        println!("co_domain = {}", fun.co_domain());

        let set = DataType::from(Struct::from_data_types(&[
            DataType::text(),
            DataType::text(),
        ]));
        let im = fun.super_image(&set).unwrap();
        println!("im({}) = {}", set, im);
        assert!(im == DataType::text());

        let set = DataType::from(Struct::from_data_types(&[
            DataType::text_values([
                "aba".to_string(),
                "aa".to_string(),
                "baaa".to_string(),
                "ba".to_string(),
                "mc".to_string(),
            ]),
            DataType::text_values(["a".to_string(), "c".to_string()]),
        ]));
        let im = fun.super_image(&set).unwrap();
        println!("im({}) = {}", set, im);
        assert!(
            im == DataType::text_values([
                "".to_string(),
                "aa".to_string(),
                "ab".to_string(),
                "aba".to_string(),
                "b".to_string(),
                "ba".to_string(),
                "baaa".to_string(),
                "m".to_string(),
                "mc".to_string()
            ])
        );

        let arg = Value::text("sarusss".to_string()) & Value::text("s".to_string());
        let val = fun.value(&arg).unwrap();
        println!("val({}) = {}", arg, val);
        assert_eq!(val, Value::from("saru".to_string()));
    }

    #[test]
    fn test_ltrim() {
        println!("Test ltrim");
        let fun = ltrim();
        println!("type = {}", fun);
        println!("domain = {}", fun.domain());
        println!("co_domain = {}", fun.co_domain());

        let set = DataType::from(Struct::from_data_types(&[
            DataType::text(),
            DataType::text(),
        ]));
        let im = fun.super_image(&set).unwrap();
        println!("im({}) = {}", set, im);
        assert!(im == DataType::text());

        let set = DataType::from(Struct::from_data_types(&[
            DataType::text_values([
                "aba".to_string(),
                "aa".to_string(),
                "baaa".to_string(),
                "ba".to_string(),
                "mc".to_string(),
            ]),
            DataType::text_values(["a".to_string(), "c".to_string()]),
        ]));
        let im = fun.super_image(&set).unwrap();
        println!("im({}) = {}", set, im);
        assert!(
            im == DataType::text_values([
                "".to_string(),
                "aa".to_string(),
                "aba".to_string(),
                "ba".to_string(),
                "baaa".to_string(),
                "mc".to_string()
            ])
        );

        let arg = Value::text("sarus".to_string()) & Value::text("s".to_string());
        let val = fun.value(&arg).unwrap();
        println!("val({}) = {}", arg, val);
        assert_eq!(val, Value::from("arus".to_string()));
    }

    #[test]
    fn test_substr() {
        println!("Test substr");
        let fun = substr();
        println!("type = {}", fun);
        println!("domain = {}", fun.domain());
        println!("co_domain = {}", fun.co_domain());

        let set = DataType::from(Struct::from_data_types(&[
            DataType::text(),
            DataType::integer(),
        ]));
        let im = fun.super_image(&set).unwrap();
        println!("im({}) = {}", set, im);
        assert!(im == DataType::text());

        let set = DataType::from(Struct::from_data_types(&[
            DataType::text_values(["abcdefg".to_string(), "hijklmno".to_string()]),
            DataType::integer_values([3, 6, 10]),
        ]));
        let im = fun.super_image(&set).unwrap();
        println!("im({}) = {}", set, im);
        assert_eq!(
            im,
            DataType::text_values([
                "".to_string(),
                "defg".to_string(),
                "g".to_string(),
                "klmno".to_string(),
                "no".to_string()
            ])
        );
    }

    #[test]
    fn test_substr_with_size() {
        println!("Test substr_with_size");
        let fun = substr_with_size();
        println!("type = {}", fun);
        println!("domain = {}", fun.domain());
        println!("co_domain = {}", fun.co_domain());

        let set = DataType::from(Struct::from_data_types(&[
            DataType::text(),
            DataType::integer(),
            DataType::integer(),
        ]));
        let im = fun.super_image(&set).unwrap();
        println!("im({}) = {}", set, im);
        assert!(im == DataType::text());

        let set = DataType::from(Struct::from_data_types(&[
            DataType::text_values(["abcdefg".to_string(), "hijklmno".to_string()]),
            DataType::integer_values([3, 6, 10]),
            DataType::integer_value(2),
        ]));
        let im = fun.super_image(&set).unwrap();
        println!("im({}) = {}", set, im);
        assert_eq!(
            im,
            DataType::text_values([
                "".to_string(),
                "de".to_string(),
                "g".to_string(),
                "kl".to_string(),
                "no".to_string()
            ])
        );
    }

    #[test]
    fn test_ceil() {
        println!("Test ceil");
        let fun = ceil();
        println!("type = {}", fun);
        println!("domain = {}", fun.domain());
        println!("co_domain = {}", fun.co_domain());

        let set = DataType::float_values([9., 9.1, 9.5, 10.5]);
        let im = fun.super_image(&set).unwrap();
        println!("im({}) = {}", set, im);
        assert!(im == DataType::integer_values([9, 10, 11]));

        let set = DataType::integer_values([9, 10]);
        let im = fun.super_image(&set).unwrap();
        println!("im({}) = {}", set, im);
        assert!(im == DataType::integer_values([9, 10]));
    }

    #[test]
    fn test_floor() {
        println!("Test floor");
        let fun = floor();
        println!("type = {}", fun);
        println!("domain = {}", fun.domain());
        println!("co_domain = {}", fun.co_domain());

        let set = DataType::float_values([9., 9.1, 9.5, 10.5]);
        let im = fun.super_image(&set).unwrap();
        println!("im({}) = {}", set, im);
        assert!(im == DataType::integer_values([9, 10]));

        let set = DataType::integer_values([9, 10]);
        let im = fun.super_image(&set).unwrap();
        println!("im({}) = {}", set, im);
        assert!(im == DataType::integer_values([9, 10]));
    }

    #[test]
    fn test_round() {
        println!("Test round");
        let fun = round();
        println!("type = {}", fun);
        println!("domain = {}", fun.domain());
        println!("co_domain = {}", fun.co_domain());

        let set = DataType::from(Struct::from_data_types(&[
            DataType::float_values([8.1, 9.16, 10.226, 11.333]),
            DataType::integer_values([0, 2]),
        ]));
        let im = fun.super_image(&set).unwrap();
        println!("im({}) = {}", set, im);
        assert!(im == DataType::float_values([8., 9., 10., 11., 8.1, 9.16, 10.23, 11.33]));

        let set = DataType::from(Struct::from_data_types(&[
            DataType::integer_values([9, 10]),
            DataType::integer_values([0, 2]),
        ]));
        let im = fun.super_image(&set).unwrap();
        println!("im({}) = {}", set, im);
        assert!(im == DataType::integer_values([9, 10]));
    }

    #[test]
    fn test_trunc() {
        println!("Test trunc");
        let fun = trunc();
        println!("type = {}", fun);
        println!("domain = {}", fun.domain());
        println!("co_domain = {}", fun.co_domain());

        let set = DataType::from(Struct::from_data_types(&[
            DataType::float_values([8.1, 9.16, 10.226, 11.333]),
            DataType::integer_values([0, 2]),
        ]));
        let im = fun.super_image(&set).unwrap();
        println!("im({}) = {}", set, im);
        assert!(im == DataType::float_values([8., 9., 10., 11., 8.1, 9.16, 10.22, 11.33]));

        let set = DataType::from(Struct::from_data_types(&[
            DataType::integer_values([9, 10]),
            DataType::integer_values([0, 2]),
        ]));
        let im = fun.super_image(&set).unwrap();
        println!("im({}) = {}", set, im);
        assert!(im == DataType::integer_values([9, 10]));
    }
    fn test_cast_as_text() {
        println!("Test cast as text");
        let fun = cast(DataType::text());
        println!("type = {}", fun);
        println!("domain = {}", fun.domain());
        println!("co_domain = {}", fun.co_domain());
        println!("data_type = {}", fun.data_type());

        let set = DataType::integer_values([1, 3, 4]);
        let im = fun.super_image(&set).unwrap();
        println!("im({}) = {}", set, im);
        assert!(im == DataType::text_values(["1".to_string(), "3".to_string(), "4".to_string()]));

        let set = DataType::integer_values([1, 3, 4]);
        let im = fun.super_image(&set).unwrap();
        println!("im({}) = {}", set, im);
        assert!(im == DataType::text_values(["1".to_string(), "3".to_string(), "4".to_string()]));

        let set = DataType::date_value(chrono::NaiveDate::from_ymd_opt(2015, 6, 3).unwrap());
        let im = fun.super_image(&set).unwrap();
        println!("im({}) = {}", set, im);
        assert!(im == DataType::text_values(["2015-06-03".to_string()]));
    }

    #[test]
    fn test_cast_as_float() {
        println!("Test cast as float");
        let fun = cast(DataType::float());
        println!("type = {}", fun);
        println!("domain = {}", fun.domain());
        println!("co_domain = {}", fun.co_domain());
        println!("data_type = {}", fun.data_type());

        let set = DataType::text_values(["1.5".to_string(), "3".to_string(), "4.555".to_string()]);
        let im = fun.super_image(&set).unwrap();
        println!("im({}) = {}", set, im);
        assert!(im == DataType::float_values([1.5, 3., 4.555]));
    }

    #[test]
    fn test_cast_as_integer() {
        println!("\nTest cast as integer");
        let fun = cast(DataType::integer());
        println!("type = {}", fun);
        println!("domain = {}", fun.domain());
        println!("co_domain = {}", fun.co_domain());
        println!("data_type = {}", fun.data_type());

        let set = DataType::text_values(["1".to_string(), "3".to_string(), "4".to_string()]);
        let im = fun.super_image(&set).unwrap();
        println!("im({}) = {}", set, im);
        assert!(im == DataType::integer_values([1, 3, 4]));
    }

    #[test]
    fn test_cast_to_boolean() {
        println!("\nTest cast as boolean");
        let fun = cast(DataType::boolean());
        println!("type = {}", fun);
        println!("domain = {}", fun.domain());
        println!("co_domain = {}", fun.co_domain());
        println!("data_type = {}", fun.data_type());

        let set = DataType::text_values(["1".to_string(), "tru".to_string()]);
        let im = fun.super_image(&set).unwrap();
        println!("im({}) = {}", set, im);
        assert!(im == DataType::boolean_value(true));
    }

    #[test]
    fn test_sign() {
        println!("\nTest sign");
        let fun = sign();
        println!("type = {}", fun);
        println!("domain = {}", fun.domain());
        println!("co_domain = {}", fun.co_domain());
        println!("data_type = {}", fun.data_type());

        let set = DataType::float_interval(-5., 5.);
        let im = fun.super_image(&set).unwrap();
        println!("im({}) = {}", set, im);
        assert!(im == DataType::integer_interval(-1, 1));

        let set = DataType::float_value(0.);
        let im = fun.super_image(&set).unwrap();
        println!("im({}) = {}", set, im);
        assert!(im == DataType::integer_value(0));
    }
}<|MERGE_RESOLUTION|>--- conflicted
+++ resolved
@@ -1838,7 +1838,6 @@
     )
 }
 
-<<<<<<< HEAD
 // Sign function
 pub fn sign() -> impl Function {
     PartitionnedMonotonic::univariate(
@@ -1847,8 +1846,6 @@
     )
 }
 
-=======
->>>>>>> b64b478a
 /*
 Aggregation functions
  */
