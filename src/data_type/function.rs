use std::{
    cmp, collections,
    convert::{Infallible, TryFrom, TryInto},
    error, fmt,
    hash::Hasher,
    ops::Deref,
    rc::Rc,
    result,
    cell::RefCell, borrow::BorrowMut,
};

use itertools::Itertools;

use super::{
    super::data_type,
    injection,
    intervals::{Bound, Intervals},
    product::{self, IntervalProduct, IntervalsProduct, Term, Unit},
    value::{self, Value, Variant as _},
    DataType, DataTyped, Integer, List, Variant,
};

use crate::{
    builder::With,
    encoder::{Encoder, BASE_64},
};

/// Inspiration from:
/// - https://www.postgresql.org/docs/9.1/functions-math.html
/// - https://docs.rs/sqlparser/latest/sqlparser/ast/enum.Expr.html
///

/// The errors functions can lead to
#[derive(Debug)]
pub enum Error {
    ArgumentOutOfRange(String),
    SetOutOfRange(String),
    InvalidFunction(String),
    Other(String),
}

impl Error {
    pub fn argument_out_of_range(arg: impl fmt::Display, range: impl fmt::Display) -> Error {
        Error::ArgumentOutOfRange(format!("{} not in {}", arg, range))
    }
    pub fn set_out_of_range(set: impl fmt::Display, range: impl fmt::Display) -> Error {
        Error::SetOutOfRange(format!("{} not in {}", set, range))
    }
    pub fn invalid_function(domain: impl fmt::Display, co_domain: impl fmt::Display) -> Error {
        Error::InvalidFunction(format!(
            "Invalid function from {} into {}",
            domain, co_domain
        ))
    }
    pub fn other<T: fmt::Display>(desc: T) -> Error {
        Error::Other(desc.to_string())
    }
}

impl fmt::Display for Error {
    fn fmt(&self, f: &mut fmt::Formatter<'_>) -> fmt::Result {
        match self {
            Error::ArgumentOutOfRange(arg) => writeln!(f, "ArgumentOutOfRange: {}", arg),
            Error::SetOutOfRange(set) => writeln!(f, "SetOutOfRange: {}", set),
            Error::InvalidFunction(set) => writeln!(f, "InvalidFunction: {}", set),
            Error::Other(err) => writeln!(f, "{}", err),
        }
    }
}

impl error::Error for Error {}

impl From<Infallible> for Error {
    fn from(err: Infallible) -> Self {
        Error::Other(err.to_string())
    }
}
impl From<injection::Error> for Error {
    fn from(err: injection::Error) -> Self {
        Error::other(err)
    }
}
impl From<data_type::Error> for Error {
    fn from(err: data_type::Error) -> Self {
        Error::other(err)
    }
}
impl From<value::Error> for Error {
    fn from(err: value::Error) -> Self {
        Error::other(err)
    }
}
impl From<product::Error> for Error {
    fn from(err: product::Error) -> Self {
        Error::other(err)
    }
}

type Result<T> = result::Result<T, Error>;

/// A function computing a value and the image of some DataType
pub trait Function: fmt::Debug + fmt::Display {
    /// The domain, given as a Cartesian product
    fn domain(&self) -> DataType;
    /// The co-domain
    fn co_domain(&self) -> DataType {
        self.super_image(&self.domain()).unwrap()
    }
    /// A super-image of a set (a set containing the image of the set and included in the co-domain)
    fn super_image(&self, set: &DataType) -> Result<DataType>;
    /// The actual implementation of the function
    fn value(&self, arg: &Value) -> Result<Value>;
}

impl<Fun: Function + ?Sized> DataTyped for Fun {
    fn data_type(&self) -> DataType {
        DataType::from(super::Function::from((self.domain(), self.co_domain())))
    }
}

/// A wrapper to convert an injection into a function
#[derive(Debug, Clone)]
pub struct Injection<Inj: injection::Injection>(Inj);

impl<Inj: injection::Injection> fmt::Display for Injection<Inj> {
    fn fmt(&self, f: &mut fmt::Formatter<'_>) -> fmt::Result {
        write!(f, "injection{{{}}}", self.0)
    }
}

impl<Inj: injection::Injection> Function for Injection<Inj>
where
    Error: From<<Inj::Domain as TryFrom<DataType>>::Error>,
    Error: From<<<Inj::Domain as Variant>::Element as TryFrom<Value>>::Error>,
{
    fn domain(&self) -> DataType {
        self.0.domain().into()
    }

    fn super_image(&self, set: &DataType) -> Result<DataType> {
        let set = Inj::Domain::try_from(set.clone())?;
        Ok(self.0.super_image(&set).map(|image| image.into())?)
    }

    fn value(&self, arg: &Value) -> Result<Value> {
        let arg = <Inj::Domain as Variant>::Element::try_from(arg.clone())?;
        Ok(self.0.value(&arg).map(|value| value.into())?)
    }
}

/// A function defined by its type signature and potentially stateful value function without any other particular properties
/// In particular, no range computation is done
<<<<<<< HEAD
/// The computation may be stateful //TODO remove this feature?
=======
/// Note that stateful computations should be avoided and reserved to pseudorandom functions
>>>>>>> 2b998e28
#[derive(Clone)]
pub struct Stateful {
    domain: DataType,
    co_domain: DataType,
    value: Rc<RefCell<dyn FnMut(Value) -> Value>>,
}

impl Stateful {
    /// Constructor for Generic
<<<<<<< HEAD
    pub fn new(domain: DataType, co_domain: DataType, value: Rc<RefCell<dyn FnMut(Value) -> Value>>) -> Self {
        Simple {
=======
    pub fn new(domain: DataType, co_domain: DataType, value: Rc<dyn Fn(Value) -> Value>) -> Self {
        Stateful {
>>>>>>> 2b998e28
            domain,
            co_domain,
            value,
        }
    }
}

impl fmt::Debug for Stateful {
    fn fmt(&self, f: &mut fmt::Formatter<'_>) -> fmt::Result {
        write!(f, "simple{{{} -> {}}}", self.domain(), self.co_domain())
    }
}

impl fmt::Display for Stateful {
    fn fmt(&self, f: &mut fmt::Formatter<'_>) -> fmt::Result {
        write!(f, "simple{{{} -> {}}}", self.domain(), self.co_domain())
    }
}

impl Function for Stateful {
    fn domain(&self) -> DataType {
        self.domain.clone()
    }

    fn super_image(&self, _set: &DataType) -> Result<DataType> {
        Ok(self.co_domain.clone())
    }

    fn value(&self, arg: &Value) -> Result<Value> {
        Ok(((*self.value).borrow_mut())(arg.clone()))
    }
}

/// A function defined pointwise without any other particular properties
/// Range computation is done on finite ranges
#[derive(Clone)]
pub struct Pointwise {
    domain: DataType,
    co_domain: DataType,
    value: Rc<dyn Fn(Value) -> Value>,
}

impl Pointwise {
    /// Constructor for Generic
    pub fn new(domain: DataType, co_domain: DataType, value: Rc<dyn Fn(Value) -> Value>) -> Self {
        Pointwise {
            domain,
            co_domain,
            value,
        }
    }
    /// Build univariate pointwise function
    pub fn univariate<A: Variant, B: Variant>(
        domain: A,
        co_domain: B,
        value: impl Fn(<A::Element as value::Variant>::Wrapped) -> <B::Element as value::Variant>::Wrapped
            + 'static,
    ) -> Self
    where
        <<A::Element as value::Variant>::Wrapped as TryFrom<Value>>::Error: fmt::Debug,
    {
        Self::new(
            domain.into(),
            co_domain.into(),
            Rc::new(move |a| {
                let a = <A::Element as value::Variant>::Wrapped::try_from(a).unwrap();
                value(a).into()
            }),
        )
    }
    /// Build bivariate pointwise function
    pub fn bivariate<A: Variant, B: Variant, C: Variant>(
        domain: (A, B),
        co_domain: C,
        value: impl Fn(
                <A::Element as value::Variant>::Wrapped,
                <B::Element as value::Variant>::Wrapped,
            ) -> <C::Element as value::Variant>::Wrapped
            + 'static,
    ) -> Self
    where
        <A::Element as value::Variant>::Wrapped: TryFrom<Value>,
        <B::Element as value::Variant>::Wrapped: TryFrom<Value>,
        <<A::Element as value::Variant>::Wrapped as TryFrom<Value>>::Error: fmt::Debug,
        <<B::Element as value::Variant>::Wrapped as TryFrom<Value>>::Error: fmt::Debug,
        <C::Element as value::Variant>::Wrapped: Into<Value>,
    {
        let domain = data_type::Struct::from_data_types(&[domain.0.into(), domain.1.into()]);
        Self::new(
            domain.into(),
            co_domain.into(),
            Rc::new(move |ab| {
                let ab = value::Struct::try_from(ab).unwrap();
                let a = <A::Element as value::Variant>::Wrapped::try_from(ab[0].as_ref().clone())
                    .unwrap();
                let b = <B::Element as value::Variant>::Wrapped::try_from(ab[1].as_ref().clone())
                    .unwrap();
                value(a, b).into()
            }),
        )
    }
    /// Build variadic pointwise function
    pub fn variadic<D: Variant, C: Variant>(
        domain: Vec<D>,
        co_domain: C,
        value: impl Fn(
                Vec<<D::Element as value::Variant>::Wrapped>,
            ) -> <C::Element as value::Variant>::Wrapped
            + 'static,
    ) -> Self
    where
        <D::Element as value::Variant>::Wrapped: TryFrom<Value>,
        <<D::Element as value::Variant>::Wrapped as TryFrom<Value>>::Error: fmt::Debug,
        <C::Element as value::Variant>::Wrapped: Into<Value>,
    {
        let domain = data_type::Struct::from_data_types(&domain.iter());
        Self::new(
            domain.into(),
            co_domain.into(),
            Rc::new(move |v| {
                let v = value::Struct::try_from(v).unwrap();
                let v: Vec<<D::Element as value::Variant>::Wrapped> = v
                    .into_iter()
                    .map(|(_n, v)| v.as_ref().clone().try_into().unwrap())
                    .collect();
                value(v).into()
            }),
        )
    }
}

impl fmt::Debug for Pointwise {
    fn fmt(&self, f: &mut fmt::Formatter<'_>) -> fmt::Result {
        write!(f, "pointwise{{{} -> {}}}", self.domain(), self.co_domain())
    }
}

impl fmt::Display for Pointwise {
    fn fmt(&self, f: &mut fmt::Formatter<'_>) -> fmt::Result {
        write!(f, "pointwise{{{} -> {}}}", self.domain(), self.co_domain())
    }
}

impl Function for Pointwise {
    fn domain(&self) -> DataType {
        self.domain.clone()
    }

    fn super_image(&self, set: &DataType) -> Result<DataType> {
        if !set.is_subset_of(&self.domain()) {
            Err(Error::set_out_of_range(set, self.domain()))
        } else {
            Ok(match set {
                DataType::Null => DataType::Null,
                DataType::Unit(_) => self
                    .value(&Value::unit())
                    .map(Into::into)
                    .unwrap_or_else(|_| self.co_domain()),
                DataType::Boolean(b) if b.all_values() => {
                    b.iter().map(|[v, _]| (*self.value)((*v).into())).collect()
                }
                DataType::Integer(i) if i.all_values() => {
                    i.iter().map(|[v, _]| (*self.value)((*v).into())).collect()
                }
                DataType::Enum(e) => e
                    .values
                    .iter()
                    .map(|(_, i)| (*self.value)((*i, e.values.clone()).into()))
                    .collect(),
                DataType::Float(f) if f.all_values() => {
                    f.iter().map(|[v, _]| (*self.value)((*v).into())).collect()
                }
                DataType::Text(t) if t.all_values() => t
                    .iter()
                    .map(|[v, _]| (*self.value)((v.to_string()).into()))
                    .collect(),
                DataType::Date(d) if d.all_values() => {
                    d.iter().map(|[v, _]| (*self.value)((*v).into())).collect()
                }
                DataType::Time(t) if t.all_values() => {
                    t.iter().map(|[v, _]| (*self.value)((*v).into())).collect()
                }
                DataType::DateTime(d) if d.all_values() => {
                    d.iter().map(|[v, _]| (*self.value)((*v).into())).collect()
                }
                DataType::Duration(d) if d.all_values() => {
                    d.iter().map(|[v, _]| (*self.value)((*v).into())).collect()
                }
                _ => self.co_domain.clone(),
            })
        }
    }

    fn value(&self, arg: &Value) -> Result<Value> {
        Ok((*self.value)(arg.clone()))
    }
}

/// Partitionned monotonic function (plus some complex periodic cases)
/// The domain is a (cartesian) product of Intervals<B> types
/// P and T are convenient representations of the product and elements of the product
/// The partition function maps a product into a vector of products where the value function is supposed to be monotonic
#[derive(Clone)]
pub struct PartitionnedMonotonic<P, T, Prod: IntervalsProduct, U: Bound>
where
    P: From<Prod> + Into<Prod>,
    T: From<<Prod::IntervalProduct as IntervalProduct>::BoundProduct>,
{
    domain: Prod,
    partition: Rc<dyn Fn(P) -> Vec<P>>,
    value: Rc<dyn Fn(T) -> U>,
}

impl<P, T, Prod: IntervalsProduct, U: Bound> PartitionnedMonotonic<P, T, Prod, U>
where
    P: From<Prod> + Into<Prod>,
    T: From<<Prod::IntervalProduct as IntervalProduct>::BoundProduct>,
{
    /// Constructor for Base Maps
    pub fn new(
        domain: Prod,
        partition: Rc<dyn Fn(P) -> Vec<P>>,
        value: Rc<dyn Fn(T) -> U>,
    ) -> Self {
        PartitionnedMonotonic {
            domain,
            partition,
            value,
        }
    }

    pub fn from_intervals(domain: P, value: impl Fn(T) -> U + 'static) -> Self
    where
        P: Clone + 'static,
    {
        Self::new(
            domain.clone().into(),
            Rc::new(move |set: P| vec![set.into().intersection(&domain.clone().into()).into()]),
            Rc::new(value),
        )
    }

    pub fn from_partitions(
        partitions: impl AsRef<[P]> + 'static,
        value: impl Fn(T) -> U + 'static,
    ) -> Self
    where
        P: Clone,
    {
        let domain = partitions
            .as_ref()
            .iter()
            .fold(Prod::empty(), |domain, partition| {
                domain.union(&partition.clone().into())
            });
        let partition = move |set: P| {
            partitions
                .as_ref()
                .iter()
                .map(move |partition| {
                    set.clone()
                        .into()
                        .intersection(&partition.clone().into())
                        .into()
                })
                .collect()
        };
        Self::new(domain, Rc::new(partition), Rc::new(value))
    }
}

impl<A: Bound + 'static, B: Bound>
    PartitionnedMonotonic<Intervals<A>, (A,), Term<Intervals<A>, Unit>, B>
{
    pub fn univariate(domain: Intervals<A>, value: impl Fn(A) -> B + 'static) -> Self {
        Self::new(
            domain.clone().into(),
            Rc::new(move |set: Intervals<A>| vec![set.intersection(domain.clone())]),
            Rc::new(move |arg: (A,)| value(arg.0)),
        )
    }

    pub fn piecewise_univariate<const N: usize>(
        partitions: [Intervals<A>; N],
        value: impl Fn(A) -> B + 'static,
    ) -> Self {
        Self::from_partitions(partitions, move |(a,)| value(a))
    }
}

impl PartitionnedMonotonic<Intervals<f64>, (f64,), Term<Intervals<f64>, Unit>, f64> {
    pub fn periodic_univariate<const N: usize>(
        partitions: [Intervals<f64>; N],
        value: impl Fn(f64) -> f64 + 'static,
    ) -> Self {
        let domain: Intervals<f64> = partitions
            .iter()
            .fold(Intervals::empty(), |union, intervals| {
                union.union(intervals.clone())
            });
        let min = *domain.min().unwrap();
        let max = *domain.max().unwrap();
        let period = max - min;
        // Compute the shifted version of the set (by an integer number of period) and intersect with partitions
        let partition = move |set: Intervals<f64>| {
            let shift = ((*set.min().unwrap() - min) / period).floor();
            let shifted = set
                .clone()
                .map_bounds(move |b| b - shift * period)
                .union(set.map_bounds(|b| b - (shift + 1.) * period));
            partitions
                .as_ref()
                .iter()
                .map(move |partition| shifted.clone().intersection(partition.clone()))
                .collect()
        };
        Self::new(
            Term::from_value_next(Intervals::default(), Unit),
            Rc::new(partition),
            Rc::new(move |(a,)| value(a)),
        )
    }
}

impl<A: Bound + 'static, B: Bound + 'static, C: Bound>
    PartitionnedMonotonic<
        (Intervals<A>, Intervals<B>),
        (A, B),
        Term<Intervals<A>, Term<Intervals<B>, Unit>>,
        C,
    >
{
    pub fn bivariate(
        domain: (Intervals<A>, Intervals<B>),
        value: impl Fn(A, B) -> C + 'static,
    ) -> Self {
        Self::from_intervals(domain, move |(a, b)| value(a, b))
    }

    pub fn piecewise_bivariate<const N: usize>(
        partitions: [(Intervals<A>, Intervals<B>); N],
        value: impl Fn(A, B) -> C + 'static,
    ) -> Self {
        Self::from_partitions(partitions, move |(a, b)| value(a, b))
    }
}

impl<P, T, Prod: IntervalsProduct, U: Bound> PartitionnedMonotonic<P, T, Prod, U>
where
    P: From<Prod> + Into<Prod>,
    T: From<<Prod::IntervalProduct as IntervalProduct>::BoundProduct>,
    Self: Function,
{
    // Utility functions to check the consistency of values

    /// Check the image function
    fn checked_image(&self, set: &DataType, super_image: DataType) -> Result<DataType> {
        if !set.is_subset_of(&self.domain()) {
            Err(Error::set_out_of_range(set, self.domain()))
        } else {
            Ok(super_image)
        }
    }

    /// Check the value function
    fn checked_value(&self, arg: &Value, value: Value) -> Result<Value> {
        if !self.domain().contains(arg) {
            Err(Error::argument_out_of_range(arg, self.domain()))
        } else if !self.co_domain().contains(&value) {
            Err(Error::argument_out_of_range(value, self.co_domain()))
        } else {
            Ok(value)
        }
    }
}

impl<P, T, Prod: IntervalsProduct, U: Bound> fmt::Debug for PartitionnedMonotonic<P, T, Prod, U>
where
    P: From<Prod> + Into<Prod>,
    T: From<<Prod::IntervalProduct as IntervalProduct>::BoundProduct>,
    Self: Function,
{
    fn fmt(&self, f: &mut fmt::Formatter<'_>) -> fmt::Result {
        write!(
            f,
            "partitionned_monotonic{{{} -> {}}}",
            self.domain(),
            self.co_domain()
        )
    }
}

impl<P, T, Prod: IntervalsProduct, U: Bound> fmt::Display for PartitionnedMonotonic<P, T, Prod, U>
where
    P: From<Prod> + Into<Prod>,
    T: From<<Prod::IntervalProduct as IntervalProduct>::BoundProduct>,
    Self: Function,
{
    fn fmt(&self, f: &mut fmt::Formatter<'_>) -> fmt::Result {
        write!(
            f,
            "partitionned_monotonic{{{} -> {}}}",
            self.domain(),
            self.co_domain()
        )
    }
}

impl<P, T, Prod: IntervalsProduct, U: Bound> Function for PartitionnedMonotonic<P, T, Prod, U>
where
    P: From<Prod> + Into<Prod> + Into<DataType> + TryFrom<DataType, Error = data_type::Error>,
    T: From<<Prod::IntervalProduct as IntervalProduct>::BoundProduct>
        + TryFrom<Value, Error = value::Error>,
    Intervals<U>: Into<DataType>,
    U: Into<Value>,
{
    fn domain(&self) -> DataType {
        let p: P = self.domain.clone().into();
        p.into()
    }

    fn super_image(&self, set: &DataType) -> Result<DataType> {
        // The monotonicity is constant on each bloc
        // First try to convert into the right datatype
        let converted_set = &set.into_data_type(&self.domain())?;
        // Then express in a more suitable form
        let p: P = converted_set.clone().try_into()?;
        let partitions: Vec<Prod> = (self.partition)(p).into_iter().map(|p| p.into()).collect();
        let result: Intervals<U> = partitions
            .iter()
            .flat_map(|prod| {
                prod.iter().map(|inter| {
                    let mut sorted: Vec<U> = inter
                        .iter()
                        .map(|bound| (self.value)(bound.into()))
                        .collect();
                    sorted.sort_by(|a, b| a.partial_cmp(b).unwrap_or(cmp::Ordering::Equal));
                    [sorted[0].clone(), sorted[sorted.len() - 1].clone()]
                })
            })
            .collect();
        self.checked_image(converted_set, result.into())
    }

    fn value(&self, arg: &Value) -> Result<Value> {
        // First try to convert into the right datatype
        let converted_arg = &arg.as_data_type(&self.domain())?;
        // Then express in a more suitable form
        let t: T = converted_arg.clone().try_into()?;
        self.checked_value(converted_arg, (self.value)(t).into())
    }
}

/// # Extended function
/// Functions can be wrapped with this `Extended` object.
/// The co_domain is usually Option<original CoDomain> unless the domain is included in the original domain.
#[derive(Debug)]
pub struct Extended<F: Function> {
    function: F,
    domain: DataType,
}

impl<F: Function> Extended<F> {
    pub fn new(function: F, domain: DataType) -> Extended<F> {
        Extended { function, domain }
    }
}

impl<F: Function> fmt::Display for Extended<F> {
    fn fmt(&self, f: &mut fmt::Formatter<'_>) -> fmt::Result {
        write!(f, "extended{{{} -> {}}}", self.domain(), self.co_domain())
    }
}

impl<F: Function + Clone> Clone for Extended<F> {
    fn clone(&self) -> Self {
        Extended::new(self.function.clone(), self.domain.clone())
    }
}

impl<F: Function> Function for Extended<F> {
    fn domain(&self) -> DataType {
        self.domain.clone()
    }

    fn super_image(&self, set: &DataType) -> Result<DataType> {
        if set.is_subset_of(&self.function.domain()) {
            // If the set is included in the original domain -> fall back to the original function
            self.function.super_image(set)
        } else if set.is_subset_of(&self.domain) {
            // The set is valid
            set.super_intersection(&self.function.domain())
                .and_then(|set_into_domain| {
                    Ok(DataType::optional(
                        self.function.super_image(&set_into_domain)?,
                    ))
                })
                .or_else(|_err| Ok(DataType::optional(self.function.co_domain())))
        } else {
            Err(Error::set_out_of_range(set, &self.domain))
        }
    }

    fn value(&self, arg: &Value) -> Result<Value> {
        if self.domain.contains(arg) {
            // The arg is valid
            self.function.value(arg).or_else(|_err| Ok(Value::none()))
        } else {
            Err(Error::argument_out_of_range(arg, &self.domain))
        }
    }
}

/// A function is extensible if it can be extended to a different domain
pub trait Extensible {
    type Extended;

    fn extend(self, domain: DataType) -> Self::Extended;
}

// Implement extensible for all borrowed function
impl<'a, F: Function + Clone> Extensible for &'a F {
    type Extended = Extended<F>;

    fn extend(self: &'a F, domain: DataType) -> Self::Extended {
        Extended::new(self.clone(), domain)
    }
}

impl<F: Function> Extensible for Extended<F> {
    type Extended = Extended<F>;

    fn extend(self: Extended<F>, domain: DataType) -> Extended<F> {
        Extended::new(self.function, domain)
    }
}

/// A function defined pointwise without any other particular properties
#[derive(Clone)]
pub struct Aggregate<A: Variant, B: Variant>
where
    A::Element: TryFrom<Value>,
    Error: From<<A::Element as TryFrom<Value>>::Error>,
    B::Element: Into<Value>,
    A: Into<DataType> + TryFrom<DataType>,
    Error: From<<A as TryFrom<DataType>>::Error>,
    B: Into<DataType>,
{
    aggregation_domain: A,
    value: Rc<dyn Fn(Vec<A::Element>) -> B::Element>,
    super_image: Rc<dyn Fn((A, Integer)) -> Result<B>>,
}

impl<A: Variant, B: Variant> Aggregate<A, B>
where
    A::Element: TryFrom<Value>,
    Error: From<<A::Element as TryFrom<Value>>::Error>,
    B::Element: Into<Value>,
    A: Into<DataType> + TryFrom<DataType>,
    Error: From<<A as TryFrom<DataType>>::Error>,
    B: Into<DataType>,
{
    /// Constructor for Generic
    pub fn new(
        aggregation_domain: A,
        value: Rc<dyn Fn(Vec<A::Element>) -> B::Element>,
        super_image: Rc<dyn Fn((A, Integer)) -> Result<B>>,
    ) -> Self {
        Aggregate {
            aggregation_domain,
            value,
            super_image,
        }
    }

    /// Constructor for Generic
    pub fn from(
        aggregation_domain: A,
        value: impl Fn(Vec<A::Element>) -> B::Element + 'static,
        super_image: impl Fn((A, Integer)) -> Result<B> + 'static,
    ) -> Self {
        Aggregate::new(aggregation_domain, Rc::new(value), Rc::new(super_image))
    }
}

impl<A: Variant, B: Variant> fmt::Debug for Aggregate<A, B>
where
    A::Element: TryFrom<Value>,
    Error: From<<A::Element as TryFrom<Value>>::Error>,
    B::Element: Into<Value>,
    A: Into<DataType> + TryFrom<DataType>,
    Error: From<<A as TryFrom<DataType>>::Error>,
    B: Into<DataType>,
{
    fn fmt(&self, f: &mut fmt::Formatter<'_>) -> fmt::Result {
        write!(f, "aggregate{{{} -> {}}}", self.domain(), self.co_domain())
    }
}

impl<A: Variant, B: Variant> fmt::Display for Aggregate<A, B>
where
    A::Element: TryFrom<Value>,
    Error: From<<A::Element as TryFrom<Value>>::Error>,
    B::Element: Into<Value>,
    A: Into<DataType> + TryFrom<DataType>,
    Error: From<<A as TryFrom<DataType>>::Error>,
    B: Into<DataType>,
{
    fn fmt(&self, f: &mut fmt::Formatter<'_>) -> fmt::Result {
        write!(f, "aggregate{{{} -> {}}}", self.domain(), self.co_domain())
    }
}

impl<A: Variant, B: Variant> Function for Aggregate<A, B>
where
    A::Element: TryFrom<Value>,
    Error: From<<A::Element as TryFrom<Value>>::Error>,
    B::Element: Into<Value>,
    A: Into<DataType> + TryFrom<DataType>,
    Error: From<<A as TryFrom<DataType>>::Error>,
    B: Into<DataType>,
{
    fn domain(&self) -> DataType {
        List::from_data_type(self.aggregation_domain.clone().into()).into()
    }

    fn super_image(&self, set: &DataType) -> Result<DataType> {
        let set = set.clone().into_data_type(&self.domain())?;
        if let DataType::List(List { data_type, size }) = set {
            (*self.super_image)(((*data_type).clone().try_into()?, size.clone())).map(Into::into)
        } else {
            Err(Error::set_out_of_range(set, self.domain()))
        }
    }

    fn value(&self, arg: &Value) -> Result<Value> {
        let list: value::List = arg.clone().try_into()?;
        let vals: Result<Vec<A::Element>> = list
            .iter()
            .map(|value| Ok(A::Element::try_from(value.clone())?))
            .collect();
        Ok((*self.value)(vals?).into())
    }
}

// Today, float -> float would take ints but always return float
// pub struct Polymorphic<Domain, ValueFunctions> {
//     domain: Domain,
//     value: ValueFunction,
// }
#[derive(Clone, Debug, Default)]
pub struct Polymorphic(Vec<Rc<dyn Function>>);

impl Polymorphic {
    /// Constructor for Polymorphic
    pub fn new(implementations: Vec<Rc<dyn Function>>) -> Self {
        Polymorphic(implementations)
    }
}

impl<F: Function + 'static, G: Function + 'static> From<(F, G)> for Polymorphic {
    fn from((f, g): (F, G)) -> Self {
        Polymorphic(vec![Rc::new(f), Rc::new(g)])
    }
}

impl<F: Function + 'static, G: Function + 'static, H: Function + 'static> From<(F, G, H)>
    for Polymorphic
{
    fn from((f, g, h): (F, G, H)) -> Self {
        Polymorphic(vec![Rc::new(f), Rc::new(g), Rc::new(h)])
    }
}

impl<F: Function + 'static> With<F> for Polymorphic {
    fn with(mut self, input: F) -> Self {
        self.0.push(Rc::new(input));
        self
    }
}

impl<const N: usize> From<[Rc<dyn Function>; N]> for Polymorphic {
    fn from(fs: [Rc<dyn Function>; N]) -> Self {
        Polymorphic(fs.into_iter().map(|f| f).collect())
    }
}

impl Function for Polymorphic {
    fn domain(&self) -> DataType {
        DataType::sum(self.0.iter().map(|implementation| implementation.domain()))
    }

    fn super_image(&self, set: &DataType) -> Result<DataType> {
        if let DataType::Union(union) = set {
            let result: Result<data_type::Union> = union
                .fields
                .iter()
                .map(|(f, dt)| Ok((f.clone(), self.super_image(dt)?)))
                .collect();
            result.map(Into::into)
        } else {
            self.0
                .iter()
                .find_map(|implementation| implementation.super_image(set).ok())
                .ok_or_else(|| Error::set_out_of_range(set, self.domain()))
        }
    }

    fn value(&self, arg: &Value) -> Result<Value> {
        self.0
            .iter()
            .find_map(|implementation| implementation.value(arg).ok())
            .ok_or_else(|| Error::argument_out_of_range(arg, self.domain()))
    }
}

impl fmt::Display for Polymorphic {
    fn fmt(&self, f: &mut fmt::Formatter<'_>) -> fmt::Result {
        write!(
            f,
            "polymorphic{{{}}}",
            self.0.iter().map(|i| i.to_string()).join(" | ")
        )
    }
}

// CASE WHEN ... THEN ... ELSE END
#[derive(Clone, Debug)]
pub struct Case;

impl fmt::Display for Case {
    fn fmt(&self, f: &mut fmt::Formatter<'_>) -> fmt::Result {
        write!(f, "case")
    }
}

impl Function for Case {
    fn domain(&self) -> DataType {
        DataType::from(data_type::Struct::from_data_types(&[
            DataType::boolean(),
            DataType::Any,
            DataType::Any,
        ]))
    }

    fn super_image(&self, set: &DataType) -> Result<DataType> {
        if !set.is_subset_of(&self.domain()) {
            Err(Error::set_out_of_range(set, self.domain()))
        } else {
            if let DataType::Struct(struct_data_type) = set {
                let when_condition = match struct_data_type.field_from_index(0).1.as_ref().clone() {
                    DataType::Boolean(bool_datatype) => bool_datatype,
                    _ => return Err(Error::argument_out_of_range(set, self.domain())),
                };

                if when_condition.is_empty() {
                    Ok(DataType::Null)
                } else if when_condition == data_type::Boolean::from_value(false) {
                    Ok(struct_data_type.field_from_index(2).1.as_ref().clone())
                } else if when_condition == data_type::Boolean::from_value(true) {
                    Ok(struct_data_type.field_from_index(1).1.as_ref().clone())
                } else {
                    Ok(struct_data_type
                        .field_from_index(1)
                        .1
                        .as_ref()
                        .clone()
                        .super_union(struct_data_type.field_from_index(2).1.as_ref())?)
                }
            } else {
                Err(Error::argument_out_of_range(set, self.domain()))
            }
        }
    }

    fn value(&self, arg: &Value) -> Result<Value> {
        if let Value::Struct(struct_values) = arg {
            if struct_values.field_from_index(0).1 == Rc::new(Value::boolean(true)) {
                Ok(struct_values.field_from_index(1).1.as_ref().clone())
            } else {
                Ok(struct_values.field_from_index(2).1.as_ref().clone())
            }
        } else {
            Err(Error::argument_out_of_range(arg, self.domain()))
        }
    }
}

/*
We list here all the functions to expose
*/

// Invalid function
pub fn null() -> impl Function + Clone {
    PartitionnedMonotonic::univariate(data_type::Text::default(), |_x| "null".to_string())
}

// Unary operators

/// Builds the minus `Function`
pub fn opposite() -> impl Function + Clone {
    PartitionnedMonotonic::univariate(data_type::Float::default(), |x| -x)
}
/// Builds the minus `Function`
pub fn not() -> impl Function + Clone {
    PartitionnedMonotonic::univariate(data_type::Boolean::default(), |x| !x)
}

// Arithmetic binary operators

/// The sum (polymorphic)
pub fn plus() -> impl Function + Clone {
    Polymorphic::from((
        PartitionnedMonotonic::bivariate(
            (data_type::Integer::default(), data_type::Integer::default()),
            |x, y| x.saturating_add(y),
        ),
        PartitionnedMonotonic::bivariate(
            (data_type::Float::default(), data_type::Float::default()),
            |x, y| (x + y).clamp(<f64 as Bound>::min(), <f64 as Bound>::max()),
        ),
    ))
}

/// The difference
pub fn minus() -> impl Function + Clone {
    Polymorphic::from((
        PartitionnedMonotonic::bivariate(
            (data_type::Integer::default(), data_type::Integer::default()),
            |x, y| x.saturating_sub(y),
        ),
        PartitionnedMonotonic::bivariate(
            (data_type::Float::default(), data_type::Float::default()),
            |x, y| (x - y).clamp(<f64 as Bound>::min(), <f64 as Bound>::max()),
        ),
    ))
}

/// The product (the domain is partitionned)
pub fn multiply() -> impl Function + Clone {
    Polymorphic::from((
        // Integer implementation
        PartitionnedMonotonic::piecewise_bivariate(
            [
                (
                    data_type::Integer::from_min(0),
                    data_type::Integer::from_min(0),
                ),
                (
                    data_type::Integer::from_min(0),
                    data_type::Integer::from_max(0),
                ),
                (
                    data_type::Integer::from_max(0),
                    data_type::Integer::from_min(0),
                ),
                (
                    data_type::Integer::from_max(0),
                    data_type::Integer::from_max(0),
                ),
            ],
            |x, y| x.saturating_mul(y),
        ),
        // Float implementation
        PartitionnedMonotonic::piecewise_bivariate(
            [
                (
                    data_type::Float::from_min(0.0),
                    data_type::Float::from_min(0.0),
                ),
                (
                    data_type::Float::from_min(0.0),
                    data_type::Float::from_max(0.0),
                ),
                (
                    data_type::Float::from_max(0.0),
                    data_type::Float::from_min(0.0),
                ),
                (
                    data_type::Float::from_max(0.0),
                    data_type::Float::from_max(0.0),
                ),
            ],
            |x, y| (x * y).clamp(<f64 as Bound>::min(), <f64 as Bound>::max()),
        ),
    ))
}

/// The division (the domain is partitionned)
pub fn divide() -> impl Function + Clone {
    Polymorphic::from((
        // Integer implementation
        PartitionnedMonotonic::piecewise_bivariate(
            [
                (
                    data_type::Integer::from_min(0),
                    data_type::Integer::from_min(0),
                ),
                (
                    data_type::Integer::from_min(0),
                    data_type::Integer::from_max(0),
                ),
                (
                    data_type::Integer::from_max(0),
                    data_type::Integer::from_min(0),
                ),
                (
                    data_type::Integer::from_max(0),
                    data_type::Integer::from_max(0),
                ),
            ],
            |x, y| x.saturating_div(y),
        ),
        // Float implementation
        PartitionnedMonotonic::piecewise_bivariate(
            [
                (
                    data_type::Float::from_min(0.0),
                    data_type::Float::from_min(0.0),
                ),
                (
                    data_type::Float::from_min(0.0),
                    data_type::Float::from_max(0.0),
                ),
                (
                    data_type::Float::from_max(0.0),
                    data_type::Float::from_min(0.0),
                ),
                (
                    data_type::Float::from_max(0.0),
                    data_type::Float::from_max(0.0),
                ),
            ],
            |x, y| (x / y).clamp(<f64 as Bound>::min(), <f64 as Bound>::max()),
        ),
    ))
}

/// The modulo
pub fn modulo() -> impl Function + Clone {
    Pointwise::bivariate(
        (data_type::Integer::default(), data_type::Integer::default()),
        data_type::Integer::default(),
        |a, b| (a % b).into(),
    )
}

pub fn string_concat() -> impl Function + Clone {
    Pointwise::bivariate(
        (data_type::Text::default(), data_type::Text::default()),
        data_type::Text::default(),
        |a, b| (a + &b).into(),
    )
}

pub fn concat(n: usize) -> impl Function + Clone {
    Pointwise::variadic(vec![DataType::Any; n], data_type::Text::default(), |v| {
        v.into_iter().map(|v| v.to_string()).join("")
    })
}

pub fn md5() -> impl Function + Clone {
    Stateful::new(
        DataType::text(),
        DataType::text(),
        Rc::new(RefCell::new(|v| {
            let mut s = collections::hash_map::DefaultHasher::new();
            Bound::hash((value::Text::try_from(v).unwrap()).deref(), &mut s);
            Encoder::new(BASE_64, 10).encode(s.finish()).into()
        })),
    )
}

pub fn random<R: rand::Rng+'static>(mut rng: R) -> impl Function + Clone {
    Simple::new(
        DataType::unit(),
        DataType::float_interval(0., 1.),
        Rc::new(RefCell::new(move |v| {
            rng.gen::<f64>().into()
        })),
    )
}

pub fn gt() -> impl Function + Clone {
    Polymorphic::default()
        .with(Pointwise::bivariate(
            (data_type::Integer::default(), data_type::Integer::default()),
            data_type::Boolean::default(),
            |a, b| (a > b).into(),
        ))
        .with(Pointwise::bivariate(
            (data_type::Float::default(), data_type::Float::default()),
            data_type::Boolean::default(),
            |a, b| (a > b).into(),
        ))
        .with(Pointwise::bivariate(
            (data_type::Date::default(), data_type::Date::default()),
            data_type::Boolean::default(),
            |a, b| (a > b).into(),
        ))
        .with(Pointwise::bivariate(
            (data_type::Time::default(), data_type::Time::default()),
            data_type::Boolean::default(),
            |a, b| (a > b).into(),
        ))
        .with(Pointwise::bivariate(
            (
                data_type::DateTime::default(),
                data_type::DateTime::default(),
            ),
            data_type::Boolean::default(),
            |a, b| (a > b).into(),
        ))
        .with(Pointwise::bivariate(
            (data_type::Text::default(), data_type::Text::default()),
            data_type::Boolean::default(),
            |a, b| (a > b).into(),
        ))
}

pub fn lt() -> impl Function + Clone {
    Polymorphic::default()
        .with(Pointwise::bivariate(
            (data_type::Integer::default(), data_type::Integer::default()),
            data_type::Boolean::default(),
            |a, b| (a < b).into(),
        ))
        .with(Pointwise::bivariate(
            (data_type::Float::default(), data_type::Float::default()),
            data_type::Boolean::default(),
            |a, b| (a < b).into(),
        ))
        .with(Pointwise::bivariate(
            (data_type::Date::default(), data_type::Date::default()),
            data_type::Boolean::default(),
            |a, b| (a < b).into(),
        ))
        .with(Pointwise::bivariate(
            (data_type::Time::default(), data_type::Time::default()),
            data_type::Boolean::default(),
            |a, b| (a < b).into(),
        ))
        .with(Pointwise::bivariate(
            (
                data_type::DateTime::default(),
                data_type::DateTime::default(),
            ),
            data_type::Boolean::default(),
            |a, b| (a < b).into(),
        ))
        .with(Pointwise::bivariate(
            (data_type::Text::default(), data_type::Text::default()),
            data_type::Boolean::default(),
            |a, b| (a < b).into(),
        ))
}

pub fn gt_eq() -> impl Function + Clone {
    Polymorphic::default()
        .with(Pointwise::bivariate(
            (data_type::Integer::default(), data_type::Integer::default()),
            data_type::Boolean::default(),
            |a, b| (a >= b).into(),
        ))
        .with(Pointwise::bivariate(
            (data_type::Float::default(), data_type::Float::default()),
            data_type::Boolean::default(),
            |a, b| (a >= b).into(),
        ))
        .with(Pointwise::bivariate(
            (data_type::Date::default(), data_type::Date::default()),
            data_type::Boolean::default(),
            |a, b| (a >= b).into(),
        ))
        .with(Pointwise::bivariate(
            (data_type::Time::default(), data_type::Time::default()),
            data_type::Boolean::default(),
            |a, b| (a >= b).into(),
        ))
        .with(Pointwise::bivariate(
            (
                data_type::DateTime::default(),
                data_type::DateTime::default(),
            ),
            data_type::Boolean::default(),
            |a, b| (a >= b).into(),
        ))
        .with(Pointwise::bivariate(
            (data_type::Text::default(), data_type::Text::default()),
            data_type::Boolean::default(),
            |a, b| (a >= b).into(),
        ))
}

pub fn lt_eq() -> impl Function + Clone {
    Polymorphic::default()
        .with(Pointwise::bivariate(
            (data_type::Integer::default(), data_type::Integer::default()),
            data_type::Boolean::default(),
            |a, b| (a <= b).into(),
        ))
        .with(Pointwise::bivariate(
            (data_type::Float::default(), data_type::Float::default()),
            data_type::Boolean::default(),
            |a, b| (a <= b).into(),
        ))
        .with(Pointwise::bivariate(
            (data_type::Date::default(), data_type::Date::default()),
            data_type::Boolean::default(),
            |a, b| (a <= b).into(),
        ))
        .with(Pointwise::bivariate(
            (data_type::Time::default(), data_type::Time::default()),
            data_type::Boolean::default(),
            |a, b| (a <= b).into(),
        ))
        .with(Pointwise::bivariate(
            (
                data_type::DateTime::default(),
                data_type::DateTime::default(),
            ),
            data_type::Boolean::default(),
            |a, b| (a <= b).into(),
        ))
        .with(Pointwise::bivariate(
            (data_type::Text::default(), data_type::Text::default()),
            data_type::Boolean::default(),
            |a, b| (a <= b).into(),
        ))
}

pub fn eq() -> impl Function + Clone {
    Pointwise::bivariate(
        (DataType::Any, DataType::Any),
        data_type::Boolean::default(),
        |a, b| (a == b).into(),
    )
}

pub fn not_eq() -> impl Function + Clone {
    Pointwise::bivariate(
        (DataType::Any, DataType::Any),
        data_type::Boolean::default(),
        |a, b| (a != b).into(),
    )
}

// Boolean binary operators

/// The conjunction
pub fn and() -> impl Function + Clone {
    PartitionnedMonotonic::bivariate(
        (data_type::Boolean::default(), data_type::Boolean::default()),
        |x, y| x && y,
    )
}
/// The disjunction
pub fn or() -> impl Function + Clone {
    PartitionnedMonotonic::bivariate(
        (data_type::Boolean::default(), data_type::Boolean::default()),
        |x, y| x || y,
    )
}
/// The exclusive or
pub fn xor() -> impl Function + Clone {
    PartitionnedMonotonic::bivariate(
        (data_type::Boolean::default(), data_type::Boolean::default()),
        |x, y| x ^ y,
    )
}

// Bitwise binary operators

pub fn bitwise_or() -> impl Function + Clone {
    Pointwise::bivariate(
        (data_type::Boolean::default(), data_type::Boolean::default()),
        data_type::Boolean::default(),
        |a, b| (a | b).into(),
    )
}

pub fn bitwise_and() -> impl Function + Clone {
    Pointwise::bivariate(
        (data_type::Boolean::default(), data_type::Boolean::default()),
        data_type::Boolean::default(),
        |a, b| (a & b).into(),
    )
}

pub fn bitwise_xor() -> impl Function + Clone {
    Pointwise::bivariate(
        (data_type::Boolean::default(), data_type::Boolean::default()),
        data_type::Boolean::default(),
        |a, b| (a ^ b).into(),
    )
}

// Real functions

/// Builds the exponential `Function`
pub fn exp() -> impl Function + Clone {
    PartitionnedMonotonic::univariate(data_type::Float::default(), |x| {
        x.exp().clamp(0.0, <f64 as Bound>::max())
    })
}

/// Builds the logarithm `Function`
pub fn ln() -> impl Function + Clone {
    PartitionnedMonotonic::univariate(data_type::Float::from(0.0..), |x| {
        x.ln().clamp(<f64 as Bound>::min(), <f64 as Bound>::max())
    })
}

/// Builds the decimal logarithm `Function`
pub fn log() -> impl Function + Clone {
    PartitionnedMonotonic::univariate(data_type::Float::from(0.0..), |x| {
        x.log(10.)
            .clamp(<f64 as Bound>::min(), <f64 as Bound>::max())
    })
}

/// Builds the sqrt `Function`
pub fn sqrt() -> impl Function + Clone {
    PartitionnedMonotonic::univariate(data_type::Float::from(0.0..), |x| {
        x.sqrt().clamp(<f64 as Bound>::min(), <f64 as Bound>::max())
    })
}

/// The pow function
pub fn pow() -> impl Function + Clone {
    PartitionnedMonotonic::piecewise_bivariate(
        [
            (
                data_type::Float::from_min(0.0),
                data_type::Float::from_min(0.0),
            ),
            (
                data_type::Float::from_min(0.0),
                data_type::Float::from_max(0.0),
            ),
        ],
        |x, n| {
            x.powf(n)
                .clamp(<f64 as Bound>::min(), <f64 as Bound>::max())
        },
    )
}

/// Builds the abs `Function`, a piecewise monotonic function
pub fn abs() -> impl Function + Clone {
    PartitionnedMonotonic::piecewise_univariate(
        [
            data_type::Float::from(..=0.0),
            data_type::Float::from(0.0..),
        ],
        |x| x.abs(),
    )
}

/// sine
pub fn sin() -> impl Function + Clone {
    PartitionnedMonotonic::periodic_univariate(
        [
            data_type::Float::from(-0.5 * std::f64::consts::PI..=0.5 * std::f64::consts::PI),
            data_type::Float::from(0.5 * std::f64::consts::PI..=1.5 * std::f64::consts::PI),
        ],
        |x| x.sin(),
    )
}

/// cosine
pub fn cos() -> impl Function + Clone {
    PartitionnedMonotonic::periodic_univariate(
        [
            data_type::Float::from(0.0..=std::f64::consts::PI),
            data_type::Float::from(std::f64::consts::PI..=2.0 * std::f64::consts::PI),
        ],
        |x| x.cos(),
    )
}

pub fn bivariate_min() -> impl Function + Clone {
    Polymorphic::from((
        PartitionnedMonotonic::bivariate(
            (data_type::Integer::default(), data_type::Integer::default()),
            |x, y| x.min(y),
        ),
        PartitionnedMonotonic::bivariate(
            (data_type::Float::default(), data_type::Float::default()),
            |x, y| x.min(y),
        ),
    ))
}

pub fn bivariate_max() -> impl Function + Clone {
    Polymorphic::from((
        PartitionnedMonotonic::bivariate(
            (data_type::Integer::default(), data_type::Integer::default()),
            |x, y| x.max(y),
        ),
        PartitionnedMonotonic::bivariate(
            (data_type::Float::default(), data_type::Float::default()),
            |x, y| x.max(y),
        ),
    ))
}

// String functions

/// Builds the lower `Function`
pub fn lower() -> impl Function + Clone {
    PartitionnedMonotonic::univariate(data_type::Text::default(), |x| x.to_lowercase())
}

/// Builds the upper `Function`
pub fn upper() -> impl Function + Clone {
    PartitionnedMonotonic::univariate(data_type::Text::default(), |x| x.to_uppercase())
}

/// Builds the char_length `Function`
pub fn char_length() -> impl Function + Clone {
    Pointwise::univariate(
        data_type::Text::default(),
        data_type::Integer::default(),
        |a| a.len().try_into().unwrap(),
    )
}

/// Builds the position `Function`
pub fn position() -> impl Function + Clone {
    Pointwise::bivariate(
        (data_type::Text::default(), data_type::Text::default()),
        DataType::optional(DataType::integer()),
        |a, b| {
            Value::Optional(value::Optional::new(
                a.find(&b)
                    .map(|v| Rc::new(Value::integer(v.try_into().unwrap()))),
            ))
        },
    )
}

// Case function
pub fn case() -> impl Function + Clone {
    Case
}

/*
Aggregation functions
 */

/// Median aggregation
pub fn median() -> impl Function + Clone {
    null()
}

pub fn n_unique() -> impl Function + Clone {
    null()
}

/// First element in group
pub fn first() -> impl Function + Clone {
    Aggregate::from(
        DataType::Any,
        |values| values.first().unwrap().clone(),
        |(dt, _size)| match dt {
            DataType::List(list) => Ok(list.data_type().clone()),
            dt => Ok(dt),
        },
    )
}

/// Last element in group
pub fn last() -> impl Function + Clone {
    Aggregate::from(
        DataType::Any,
        |values| values.last().unwrap().clone(),
        |(dt, _size)| match dt {
            DataType::List(list) => Ok(list.data_type().clone()),
            dt => Ok(dt),
        },
    )
}

/// Mean aggregation
pub fn mean() -> impl Function + Clone {
    // Only works on types that can be converted to floats
    Aggregate::from(
        data_type::Float::full(),
        |values| {
            let (count, sum) = values.into_iter().fold((0.0, 0.0), |(count, sum), value| {
                (count + 1.0, sum + f64::from(value))
            });
            (sum / count).into()
        },
        |(intervals, _size)| Ok(intervals.into_interval()),
    )
}

/// Aggregate as a list
pub fn list() -> impl Function + Clone {
    null()
}

/// Count aggregation
pub fn count() -> impl Function + Clone {
    Polymorphic::from((
        // Any implementation
        Aggregate::from(
            DataType::Any,
            |values| (values.len() as i64).into(),
            |(_dt, size)| Ok(size),
        ),
        // Optional implementation
        Aggregate::from(
            data_type::Optional::from(DataType::Any),
            |values| {
                values
                    .iter()
                    .filter_map(|value| value.as_ref().and(Some(1)))
                    .sum::<i64>()
                    .into()
            },
            |(_dt, size)| Ok(data_type::Integer::from_interval(0, *size.max().unwrap())),
        ),
    ))
}

/// Min aggregation
pub fn min() -> impl Function + Clone {
    Polymorphic::from((
        // Integer implementation
        Aggregate::from(
            data_type::Integer::full(),
            |values| {
                values
                    .into_iter()
                    .map(|f| *f)
                    .min()
                    .unwrap_or(<i64 as Bound>::max())
                    .into()
            },
            |(intervals, _size)| Ok(intervals),
        ),
        // Float implementation
        Aggregate::from(
            data_type::Float::full(),
            |values| {
                values
                    .into_iter()
                    .map(|f| *f)
                    .min_by(|a, b| a.partial_cmp(b).unwrap_or(cmp::Ordering::Equal))
                    .unwrap_or(<f64 as Bound>::max())
                    .into()
            },
            |(intervals, _size)| Ok(intervals),
        ),
    ))
}

/// Max aggregation
pub fn max() -> impl Function + Clone {
    Polymorphic::from((
        // Integer implementation
        Aggregate::from(
            data_type::Integer::full(),
            |values| {
                values
                    .into_iter()
                    .map(|f| *f)
                    .max()
                    .unwrap_or(<i64 as Bound>::min())
                    .into()
            },
            |(intervals, _size)| Ok(intervals),
        ),
        // Float implementation
        Aggregate::from(
            data_type::Float::full(),
            |values| {
                values
                    .into_iter()
                    .map(|f| *f)
                    .max_by(|a, b| a.partial_cmp(b).unwrap_or(cmp::Ordering::Equal))
                    .unwrap_or(<f64 as Bound>::min())
                    .into()
            },
            |(intervals, _size)| Ok(intervals),
        ),
    ))
}

/// Quantile aggregation
pub fn quantile(_p: f64) -> impl Function + Clone {
    null()
}

/// Multi-quantileq aggregation
pub fn quantiles(_p: Vec<f64>) -> impl Function + Clone {
    null()
}

/// Sum aggregation
pub fn sum() -> impl Function + Clone {
    Polymorphic::from((
        // Integer implementation
        Aggregate::from(
            data_type::Integer::full(),
            |values| values.into_iter().map(|f| *f).sum::<i64>().into(),
            |(intervals, size)| {
                Ok(data_type::Integer::try_from(multiply().super_image(
                    &DataType::structured_from_data_types([intervals.into(), size.into()]),
                )?)?)
            },
        ),
        // Float implementation
        Aggregate::from(
            data_type::Float::full(),
            |values| values.into_iter().map(|f| *f).sum::<f64>().into(),
            |(intervals, size)| {
                Ok(data_type::Float::try_from(multiply().super_image(
                    &DataType::structured_from_data_types([intervals.into(), size.into()]),
                )?)?)
            },
        ),
    ))
}

/// Agg groups aggregation
pub fn agg_groups() -> impl Function + Clone {
    null()
}

/// Standard deviation aggregation
pub fn std() -> impl Function + Clone {
    // Only works on types that can be converted to floats
    Aggregate::from(
        data_type::Float::full(),
        |values| {
            let (count, sum, sum_2) =
                values
                    .into_iter()
                    .fold((0.0, 0.0, 0.0), |(count, sum, sum_2), value| {
                        let value: f64 = value.into();
                        (
                            count + 1.0,
                            sum + f64::from(value),
                            sum_2 + (f64::from(value) * f64::from(value)),
                        )
                    });
            ((sum_2 - sum * sum / count) / (count - 1.)).sqrt().into()
        },
        |(intervals, _size)| match (intervals.min(), intervals.max()) {
            (Some(&min), Some(&max)) => Ok(data_type::Float::from_interval(0., (max - min) / 2.)),
            _ => Ok(data_type::Float::from_min(0.)),
        },
    )
}

/// Variance aggregation
pub fn var() -> impl Function + Clone {
    // Only works on types that can be converted to floats
    Aggregate::from(
        data_type::Float::full(),
        |values| {
            let (count, sum, sum_2) =
                values
                    .into_iter()
                    .fold((0.0, 0.0, 0.0), |(count, sum, sum_2), value| {
                        let value: f64 = value.into();
                        (
                            count + 1.0,
                            sum + f64::from(value),
                            sum_2 + (f64::from(value) * f64::from(value)),
                        )
                    });
            ((sum_2 - sum * sum / count) / (count - 1.)).into()
        },
        |(intervals, _size)| match (intervals.min(), intervals.max()) {
            (Some(&min), Some(&max)) => Ok(data_type::Float::from_interval(
                0.,
                ((max - min) / 2.).powi(2),
            )),
            _ => Ok(data_type::Float::from_min(0.)),
        },
    )
}

#[cfg(test)]
mod tests {
    use super::{
        super::{value::Value, Struct},
        *,
    };

    #[test]
    fn test_argument_conversion() {
        let fun = exp();
        println!("type = {}", fun);
        println!("domain = {}", fun.domain());
        println!("co_domain = {}", fun.co_domain());

        let set = DataType::integer_interval(-1, 5);
        let im = fun.super_image(&set).unwrap();
        println!("im({}) = {}", set, im);
        assert!(matches!(im, DataType::Float(_)));

        let set = DataType::float_interval(-1., 5.);
        let im = fun.super_image(&set).unwrap();
        println!("im({}) = {}", set, im);
        assert!(matches!(im, DataType::Float(_)));
    }

    #[test]
    fn test_eq() {
        println!("Test eq");
        let fun = eq();
        println!("type = {}", fun);
        println!("domain = {}", fun.domain());
        println!("co_domain = {}", fun.co_domain());

        let set = DataType::float_values([1., 2.]) & DataType::float_values([1., 2.]);
        let im = fun.super_image(&set).unwrap();
        println!("im({}) = {}", set, im);
        assert!(matches!(im, DataType::Boolean(_)));
        let arg = Value::float(1.) & Value::float(1.);
        let val = fun.value(&arg).unwrap();
        println!("val({}) = {}", arg, val);
    }

    #[test]
    fn test_exp() {
        println!("Test exp");
        let fun = Value::function(exp());
        println!("type = {}", fun);
        let fun = exp();
        println!("type = {}", fun);
        println!("domain = {}", fun.domain());
        println!("co_domain = {}", fun.co_domain());

        let set = DataType::float_interval(1., 2.);
        let im = fun.super_image(&set).unwrap();
        println!("im({}) = {}", set, im);
        assert!(matches!(im, DataType::Float(_)));
    }

    #[test]
    fn test_ln() {
        println!("Test ln");
        let fun = ln();
        println!("type = {}", fun);
        println!("domain = {}", fun.domain());
        println!("co_domain = {}", fun.co_domain());

        let set = DataType::float_interval(0., 2.);
        let im = fun.super_image(&set).unwrap();
        println!("im({}) = {}", set, im);
        assert!(matches!(im, DataType::Float(_)));
    }

    #[test]
    fn test_log() {
        println!("Test log");
        let fun = log();
        println!("type = {}", fun);
        println!("domain = {}", fun.domain());
        println!("co_domain = {}", fun.co_domain());

        let set = DataType::float_interval(0., 2.);
        let im = fun.super_image(&set).unwrap();
        println!("im({}) = {}", set, im);
        assert!(matches!(im, DataType::Float(_)));
    }

    #[test]
    fn test_abs() {
        println!("Test abs");
        let fun = abs();
        println!("type = {}", fun);
        println!("domain = {}", fun.domain());
        println!("co_domain = {}", fun.co_domain());

        let set = DataType::float_interval(-3., 2.);
        let im = fun.super_image(&set).unwrap();
        println!("im({}) = {}", set, im);
        assert!(matches!(im, DataType::Float(_)));
        // Test an alternative (wrong implementation) of abs
        let wrong_fun = PartitionnedMonotonic::univariate(data_type::Float::default(), |x| x.abs());
        let wrong_im = wrong_fun.super_image(&set).unwrap();
        println!("wrong im({}) = {}", set, wrong_im);
        assert!(im != wrong_im);
    }

    #[test]
    fn test_sin() {
        println!("Test sin");
        let fun = sin();
        println!("type = {}", fun);
        println!("domain = {}", fun.domain());
        println!("co_domain = {}", fun.co_domain());

        let set = DataType::float_interval(-0.1, 0.1);
        let im = fun.super_image(&set).unwrap();
        println!("im({}) = {}", set, im);
        assert!(matches!(im, DataType::Float(_)));

        let set = DataType::float_interval(0., 8.0);
        let im = fun.super_image(&set).unwrap();
        println!("im({}) = {}", set, im);
        assert!(matches!(im, DataType::Float(_)));

        let set =
            DataType::float_interval(4. * std::f64::consts::PI, 4. * std::f64::consts::PI + 0.6);
        let im = fun.super_image(&set).unwrap();
        println!("im({}) = {}", set, im);
        assert!(matches!(im, DataType::Float(_)));
    }

    #[test]
    fn test_sqrt() {
        println!("Test sqrt");
        let fun = sqrt();
        println!("type = {}", fun);
        println!("domain = {}", fun.domain());
        println!("co_domain = {}", fun.co_domain());

        let set = DataType::float_interval(0.01, 100.);
        let im = fun.super_image(&set).unwrap();
        println!("im({}) = {}", set, im);
        assert!(matches!(im, DataType::Float(_)));

        let set = DataType::integer_interval(0, 8);
        let im = fun.super_image(&set).unwrap();
        println!("im({}) = {}", set, im);
        assert!(matches!(im, DataType::Float(_)));
    }

    #[test]
    fn test_plus() {
        println!("Test plus");
        // Test a bivariate monotonic function
        let fun = plus();
        println!("type = {}", fun);
        println!("domain = {}", fun.domain());
        println!("co_domain = {}", fun.co_domain());
        let set = DataType::from(Struct::from_data_types(&[
            DataType::from(data_type::Float::from_intervals([
                [0., 2.],
                [5., 5.],
                [10., 10.],
            ])),
            DataType::float_interval(2.9, 3.),
        ]));
        let im = fun.super_image(&set).unwrap();
        println!("im({}) = {}", set, im);
        assert!(matches!(im, DataType::Float(_)));
    }

    #[test]
    fn test_mult() {
        println!("Test mult");
        // Test a bivariate monotonic function
        let fun = multiply();
        println!("type = {}", fun);
        println!("domain = {}", fun.domain());
        println!("co_domain = {}", fun.co_domain());
        // First test
        let set = DataType::from(Struct::from_data_types(&[
            DataType::from(data_type::Float::from_intervals([
                [0., 2.],
                [5., 5.],
                [10., 10.],
            ])),
            DataType::float_interval(-3., 3.),
        ]));
        let im = fun.super_image(&set).unwrap();
        println!("im({}) = {}", set, im);
        // Two intervals accross 0
        let set = DataType::from(Struct::from_data_types(&[
            DataType::float_interval(-1., 10.),
            DataType::float_interval(-1., 10.),
        ]));
        let im = fun.super_image(&set).unwrap();
        println!("im({}) = {}", set, im);
        // Test with values
        let set = DataType::from(Struct::from_data_types(&[
            DataType::float_values([0., 1., 3.]),
            DataType::float_values([-5., 5.]),
        ]));
        let im = fun.super_image(&set).unwrap();
        println!("im({}) = {}", set, im);
        // Test with values and thin intervals
        let set = DataType::from(Struct::from_data_types(&[
            DataType::float_values([-5., 1., 3.]),
            DataType::float_interval(-1.1, -1.),
        ]));
        let im = fun.super_image(&set).unwrap();
        println!("im({}) = {}", set, im);
        assert!(matches!(im, DataType::Float(_)));
        // Test with integers
        let set = DataType::from(Struct::from_data_types(&[
            DataType::integer_values([-5, 1, 4]),
            DataType::integer_interval(1, 3),
        ]));
        let im = fun.super_image(&set).unwrap();
        println!("im({}) = {}", set, im);
        assert!(matches!(im, DataType::Integer(_)));
    }

    #[test]
    fn test_concat() {
        println!("Test concat");
        // Test a bivariate monotonic function
        let cc = concat(3);
        println!("concat = {}", cc);
        println!(
            "concat(set) = {}",
            concat(3)
                .super_image(
                    &(DataType::float_values([0.0, 0.1])
                        & DataType::float_values([0.0, 0.1])
                        & DataType::float_values([0.0, 0.1]))
                )
                .unwrap()
        );
        println!(
            r#"concat(5, "hello", 12.5) = {}"#,
            concat(3)
                .value(&Value::structured_from_values(&[
                    5.into(),
                    "hello".to_string().into(),
                    12.5.into()
                ]))
                .unwrap()
        );
    }

    #[test]
    fn test_md5() {
        println!("Test md5");
        // Test a bivariate monotonic function
        let m = md5();
        println!("md5 = {}", m);
        println!(
            "md5(set) = {}",
            md5()
                .super_image(&DataType::structured_from_data_types([
                    DataType::text_values(["hello".into(), "world".into()])
                ]))
                .unwrap()
        );
        println!(
            r#"md5("hello") = {}"#,
            md5().value(&Value::text("hello")).unwrap()
        );
    }

    #[test]
    fn test_extended() {
        println!("Test extended");
        let extended_cos = cos().extend(DataType::Any);
        println!("cos = {}", cos());
        println!("extended cos = {}", extended_cos);
        println!(
            "extended extended cos = {}",
            extended_cos.clone().extend(DataType::integer())
        );
        println!(
            "extended extended cos = {}",
            extended_cos.clone().extend(DataType::Any)
        );
        assert_eq!(
            extended_cos.clone().extend(DataType::integer()).co_domain(),
            DataType::float_range(-1.0..=1.0)
        );
        assert_eq!(
            extended_cos.extend(DataType::Any).co_domain(),
            DataType::optional(DataType::float_range(-1.0..=1.0))
        );
    }

    #[test]
    fn test_extended_binary() {
        println!("Test extended");
        // Test a bivariate monotonic function
        let extended_add = plus().extend(DataType::Any & DataType::Any);
        println!("add = {}", plus());
        println!("extended add = {}", extended_add);
        println!(
            "extended extended add = {}",
            extended_add
                .clone()
                .extend(DataType::integer() & DataType::integer())
        );
        println!(
            "extended extended add = {}",
            extended_add.extend(DataType::Any & DataType::Any)
        );
    }

    #[test]
    fn test_extended_plus() {
        println!("Test extended");
        // Test a bivariate monotonic function
        let extended_plus = plus().extend(DataType::Any & DataType::Any);
        println!("plus = {}", plus());
        println!("extended plus = {}", extended_plus);
        println!(
            "plus(set) = {}",
            plus()
                .super_image(
                    &(DataType::float_interval(0.0, 0.1) & DataType::float_interval(0.0, 0.1))
                )
                .unwrap()
        );
        println!(
            "extended_plus(set) = {}",
            extended_plus
                .super_image(
                    &(DataType::float_interval(0.0, 0.1) & DataType::float_interval(0.0, 0.1))
                )
                .unwrap()
        );
    }

    #[test]
    fn test_aggregate_count() {
        println!("Test count aggregate");
        // Test an aggregate function
        let count = count();
        println!("count = {}", count);
        let list = DataType::list(DataType::float_interval(-1., 2.), 2, 20);
        println!("count({}) = {}", list, count.super_image(&list).unwrap());
        assert_eq!(
            count.super_image(&list).unwrap(),
            DataType::integer_interval(2, 20)
        );
        let list = DataType::list(DataType::integer_interval(1, 10), 2, 20);
        println!("count({}) = {}", list, count.super_image(&list).unwrap());
        assert_eq!(
            count.super_image(&list).unwrap(),
            DataType::integer_interval(2, 20)
        );
    }

    #[test]
    fn test_aggregate_sum() {
        println!("Test sum aggregate");
        // Test an aggregate function
        let sum = sum();
        println!("sum = {}", sum);
        let list = DataType::list(DataType::float_interval(-1., 2.), 2, 20);
        println!("sum({}) = {}", list, sum.super_image(&list).unwrap());
        assert_eq!(
            sum.super_image(&list).unwrap(),
            DataType::float_interval(-20., 40.)
        );
        let list = DataType::list(DataType::integer_interval(1, 10), 2, 20);
        println!("sum({}) = {}", list, sum.super_image(&list).unwrap());
        assert_eq!(
            sum.super_image(&list).unwrap(),
            DataType::integer_interval(2, 200)
        );
        let list = DataType::integer_interval(1, 10);
        println!("sum({}) = {}", list, sum.super_image(&list).unwrap());
        assert_eq!(
            sum.super_image(&list).unwrap(),
            DataType::integer_interval(1, 10)
        );
    }

    #[test]
    fn test_aggregate_var() {
        println!("Test var aggregate");
        // Test an aggregate function
        let var = var();
        println!("var = {}", var);
        let list = DataType::list(DataType::float_interval(-1., 2.), 2, 20);
        println!("var({}) = {}", list, var.super_image(&list).unwrap());
        let list = DataType::list(DataType::integer_interval(1, 10), 2, 20);
        println!("var({}) = {}", list, var.super_image(&list).unwrap());
    }

    #[test]
    fn test_extended_aggregate_sum() {
        println!("Test extended");
        // Test a bivariate monotonic function
        let extended_sum = sum().extend(DataType::Any);
        println!("sum = {}", sum());
        println!("sum domain = {}", sum().domain());
        println!("extended sum = {}", extended_sum);
        let set = DataType::list(DataType::float_interval(0.0, 0.1), 1, 10);
        let super_set = DataType::list(DataType::float(), 0, 100);
        println!("sum(set) = {}", sum().super_image(&set).unwrap());
        println!(
            "extended_sum(set) = {}",
            extended_sum.super_image(&set).unwrap()
        );
        println!(
            "{} is subset of {} = {}",
            set,
            super_set,
            set.is_subset_of(&super_set)
        );
        assert!(set.is_subset_of(&super_set));
        println!(
            "{} is subset of {} = {}",
            set,
            sum().domain(),
            set.is_subset_of(&sum().domain())
        );
        assert!(set.is_subset_of(&sum().domain()));
    }

    #[test]
    fn test_case() {
        println!("Test case");
        let fun = case();
        println!("type = {}", fun);
        println!("domain = {}", fun.domain());
        println!("co_domain = {}", fun.co_domain());

        // true, int, int
        let set = DataType::from(Struct::from_data_types(&[
            DataType::boolean_value(true),
            DataType::from(data_type::Integer::from_intervals([
                [0, 2],
                [5, 5],
                [10, 10],
            ])),
            DataType::integer_values(vec![10, 15, 30]),
        ]));
        let im = fun.super_image(&set).unwrap();
        println!("im({}) = {}", set, im);
        assert!(
            im == DataType::from(data_type::Integer::from_intervals([
                [0, 2],
                [5, 5],
                [10, 10]
            ]))
        );

        // false, int, int
        let set = DataType::from(Struct::from_data_types(&[
            DataType::boolean_value(false),
            DataType::from(data_type::Integer::from_intervals([
                [0, 2],
                [5, 5],
                [10, 10],
            ])),
            DataType::integer_values(vec![10, 15, 30]),
        ]));
        let im = fun.super_image(&set).unwrap();
        println!("im({}) = {}", set, im);
        assert!(im == DataType::integer_values(vec!(10, 15, 30)));

        // none, int, int
        let set = DataType::from(Struct::from_data_types(&[
            DataType::from(data_type::Boolean::empty()),
            DataType::from(data_type::Integer::from_intervals([
                [0, 2],
                [5, 5],
                [10, 10],
            ])),
            DataType::integer_values(vec![10, 15, 30]),
        ]));
        let im = fun.super_image(&set).unwrap();
        println!("im({}) = {}", set, im);
        assert!(im == DataType::Null);

        // {false, true}, int, int
        let set = DataType::from(Struct::from_data_types(&[
            DataType::from(data_type::Boolean::default()),
            DataType::from(data_type::Integer::from_intervals([
                [0, 2],
                [5, 5],
                [10, 10],
            ])),
            DataType::integer_values(vec![10, 15, 30]),
        ]));
        let im = fun.super_image(&set).unwrap();
        println!("im({}) = {}", set, im);
        assert!(matches!(im, DataType::Integer(_)));

        // {false, true}, int, float
        let set = DataType::from(Struct::from_data_types(&[
            DataType::from(data_type::Boolean::default()),
            DataType::from(data_type::Integer::from_intervals([
                [0, 2],
                [5, 5],
                [10, 10],
            ])),
            DataType::float_values(vec![10., 15., 30.56]),
        ]));
        let im = fun.super_image(&set).unwrap();
        println!("im({}) = {}", set, im);
        assert!(matches!(im, DataType::Float(_)));

        // {false, true}, int, text
        let set = DataType::from(Struct::from_data_types(&[
            DataType::from(data_type::Boolean::default()),
            DataType::from(data_type::Integer::from_intervals([
                [0, 2],
                [5, 5],
                [10, 10],
            ])),
            DataType::text_values(vec!["a".to_string(), "b".to_string()]),
        ]));
        let im = fun.super_image(&set).unwrap();
        println!("im({}) = {}", set, im);
        assert!(matches!(im, DataType::Text(_)));

        // {false, true}, int, text
        let date_a = chrono::NaiveDate::from_isoywd_opt(2022, 10, chrono::Weekday::Mon).unwrap();
        let date_b = date_a + chrono::Duration::days(10);
        let set = DataType::from(Struct::from_data_types(&[
            DataType::from(data_type::Boolean::default()),
            DataType::date_interval(date_a, date_b),
            DataType::from(data_type::Integer::from_intervals([
                [0, 2],
                [5, 5],
                [10, 10],
            ])),
        ]));
        let im = fun.super_image(&set).unwrap();
        println!("im({}) = {}", set, im);
        assert!(im == DataType::Any);
    }

    #[test]
    fn test_lower() {
        println!("Test lower");
        let fun = lower();
        println!("type = {}", fun);
        println!("domain = {}", fun.domain());
        println!("co_domain = {}", fun.co_domain());

        let set: DataType =
            data_type::Text::from_values([String::from("Hello"), String::from("World")]).into();
        let im = fun.super_image(&set).unwrap();
        println!("im({}) = {}", set, im);
        assert!(matches!(im, DataType::Text(_)));
    }

    #[test]
    fn test_upper() {
        println!("Test uppeer");
        let fun = upper();
        println!("type = {}", fun);
        println!("domain = {}", fun.domain());
        println!("co_domain = {}", fun.co_domain());

        let set: DataType =
            data_type::Text::from_values([String::from("Hello"), String::from("World")]).into();
        let im = fun.super_image(&set).unwrap();
        println!("im({}) = {}", set, im);
        assert!(matches!(im, DataType::Text(_)));
    }

    #[test]
    fn test_char_length() {
        println!("Test char_length");
        let fun = char_length();
        println!("type = {}", fun);
        println!("domain = {}", fun.domain());
        println!("co_domain = {}", fun.co_domain());

        let set: DataType =
            data_type::Text::from_values([String::from("Hello"), String::from("World!")]).into();
        let im = fun.super_image(&set).unwrap();
        println!("im({}) = {}", set, im);
        assert!(matches!(im, DataType::Integer(_)));
    }

    #[test]
    fn test_position() {
        println!("Test position");
        let fun = position();
        println!("type = {}", fun);
        println!("domain = {}", fun.domain());
        println!("co_domain = {}", fun.co_domain());

        let set = DataType::from(Struct::from_data_types(&[
            DataType::from(data_type::Text::from_values([
                String::from("Hello"),
                String::from("World"),
            ])),
            DataType::from(data_type::Text::from_values([
                String::from("e"),
                String::from("z"),
            ])),
        ]));
        let im = fun.super_image(&set).unwrap();
        println!("im({}) = {}", set, im);
        assert!(matches!(im, DataType::Optional(_)));

        let set = DataType::from(Struct::from_data_types(&[
            DataType::from(data_type::Text::from_values([
                String::from("Hello"),
                String::from("World"),
            ])),
            DataType::from(data_type::Text::from_values([String::from("l")])),
        ]));
        let im = fun.super_image(&set).unwrap();
        println!("im({}) = {}", set, im);
        assert!(matches!(im, DataType::Optional(_)));
    }
}<|MERGE_RESOLUTION|>--- conflicted
+++ resolved
@@ -150,11 +150,7 @@
 
 /// A function defined by its type signature and potentially stateful value function without any other particular properties
 /// In particular, no range computation is done
-<<<<<<< HEAD
-/// The computation may be stateful //TODO remove this feature?
-=======
-/// Note that stateful computations should be avoided and reserved to pseudorandom functions
->>>>>>> 2b998e28
+/// Note that stateful computations should be avoided and reserved to pseudorandom functions//TODO remove this feature?
 #[derive(Clone)]
 pub struct Stateful {
     domain: DataType,
@@ -164,13 +160,8 @@
 
 impl Stateful {
     /// Constructor for Generic
-<<<<<<< HEAD
     pub fn new(domain: DataType, co_domain: DataType, value: Rc<RefCell<dyn FnMut(Value) -> Value>>) -> Self {
         Simple {
-=======
-    pub fn new(domain: DataType, co_domain: DataType, value: Rc<dyn Fn(Value) -> Value>) -> Self {
-        Stateful {
->>>>>>> 2b998e28
             domain,
             co_domain,
             value,
