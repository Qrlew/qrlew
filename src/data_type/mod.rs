//! # The data types used in Qrlew
//!
//! A DataType may be represented in many Variants
//!
//! ## Variants
//!
//! Each variant guarantees its own consistency as a variant.
//! The following operations are alowed inside the Variant
//!
//! ### Predicates
//!
//! * contains
//! * is_subset_of
//! * is_superset_of
//!
//! They return True if they can prove the assertion and False otherwise
//!
//! ### Approximate boolean operations
//!
//! * super_union
//! * super_intersection
//!
//! They return a superset of the actual boolean op. An upper bound approximation from a set perspective
//!
//! ### Variant characterization
//!
//! * minimal_subset
//! * maximal_superset
//!
//! They return extremal sets in the given Variant
//!
//! ### Cross Variant operations
//!
//! * into_data_type
//! * into_variant
//!
//! The first one maps the source dataset into the target dataset if there is an injection from one to the other
//! The second maps the source dataset into the largest set in the Variant of the target sety and maps it into it.

pub mod function;
pub mod generator;
#[allow(clippy::type_complexity)]
pub mod injection;
pub mod intervals;
pub mod product;
pub mod sql;
pub mod value;

use chrono;
use itertools::Itertools;
use paste::paste;
use std::{
    cmp,
    collections::{BTreeSet, HashSet},
    convert::Infallible,
    error, fmt, hash,
    marker::Copy,
    ops::{self, Deref, Index},
    rc::Rc,
    result,
};

use crate::{
    hierarchy::{Hierarchy, Path},
    namer,
    types::{And, Or},
    visitor::{self, Acceptor},
};
use injection::{Base, InjectInto, Injection};
use intervals::{Bound, Intervals};

pub use generator::Generator;
pub use value::Value;

// Error handling

/// The errors data_types can lead to
#[derive(Debug)]
pub enum Error {
    NoSuperset(String),
    InvalidConversion(String),
    InvalidField(String),
    Other(String),
}

impl Error {
    pub fn no_superset(left: impl fmt::Display, right: impl fmt::Display) -> Error {
        Error::NoSuperset(format!(
            "No superset including {} and {} found",
            left, right
        ))
    }
    pub fn invalid_conversion(this: impl fmt::Display, that: impl fmt::Display) -> Error {
        Error::InvalidConversion(format!("Cannot convert {} into {}", this, that))
    }
    pub fn invalid_field(field: impl fmt::Display) -> Error {
        Error::InvalidField(format!("{} is missing", field))
    }
    pub fn other(desc: impl fmt::Display) -> Error {
        Error::Other(format!("{}", desc))
    }
}

impl fmt::Display for Error {
    fn fmt(&self, f: &mut fmt::Formatter<'_>) -> fmt::Result {
        match self {
            Error::NoSuperset(desc) => writeln!(f, "NoSuperset: {}", desc),
            Error::InvalidConversion(desc) => writeln!(f, "InvalidConversion: {}", desc),
            Error::InvalidField(desc) => writeln!(f, "InvalidField: {}", desc),
            Error::Other(err) => writeln!(f, "{}", err),
        }
    }
}

impl error::Error for Error {}

impl From<Infallible> for Error {
    fn from(err: Infallible) -> Self {
        Error::Other(err.to_string())
    }
}
impl From<function::Error> for Error {
    fn from(err: function::Error) -> Self {
        Error::Other(err.to_string())
    }
}
impl From<injection::Error> for Error {
    fn from(err: injection::Error) -> Self {
        Error::Other(err.to_string())
    }
}
impl From<value::Error> for Error {
    fn from(err: value::Error) -> Self {
        Error::Other(err.to_string())
    }
}

pub type Result<T> = result::Result<T, Error>;

// Some macros

#[allow(unused_macros)]
/// A quick macro to test all possible conversions
macro_rules! for_all_pairs {
    (@inner $fun:expr, $left:expr, ($($right:expr),*)) => {
        $($fun($left, $right);)*
    };
    (@expand $fun:expr, ($($left:expr),*), $right:tt) => {
        $(
            for_all_pairs!(@inner $fun, $left, $right);
        )*
    };
    ($fun:expr, $($value:expr),*) => {
        for_all_pairs!(@expand $fun, ($($value),*), ($($value),*));
    };
}

/// Invoke the same method, no matter the variant
macro_rules! for_all_variants {
    ($data_type:expr, $variant:ident, $fun:expr, [$($Variant:ident),*], $default:expr) => {
        match $data_type {
            $(DataType::$Variant($variant) => $fun,)*
            _ => $default,
        }
    };
    ($data_type:expr, $variant:ident, $fun:expr, [$($Variant:ident),*]) => {
        match $data_type {
            $(DataType::$Variant($variant) => $fun,)*
        }
    };
}

/// Invoke the same method, no matter the variant
macro_rules! for_all_variant_pairs {
    ($left:expr, $right:expr, $left_variant:ident, $right_variant:ident, $fun:expr, [$($Variant:ident),*]) => {
        match ($left, $right) {
            $((DataType::$Variant($left_variant), DataType::$Variant($right_variant)) => $fun,)*
        }
    };
    ($left:expr, $right:expr, $left_variant:ident, $right_variant:ident, $fun:expr, [$($Variant:ident),*], $default:expr) => {
        match ($left, $right) {
            $((DataType::$Variant($left_variant), DataType::$Variant($right_variant)) => $fun,)*
            _ => $default,
        }
    };
}

/// An object with an associated type
pub trait DataTyped {
    /// Return the DataType atached to the object
    fn data_type(&self) -> DataType;

    /// Return whether the object has exactly the given type
    fn has_data_type(&self, data_type: &DataType) -> bool {
        &self.data_type() == data_type
    }
    /// Return whether the object has a type contained in the given type
    fn is_contained_by(&self, data_type: &DataType) -> bool {
        self.data_type().is_subset_of(data_type)
    }
}

impl<D: DataTyped> From<D> for DataType {
    fn from(d: D) -> Self {
        d.data_type()
    }
}

/// Types from a Variant can be converted to
/// types of other Variants.
///
/// The conversion of a type: _a_ of Variant: _A_ into _b_ of Variant _B_
/// returns _a'_ of variant _B_. It means there is an injection
/// from _a_ to _a'_.
///
/// This is where cross variant conversions are defined
/// It is specific to each variant.
pub trait Variant:
    Into<DataType>
    + TryFrom<DataType>
    + From<Self::Element>
    + Clone
    + hash::Hash
    + cmp::PartialEq
    + cmp::PartialOrd
    + fmt::Debug
    + fmt::Display
{
    type Element: value::Variant;

    /// Tests if an element is in `self`
    fn contains(&self, element: &Self::Element) -> bool;

    /// Test if elements of `self` are in `other`
    fn is_subset_of(&self, other: &Self) -> bool;

    /// Test if elements of `other` are in `self`
    fn is_superset_of(&self, other: &Self) -> bool {
        other.is_subset_of(self)
    }

    /// A simplified union.
    /// The result is a datatype containing both datatypes, not necessarily the smallest possible.
    /// The operation can fail.
    fn super_union(&self, other: &Self) -> Result<Self>;

    /// A simplified intersection.
    /// The result is a datatype containing the intersection, not necessarily the smallest possible
    /// The operation can fail.
    fn super_intersection(&self, other: &Self) -> Result<Self>;

    /// Convert type _a_ of Variant _A_ into another type _b_ of Variant _B_,
    /// only if there is an injection from _a_ to _b_.
    /// The conversion may fail.
    /// This is consistent with the inject_into method.
    fn into_data_type(&self, other: &DataType) -> Result<DataType>
    where
        Self: InjectInto<DataType>,
    {
        Ok(self.inject_into(other)?.super_image(self)?)
    }

    /// Return a small data_set in this variant
    fn minimal_subset(&self) -> Result<Self> {
        Err(Error::other("Cannot build a minimal DataType"))
    }

    /// Return a large data_set in this variant
    fn maximal_superset(&self) -> Result<Self> {
        Err(Error::other("Cannot build a maximal DataType"))
    }

    /// Convert type _a_ of Variant _A_ into a similar type of Variant _B_, when possible.
    /// The conversion may fail.
    fn into_variant(&self, variant: &DataType) -> Result<DataType>
    where
        Self: InjectInto<DataType>,
    {
        variant
            .maximal_superset()
            .and_then(|var| self.into_data_type(&var))
    }
}

// A few basic shared implementations

/// A basic implementation of partial_cmp
fn partial_cmp<V: Variant>(variant: &V, other: &V) -> Option<cmp::Ordering> {
    match (variant.is_subset_of(other), other.is_subset_of(variant)) {
        (true, true) => Some(cmp::Ordering::Equal),
        (true, false) => Some(cmp::Ordering::Less),
        (false, true) => Some(cmp::Ordering::Greater),
        (false, false) => None,
    }
}

// Label the types with traits to manipulate them by block

pub trait Specific: Variant {}
impl Specific for Unit {}
impl Specific for Boolean {}
impl Specific for Integer {}
impl Specific for Enum {}
impl Specific for Float {}
impl Specific for Text {}
impl Specific for Bytes {}
impl Specific for Date {}
impl Specific for Time {}
impl Specific for DateTime {}
impl Specific for Duration {}
impl Specific for Id {}
impl Specific for Struct {}
impl Specific for Union {}
impl Specific for Optional {}
impl Specific for List {}
impl Specific for Set {}
impl Specific for Array {}
impl Specific for Function {}

pub trait Generic: Variant {}
impl Generic for DataType {}

// TODO have default data_types for Primitive
// If A::default() -inj-> B::default() then a ∩ b = inj(a) ∩ b
// And a ∪ b = inj(a) ∪ b
pub trait Primitive: Specific {}
impl Primitive for Unit {}
impl Primitive for Boolean {}
impl Primitive for Integer {}
impl Primitive for Enum {}
impl Primitive for Float {}
impl Primitive for Text {}
impl Primitive for Bytes {}
impl Primitive for Date {}
impl Primitive for Time {}
impl Primitive for DateTime {}
impl Primitive for Duration {}
impl Primitive for Id {}

pub trait Composite: Specific {}
impl Composite for Struct {}
impl Composite for Union {}
impl Composite for Optional {}
impl Composite for List {}
impl Composite for Set {}
impl Composite for Array {}
impl Composite for Function {}

/// Unit variant
#[derive(Clone, Copy, Debug, Hash, PartialEq, Eq, PartialOrd)]
pub struct Unit;

impl Default for Unit {
    fn default() -> Self {
        Unit
    }
}

impl fmt::Display for Unit {
    fn fmt(&self, f: &mut fmt::Formatter<'_>) -> fmt::Result {
        write!(f, "()")
    }
}

impl Or<DataType> for Unit {
    type Sum = Optional;
    fn or(self, other: DataType) -> Self::Sum {
        match other {
            DataType::Null | DataType::Unit(_) => Optional::from_data_type(DataType::Null),
            DataType::Optional(o) => o,
            o => Optional::from_data_type(o),
        }
    }
}

impl InjectInto<DataType> for Unit {
    type Injection = Base<Self, DataType>;
    fn inject_into(&self, other: &DataType) -> injection::Result<Base<Self, DataType>> {
        injection::From(self.clone()).into(other.clone())
    }
}

impl From<value::Unit> for Unit {
    fn from(_value: value::Unit) -> Self {
        Unit
    }
}

impl Variant for Unit {
    type Element = value::Unit;

    fn contains(&self, _element: &Self::Element) -> bool {
        true
    }

    fn is_subset_of(&self, _other: &Self) -> bool {
        true
    }

    fn super_union(&self, _other: &Self) -> Result<Self> {
        Ok(Unit)
    }

    fn super_intersection(&self, _other: &Self) -> Result<Self> {
        Ok(Unit)
    }

    fn is_superset_of(&self, other: &Self) -> bool {
        other.is_subset_of(self)
    }

    fn minimal_subset(&self) -> Result<Self> {
        Ok(Unit)
    }

    fn maximal_superset(&self) -> Result<Self> {
        Ok(Unit)
    }
}

/// Boolean variant
pub type Boolean = Intervals<bool>;

impl Variant for Boolean {
    type Element = value::Boolean;

    fn contains(&self, element: &Self::Element) -> bool {
        self.contains(&**element)
    }

    fn is_subset_of(&self, other: &Self) -> bool {
        self.is_subset_of(other)
    }

    fn super_union(&self, other: &Self) -> Result<Self> {
        Ok(self.clone().union(other.clone()))
    }

    fn super_intersection(&self, other: &Self) -> Result<Self> {
        Ok(self.clone().intersection(other.clone()))
    }

    fn minimal_subset(&self) -> Result<Self> {
        Ok(Self::empty())
    }

    fn maximal_superset(&self) -> Result<Self> {
        Ok(Self::full())
    }
}

impl InjectInto<DataType> for Boolean {
    type Injection = Base<Self, DataType>;
    fn inject_into(&self, other: &DataType) -> injection::Result<Base<Self, DataType>> {
        injection::From(self.clone()).into(other.clone())
    }
}

impl From<value::Boolean> for Boolean {
    fn from(value: value::Boolean) -> Self {
        Boolean::from_value(*value)
    }
}

/// Integer variant
pub type Integer = Intervals<i64>;

impl Variant for Integer {
    type Element = value::Integer;

    fn contains(&self, element: &Self::Element) -> bool {
        self.contains(&**element)
    }

    fn is_subset_of(&self, other: &Self) -> bool {
        self.is_subset_of(other)
    }

    fn super_union(&self, other: &Self) -> Result<Self> {
        Ok(self.clone().union(other.clone()))
    }

    fn super_intersection(&self, other: &Self) -> Result<Self> {
        Ok(self.clone().intersection(other.clone()))
    }

    fn minimal_subset(&self) -> Result<Self> {
        Ok(Self::empty())
    }

    fn maximal_superset(&self) -> Result<Self> {
        Ok(Self::full())
    }
}

impl InjectInto<DataType> for Integer {
    type Injection = Base<Self, DataType>;
    fn inject_into(&self, other: &DataType) -> injection::Result<Base<Self, DataType>> {
        injection::From(self.clone()).into(other.clone())
    }
}

impl From<value::Integer> for Integer {
    fn from(value: value::Integer) -> Self {
        Integer::from_value(*value)
    }
}

impl From<Boolean> for Integer {
    fn from(_: Boolean) -> Self {
        Integer::from_values(&[0, 1])
    }
}

impl From<Enum> for Integer {
    fn from(e: Enum) -> Self {
        e.values.into_iter().map(|(_, i)| i).collect()
    }
}

/// Enum variant
#[derive(Debug, Clone, Hash, PartialEq)]
pub struct Enum {
    values: Rc<[(String, i64)]>,
}

impl Enum {
    pub fn new(values: Rc<[(String, i64)]>) -> Enum {
        assert!(!values.is_empty()); // An Enum should not be empty
        let codes: BTreeSet<i64> = values.iter().map(|(_, i)| *i).collect();
        assert!(values.len() == codes.len()); // Codes must be distinct
        Enum { values }
    }

    pub fn values(&self) -> BTreeSet<(String, i64)> {
        self.values.iter().cloned().collect()
    }
    pub fn value(&self) -> &(String, i64) {
        self.values.iter().next().unwrap()
    }

    pub fn encode(&self, key: String) -> Result<i64> {
        Ok(self
            .values
            .iter()
            .find(|(k, _)| &key == k)
            .ok_or(Error::invalid_field(key))?
            .1)
    }

    pub fn decode(&self, value: i64) -> Result<String> {
        Ok(self
            .values
            .iter()
            .find(|(_, v)| &value == v)
            .ok_or(Error::invalid_field(value))?
            .0
            .clone())
    }
}

/// To ease iteration
impl Deref for Enum {
    type Target = [(String, i64)];

    fn deref(&self) -> &Self::Target {
        &*self.values
    }
}

impl<S: Clone + Into<String>> From<&[S]> for Enum {
    fn from(values: &[S]) -> Self {
        Enum::new(
            values
                .iter()
                .enumerate()
                .map(|(i, s)| (s.clone().into(), i as i64))
                .collect(),
        )
    }
}

impl<S: Into<String>> FromIterator<(S, i64)> for Enum {
    fn from_iter<I: IntoIterator<Item = (S, i64)>>(iter: I) -> Self {
        Enum::new(
            iter.into_iter()
                .map(|(s, i)| (s.into(), i as i64))
                .collect(),
        )
    }
}

impl cmp::PartialOrd for Enum {
    fn partial_cmp(&self, other: &Self) -> Option<cmp::Ordering> {
        partial_cmp(self, other)
    }
}

impl fmt::Display for Enum {
    fn fmt(&self, f: &mut fmt::Formatter<'_>) -> fmt::Result {
        write!(
            f,
            "enum({})",
            self.values
                .iter()
                .map(|(s, i)| format!(r#""{}" ({})"#, s, i))
                .join(", ")
        )
    }
}

impl Variant for Enum {
    type Element = value::Enum;

    fn contains(&self, element: &Self::Element) -> bool {
        if let Ok(key) = element.decode() {
            self.values.contains(&(key, element.0))
        } else {
            false
        }
    }

    fn is_subset_of(&self, other: &Self) -> bool {
        self.values().is_subset(&other.values())
    }

    fn super_union(&self, other: &Self) -> Result<Self> {
        Ok(self.values().union(&other.values()).cloned().collect())
    }

    fn super_intersection(&self, other: &Self) -> Result<Self> {
        Ok(self
            .values()
            .intersection(&other.values())
            .cloned()
            .collect())
    }

    fn minimal_subset(&self) -> Result<Self> {
        Ok(Self::new(Rc::new([])))
    }
}

impl InjectInto<DataType> for Enum {
    type Injection = Base<Self, DataType>;
    fn inject_into(&self, other: &DataType) -> injection::Result<Base<Self, DataType>> {
        injection::From(self.clone()).into(other.clone())
    }
}

impl From<value::Enum> for Enum {
    fn from(value: value::Enum) -> Self {
        Enum::new(value.1.clone())
    }
}

/// Float variant
pub type Float = Intervals<f64>;

impl Variant for Float {
    type Element = value::Float;

    fn contains(&self, element: &Self::Element) -> bool {
        self.contains(&**element)
    }

    fn is_subset_of(&self, other: &Self) -> bool {
        self.is_subset_of(other)
    }

    fn super_union(&self, other: &Self) -> Result<Self> {
        Ok(self.clone().union(other.clone()))
    }

    fn super_intersection(&self, other: &Self) -> Result<Self> {
        Ok(self.clone().intersection(other.clone()))
    }

    fn minimal_subset(&self) -> Result<Self> {
        Ok(Self::empty())
    }

    fn maximal_superset(&self) -> Result<Self> {
        Ok(Self::full())
    }
}

impl InjectInto<DataType> for Float {
    type Injection = Base<Self, DataType>;
    fn inject_into(&self, other: &DataType) -> injection::Result<Base<Self, DataType>> {
        injection::From(self.clone()).into(other.clone())
    }
}

impl From<value::Float> for Float {
    fn from(value: value::Float) -> Self {
        Float::from_value(*value)
    }
}

/// Text variant
pub type Text = Intervals<String>;

impl Variant for Text {
    type Element = value::Text;

    fn contains(&self, element: &Self::Element) -> bool {
        self.contains(&**element)
    }

    fn is_subset_of(&self, other: &Self) -> bool {
        self.is_subset_of(other)
    }

    fn super_union(&self, other: &Self) -> Result<Self> {
        Ok(self.clone().union(other.clone()))
    }

    fn super_intersection(&self, other: &Self) -> Result<Self> {
        Ok(self.clone().intersection(other.clone()))
    }

    fn minimal_subset(&self) -> Result<Self> {
        Ok(Self::empty())
    }

    fn maximal_superset(&self) -> Result<Self> {
        Ok(Self::full())
    }
}

impl InjectInto<DataType> for Text {
    type Injection = Base<Self, DataType>;
    fn inject_into(&self, other: &DataType) -> injection::Result<Base<Self, DataType>> {
        injection::From(self.clone()).into(other.clone())
    }
}

impl From<value::Text> for Text {
    fn from(value: value::Text) -> Self {
        Text::from_value((*value).clone())
    }
}

/// Bytes variant
#[derive(Debug, Clone, Hash, PartialEq, Eq, PartialOrd)]
pub struct Bytes;

impl Default for Bytes {
    fn default() -> Self {
        Bytes
    }
}

impl fmt::Display for Bytes {
    fn fmt(&self, f: &mut fmt::Formatter<'_>) -> fmt::Result {
        write!(f, "bytes")
    }
}

impl Variant for Bytes {
    type Element = value::Bytes;

    fn contains(&self, _: &Self::Element) -> bool {
        true
    }

    fn is_subset_of(&self, _: &Self) -> bool {
        true
    }

    fn super_union(&self, _: &Self) -> Result<Self> {
        Ok(Bytes)
    }

    fn super_intersection(&self, _: &Self) -> Result<Self> {
        Ok(Bytes)
    }

    fn minimal_subset(&self) -> Result<Self> {
        Ok(Bytes)
    }

    fn maximal_superset(&self) -> Result<Self> {
        Ok(Bytes)
    }
}

impl InjectInto<DataType> for Bytes {
    type Injection = Base<Self, DataType>;
    fn inject_into(&self, other: &DataType) -> injection::Result<Base<Self, DataType>> {
        injection::From(self.clone()).into(other.clone())
    }
}

impl From<value::Bytes> for Bytes {
    fn from(_value: value::Bytes) -> Self {
        Bytes
    }
}

/// Struct variant
#[derive(Debug, Clone, PartialEq, Eq)]
pub struct Struct {
    fields: Vec<(String, Rc<DataType>)>,
}

impl Struct {
    /// Create a Struct from a rc slice of fields
    pub fn new(fields: Vec<(String, Rc<DataType>)>) -> Struct {
        let mut uniques = HashSet::new();
        assert!(fields.iter().all(move |(f, _)| uniques.insert(f.clone())));
        Struct { fields }
    }
    /// An empty struct (a neutral element for the cartesian product)
    pub fn unit() -> Struct {
        Struct::new(vec![])
    }
    /// Create from one field
    pub fn from_field<S: Into<String>, T: Into<Rc<DataType>>>(s: S, t: T) -> Struct {
        Struct::new(vec![(s.into(), t.into())])
    }
    /// Create from one datatype
    pub fn from_data_type(data_type: DataType) -> Struct {
        Struct::default().and(data_type)
    }
    /// Create from a slice of datatypes
    pub fn from_data_types<T: Clone + Into<DataType>, A: AsRef<[T]>>(data_types: A) -> Struct {
        data_types
            .as_ref()
            .iter()
            .fold(Struct::default(), |s, t| s.and(t.clone().into()))
    }
    /// Get all the fields
    pub fn fields(&self) -> &[(String, Rc<DataType>)] {
        self.fields.as_ref()
    }
    /// Get the field
    pub fn field(&self, name: &str) -> Result<&(String, Rc<DataType>)> {
        self.fields
            .iter()
            .find(|(f, _)| f == name)
            .map_or(Err(Error::invalid_field(name).into()), |f| Ok(f))
    }
    /// Get the DataType associated with the field
    pub fn data_type(&self, name: &str) -> Rc<DataType> {
        self.fields
            .iter()
            .find(|(f, _)| f == name)
            .map_or(Rc::new(DataType::Any), |(_, t)| t.clone())
    }
    /// Find the index of the field with the given name
    pub fn index_from_name(&self, name: &str) -> Result<usize> {
        self.fields
            .iter()
            .position(|(s, _t)| s == name)
            .map_or(Err(Error::InvalidField(name.to_string()).into()), |i| Ok(i))
    }
    /// Access a field by index
    pub fn field_from_index(&self, index: usize) -> &(String, Rc<DataType>) {
        &self.fields[index]
    }
    /// Build the type of a DataFrame (column based data)
    pub fn from_schema_size(schema: Struct, size: &Integer) -> Struct {
        schema
            .fields
            .into_iter()
            .map(|(s, t)| (s, Rc::new(List::new(t, size.clone()).into())))
            .collect()
    }
    // TODO This could be implemented with a visitor (it would not fail on cyclic cases)
    /// Produce a Hierarchy of subtypes to access them in a smart way (unambiguous prefix can be omited)
    pub fn hierarchy(&self) -> Hierarchy<&DataType> {
        self.iter().fold(
            self.iter()
                .map(|(s, d)| (vec![s.clone()], d.as_ref()))
                .collect(),
            |h, (s, d)| h.chain(d.hierarchy().prepend(&[s.clone()])),
        )
    }
    pub fn with_name_datatype(&self, name: Vec<&String>, datatype: DataType) -> DataType {
        todo!()

    }
}

// This is a Unit
impl Default for Struct {
    fn default() -> Self {
        Struct::unit()
    }
}

#[allow(clippy::derive_hash_xor_eq)]
impl hash::Hash for Struct {
    fn hash<H: std::hash::Hasher>(&self, state: &mut H) {
        self.fields.iter().for_each(|(f, t)| {
            Bound::hash(f, state);
            DataType::hash(t, state);
        });
    }
}

/// To ease iteration
impl Deref for Struct {
    type Target = [(String, Rc<DataType>)];

    fn deref(&self) -> &Self::Target {
        &self.fields
    }
}

/// This is the core operation to build a Struct
impl<S: Into<String>, T: Into<Rc<DataType>>> And<(S, T)> for Struct {
    type Product = Struct;
    fn and(self, other: (S, T)) -> Self::Product {
        let field: String = other.0.into();
        let data_type: Rc<DataType> = other.1.into();
        let mut push_other  = true;
        // Remove existing elements with the same name
<<<<<<< HEAD
        let mut fields: Vec<(String, Rc<DataType>)> = self
            .fields
            .iter()
            .filter_map(
                |(f, t)| {//(&field != f).then_some((f.clone(), t.clone()))
                    if &field != f {
                        Some((f.clone(), t.clone()))
                    } else if let (&DataType::Struct(_), &DataType::Struct(_)) = (data_type.as_ref(), t.as_ref()){
                        push_other = false;
                        Some((f.clone(), Rc::new(data_type.as_ref().clone().and(t.as_ref().clone()))))
                    }else {
                        None
                    }
                }
            )
            .collect();
=======
        let (mut fields, push_other): (Vec<_>, _) =
            self.fields.iter().fold((vec![], true), |(v, b), (f, t)| {
                let mut v = v;
                let mut b = b;
                if &field != f {
                    v.push((f.clone(), t.clone()));
                } else {
                    b = false;
                    v.push((
                        f.clone(),
                        Rc::new(
                            t.as_ref()
                                .clone()
                                .super_intersection(data_type.as_ref())
                                .unwrap(),
                        ),
                    ));
                }
                (v, b)
            });
>>>>>>> e0330d84
        if push_other {
            fields.push((field, data_type))
        }
        Struct::new(fields.into())
    }
}

impl<T: Into<Rc<DataType>>> And<(T,)> for Struct {
    type Product = Struct;
    fn and(self, other: (T,)) -> Self::Product {
        let field = namer::new_name_outside("", self.fields.iter().map(|(f, _t)| f));
        let data_type: Rc<DataType> = other.0.into();
        self.and((field, data_type))
    }
}

impl And<Struct> for Struct {
    type Product = Struct;
    fn and(self, other: Struct) -> Self::Product {
        self.super_intersection(&other).unwrap()
    }
}

impl And<DataType> for Struct {
    type Product = Struct;
    fn and(self, other: DataType) -> Self::Product {
        // Simplify in the case of struct and Unit
        match other {
            DataType::Struct(s) => self.super_intersection(&s).unwrap(), //self.and(s),
            other => self.and((other,)),
        }
    }
}

impl<S: Into<String>, T: Into<Rc<DataType>>> From<(S, T)> for Struct {
    fn from(field: (S, T)) -> Self {
        Struct::from_field(field.0, field.1)
    }
}

impl<S: Clone + Into<String>, T: Clone + Into<Rc<DataType>>> From<&[(S, T)]> for Struct {
    fn from(values: &[(S, T)]) -> Self {
        Struct::new(
            values
                .into_iter()
                .map(|(f, t)| (f.clone().into(), t.clone().into()))
                .collect(),
        )
    }
}

impl From<Unit> for Struct {
    fn from(_value: Unit) -> Self {
        Struct::unit()
    }
}

impl From<value::Struct> for Struct {
    fn from(value: value::Struct) -> Self {
        (*value)
            .iter()
            .map(|(s, v)| (s.clone(), v.data_type()))
            .collect()
    }
}

impl<S: Into<String>, T: Into<Rc<DataType>>> FromIterator<(S, T)> for Struct {
    fn from_iter<I: IntoIterator<Item = (S, T)>>(iter: I) -> Self {
        iter.into_iter().fold(Struct::unit(), |s, f| s.and(f))
    }
}

impl cmp::PartialOrd for Struct {
    fn partial_cmp(&self, other: &Self) -> Option<cmp::Ordering> {
        partial_cmp(self, other)
    }
}

impl fmt::Display for Struct {
    fn fmt(&self, f: &mut fmt::Formatter<'_>) -> fmt::Result {
        write!(
            f,
            "struct{{{}}}",
            self.fields
                .iter()
                .map(|(f, t)| { format!("{}: {}", f, t).to_string() })
                .collect::<Vec<String>>()
                .join(", ")
        )
    }
}

impl Variant for Struct {
    type Element = value::Struct;

    fn contains(&self, element: &Self::Element) -> bool {
        self.fields.iter().all(|(s, d)| {
            element
                .value(s)
                .map_or(false, |v| d.as_ref().contains(v.as_ref()))
        })
    }

    /// A struct in self should be expressible in other
    /// It is similar for struct to the relation is-subclass-of
    fn is_subset_of(&self, other: &Self) -> bool {
        other.fields.iter().all(
            |(other_field, other_data_type)| {
                self.data_type(other_field).is_subset_of(other_data_type)
            }, // If a field in other is not present in self the inclusion is rejected
        )
    }

    fn super_union(&self, other: &Self) -> Result<Self> {
        let self_fields: BTreeSet<String> = self.fields.iter().map(|(f, _)| f.clone()).collect();
        let other_fields: BTreeSet<String> = other.fields.iter().map(|(f, _)| f.clone()).collect();
        let fields = self_fields.intersection(&other_fields);
        fields
            .into_iter()
            .map(|f| {
                Ok((
                    f.clone(),
                    self.data_type(&f).super_union(&other.data_type(&f))?,
                ))
            })
            .collect()
    }

    fn super_intersection(&self, other: &Self) -> Result<Self> {
        let self_fields: BTreeSet<String> = self.fields.iter().map(|(f, _)| f.clone()).collect();
        let other_fields: BTreeSet<String> = other.fields.iter().map(|(f, _)| f.clone()).collect();
        let fields = self_fields.union(&other_fields);
        fields
            .into_iter()
            .map(|f| {
                Ok((
                    f.clone(),
                    self.data_type(&f)
                        .super_intersection(&other.data_type(&f))?,
                ))
            })
            .collect()
    }

    fn maximal_superset(&self) -> Result<Self> {
        Ok(Struct::new(vec![]))
    }
}

impl InjectInto<DataType> for Struct {
    type Injection = Base<Self, DataType>;
    fn inject_into(&self, other: &DataType) -> injection::Result<Base<Self, DataType>> {
        injection::From(self.clone()).into(other.clone())
    }
}

// Index Structs
impl<P: Path> Index<P> for Struct {
    type Output = DataType;

    fn index(&self, index: P) -> &Self::Output {
        self.hierarchy()[index]
    }
}

impl Index<usize> for Struct {
    type Output = Rc<DataType>;

    fn index(&self, index: usize) -> &Self::Output {
        &self.field_from_index(index).1
    }
}

/// Union variant
#[derive(Debug, Clone, PartialEq)]
pub struct Union {
    fields: Vec<(String, Rc<DataType>)>,
}

impl Union {
    pub fn new(fields: Vec<(String, Rc<DataType>)>) -> Union {
        let mut uniques = HashSet::new();
        assert!(fields.iter().all(move |(f, _)| uniques.insert(f.clone())));
        Union { fields }
    }
    /// An empty union (a neutral element for the disjoint union)
    pub fn null() -> Union {
        Union::new(vec![])
    }
    /// Create from one field
    pub fn from_field<S: Into<String>, T: Into<Rc<DataType>>>(s: S, t: T) -> Union {
        Union::new(vec![(s.into(), t.into())])
    }
    /// Create from one datatype
    pub fn from_data_type(data_type: DataType) -> Union {
        Union::default().or(data_type)
    }
    /// Create from a slice of datatypes
    pub fn from_data_types(data_types: &[DataType]) -> Union {
        data_types
            .iter()
            .fold(Union::default(), |s, t| s.or(t.clone()))
    }
    /// Get all the fields
    pub fn fields(&self) -> &[(String, Rc<DataType>)] {
        self.fields.as_ref()
    }
    /// Get the field
    pub fn field(&self, name: &str) -> Result<&(String, Rc<DataType>)> {
        self.fields
            .iter()
            .find(|(f, _)| f == name)
            .map_or(Err(Error::InvalidField(name.to_string()).into()), |f| Ok(f))
    }
    /// Get the DataType associated with the field
    pub fn data_type(&self, name: &str) -> Rc<DataType> {
        self.fields
            .iter()
            .find(|(f, _)| f == name)
            .map_or(Rc::new(DataType::Null), |(_, t)| t.clone())
    }
    /// Find the index of the field with the given name
    pub fn index_from_name(&self, name: &str) -> Result<usize> {
        self.fields
            .iter()
            .position(|(s, _t)| s == name)
            .map_or(Err(Error::InvalidField(name.to_string()).into()), |i| Ok(i))
    }
    /// Access a field by index
    pub fn field_from_index(&self, index: usize) -> &(String, Rc<DataType>) {
        &self.fields[index]
    }
    // TODO This could be implemented with a visitor (it would not fail on cyclic cases)
    /// Produce a Hierarchy of subtypes to access them in a smart way (unambiguous prefix can be omited)
    pub fn hierarchy(&self) -> Hierarchy<&DataType> {
        self.iter().fold(
            self.iter()
                .map(|(s, d)| (vec![s.clone()], d.as_ref()))
                .collect(),
            |h, (s, d)| h.chain(d.hierarchy().prepend(&[s.clone()])),
        )
    }
}

// This is a Null
impl Default for Union {
    fn default() -> Self {
        Union::null()
    }
}

#[allow(clippy::derive_hash_xor_eq)]
impl hash::Hash for Union {
    fn hash<H: std::hash::Hasher>(&self, state: &mut H) {
        self.fields.iter().for_each(|(f, t)| {
            Bound::hash(f, state);
            DataType::hash(t, state);
        });
    }
}

/// To ease iteration
impl Deref for Union {
    type Target = [(String, Rc<DataType>)];

    fn deref(&self) -> &Self::Target {
        &self.fields
    }
}

/// This is the core operation to build a Union
impl<S: Into<String>, T: Into<Rc<DataType>>> Or<(S, T)> for Union {
    type Sum = Union;
    fn or(self, other: (S, T)) -> Self::Sum {
        let field: String = other.0.into();
        let data_type: Rc<DataType> = other.1.into();
        // Remove existing elements with the same name
        let mut fields: Vec<(String, Rc<DataType>)> = self
            .fields
            .iter()
            .filter_map(|(f, t)| (&field != f).then_some((f.clone(), t.clone())))
            .collect();
        fields.push((field, data_type));
        Union::new(fields.into())
    }
}

impl<T: Into<Rc<DataType>>> Or<(T,)> for Union {
    type Sum = Union;
    fn or(self, other: (T,)) -> Self::Sum {
        let field = namer::new_name_outside("", self.fields.iter().map(|(f, _t)| f));
        let data_type: Rc<DataType> = other.0.into();
        self.or((field, data_type))
    }
}

impl Or<Unit> for Union {
    type Sum = Optional;
    fn or(self, _other: Unit) -> Self::Sum {
        Optional::from_data_type(DataType::from(self))
    }
}

impl Or<Optional> for Union {
    type Sum = Optional;
    fn or(self, other: Optional) -> Self::Sum {
        Optional::from_data_type(DataType::from(self.or(other.data_type().clone())))
    }
}

impl Or<Union> for Union {
    type Sum = Union;
    fn or(self, other: Union) -> Self::Sum {
        let mut result = self;
        for field in other.fields() {
            result = result.or(field.clone())
        }
        result
    }
}

impl Or<DataType> for Union {
    type Sum = Union;
    fn or(self, other: DataType) -> Self::Sum {
        // Simplify in the case of union and Null
        match other {
            DataType::Null => self,
            DataType::Union(u) => self.or(u),
            other => self.or((other,)),
        }
    }
}

impl<S: Into<String>, T: Into<Rc<DataType>>> From<(S, T)> for Union {
    fn from(field: (S, T)) -> Self {
        Union::from_field(field.0, field.1)
    }
}

impl<S: Clone + Into<String>, T: Clone + Into<Rc<DataType>>> From<&[(S, T)]> for Union {
    fn from(values: &[(S, T)]) -> Self {
        Union::new(
            values
                .into_iter()
                .map(|(f, t)| (f.clone().into(), t.clone().into()))
                .collect(),
        )
    }
}

impl From<value::Union> for Union {
    fn from(value: value::Union) -> Self {
        ((*value).0.clone(), (*value).1.data_type().clone()).into()
    }
}

impl<S: Into<String>, T: Into<Rc<DataType>>> FromIterator<(S, T)> for Union {
    fn from_iter<I: IntoIterator<Item = (S, T)>>(iter: I) -> Self {
        iter.into_iter().fold(Union::null(), |s, f| s.or(f))
    }
}

impl cmp::PartialOrd for Union {
    fn partial_cmp(&self, other: &Self) -> Option<cmp::Ordering> {
        partial_cmp(self, other)
    }
}

impl fmt::Display for Union {
    fn fmt(&self, f: &mut fmt::Formatter<'_>) -> fmt::Result {
        write!(
            f,
            "union{{{}}}",
            self.fields
                .iter()
                .map(|(f, t)| { format!("{}: {}", f, t).to_string() })
                .collect::<Vec<String>>()
                .join(", ")
        )
    }
}

impl Variant for Union {
    type Element = value::Union;

    fn contains(&self, element: &Self::Element) -> bool {
        self.fields
            .iter()
            .any(|(s, d)| &element.0 == s && d.contains(&*element.1))
    }

    fn is_subset_of(&self, other: &Self) -> bool {
        let fields: BTreeSet<String> = self.fields.iter().map(|(f, _)| f.to_string()).collect();
        let other_fields: BTreeSet<String> =
            other.fields.iter().map(|(f, _)| f.to_string()).collect();
        fields.is_subset(&other_fields)
            && self
                .fields
                .iter()
                .all(|(f, t)| t.is_subset_of(&self.data_type(f)))
    }

    fn super_union(&self, other: &Self) -> Result<Self> {
        let self_fields: BTreeSet<String> = self.fields.iter().map(|(f, _)| f.clone()).collect();
        let other_fields: BTreeSet<String> = other.fields.iter().map(|(f, _)| f.clone()).collect();
        let fields = self_fields.union(&other_fields);
        fields
            .into_iter()
            .map(|f| {
                Ok((
                    f.clone(),
                    self.data_type(&f).super_union(&other.data_type(&f))?,
                ))
            })
            .collect()
    }

    fn super_intersection(&self, other: &Self) -> Result<Self> {
        let self_fields: BTreeSet<String> = self.fields.iter().map(|(f, _)| f.clone()).collect();
        let other_fields: BTreeSet<String> = other.fields.iter().map(|(f, _)| f.clone()).collect();
        let fields = self_fields.intersection(&other_fields);
        fields
            .into_iter()
            .map(|f| {
                Ok((
                    f.clone(),
                    self.data_type(&f)
                        .super_intersection(&other.data_type(&f))?,
                ))
            })
            .collect()
    }

    fn minimal_subset(&self) -> Result<Self> {
        Ok(Union::new(vec![]))
    }
}

impl InjectInto<DataType> for Union {
    type Injection = Base<Self, DataType>;
    fn inject_into(&self, other: &DataType) -> injection::Result<Base<Self, DataType>> {
        injection::From(self.clone()).into(other.clone())
    }
}

// Index Unions
impl<P: Path> Index<P> for Union {
    type Output = DataType;

    fn index(&self, index: P) -> &Self::Output {
        self.hierarchy()[index]
    }
}

impl Index<usize> for Union {
    type Output = Rc<DataType>;

    fn index(&self, index: usize) -> &Self::Output {
        &self.field_from_index(index).1
    }
}

/// Optional variant
#[derive(Debug, Clone, PartialEq)]
pub struct Optional {
    data_type: Rc<DataType>,
}

impl Optional {
    pub fn new(data_type: Rc<DataType>) -> Optional {
        Optional { data_type }
    }

    pub fn data_type(&self) -> &DataType {
        self.data_type.as_ref()
    }

    pub fn from_data_type<T: Into<DataType>>(data_type: T) -> Optional {
        let data_type = data_type.into();
        match data_type {
            DataType::Optional(o) => o,
            _ => Optional::new(Rc::new(data_type)),
        }
    }
}

impl From<Rc<DataType>> for Optional {
    fn from(data_type: Rc<DataType>) -> Self {
        Optional::new(data_type)
    }
}

impl From<DataType> for Optional {
    fn from(data_type: DataType) -> Self {
        Optional::from_data_type(data_type)
    }
}

#[allow(clippy::derive_hash_xor_eq)]
impl hash::Hash for Optional {
    fn hash<H: std::hash::Hasher>(&self, state: &mut H) {
        self.data_type.hash(state);
    }
}

impl cmp::PartialOrd for Optional {
    fn partial_cmp(&self, other: &Self) -> Option<cmp::Ordering> {
        partial_cmp(self, other)
    }
}

impl fmt::Display for Optional {
    fn fmt(&self, f: &mut fmt::Formatter<'_>) -> fmt::Result {
        write!(f, "option({})", self.data_type)
    }
}

impl Or<Optional> for Optional {
    type Sum = Optional;
    fn or(self, other: Optional) -> Self::Sum {
        Optional::from_data_type(self.data_type().clone().or(other.data_type().clone()))
    }
}

impl Or<DataType> for Optional {
    type Sum = Optional;
    fn or(self, other: DataType) -> Self::Sum {
        match other {
            DataType::Null | DataType::Unit(_) => self,
            DataType::Optional(o) => self.or(o),
            o => Optional::from_data_type(self.data_type().clone().or(o)),
        }
    }
}

impl Variant for Optional {
    type Element = value::Optional;

    fn contains(&self, element: &Self::Element) -> bool {
        element
            .as_ref()
            .map_or(true, |v| self.data_type.contains(v))
    }

    fn is_subset_of(&self, other: &Self) -> bool {
        self.data_type <= other.data_type
    }

    fn super_union(&self, other: &Self) -> Result<Self> {
        Ok(Optional::from(
            self.data_type().super_union(other.data_type())?,
        ))
    }

    fn super_intersection(&self, other: &Self) -> Result<Self> {
        Ok(Optional::from(
            self.data_type().super_intersection(other.data_type())?,
        ))
    }

    fn minimal_subset(&self) -> Result<Self> {
        Ok(Optional::from_data_type(DataType::Null))
    }

    fn maximal_superset(&self) -> Result<Self> {
        Ok(Optional::from_data_type(DataType::Any))
    }
}

impl InjectInto<DataType> for Optional {
    type Injection = Base<Self, DataType>;
    fn inject_into(&self, other: &DataType) -> injection::Result<Base<Self, DataType>> {
        injection::From(self.clone()).into(other.clone())
    }
}

impl From<value::Optional> for Optional {
    fn from(value: value::Optional) -> Self {
        (*value).clone().map_or(Optional::from(DataType::Any), |o| {
            Optional::from(o.as_ref().data_type())
        })
    }
}

/// List variant
/// Contrary to Structs List DataType is covariant in both data_type and max_size
#[derive(Debug, Clone, Hash, PartialEq)]
pub struct List {
    data_type: Rc<DataType>,
    size: Integer,
}

impl List {
    pub fn new(data_type: Rc<DataType>, size: Integer) -> List {
        List {
            data_type,
            size: size.intersection(Integer::from_min(0)),
        }
    }

    pub fn from_data_type_size(data_type: DataType, size: Integer) -> List {
        List::new(Rc::new(data_type), size)
    }

    pub fn from_data_type(data_type: DataType) -> List {
        List::from_data_type_size(data_type, Integer::from_min(0))
    }

    pub fn size(&self) -> &Integer {
        &self.size
    }

    pub fn data_type(&self) -> &DataType {
        self.data_type.as_ref()
    }
}

impl From<(Rc<DataType>, Integer)> for List {
    fn from(data_type_size: (Rc<DataType>, Integer)) -> Self {
        List::new(data_type_size.0, data_type_size.1)
    }
}

impl From<(DataType, Integer)> for List {
    fn from(data_type_size: (DataType, Integer)) -> Self {
        List::new(Rc::new(data_type_size.0), data_type_size.1)
    }
}

impl cmp::PartialOrd for List {
    fn partial_cmp(&self, other: &Self) -> Option<cmp::Ordering> {
        partial_cmp(self, other)
    }
}

impl fmt::Display for List {
    fn fmt(&self, f: &mut fmt::Formatter<'_>) -> fmt::Result {
        write!(f, "list({}, size ∈ {})", self.data_type, self.size)
    }
}

impl Variant for List {
    type Element = value::List;

    fn contains(&self, element: &Self::Element) -> bool {
        self.size.contains(&(element.len() as i64))
            && element.iter().all(|v| self.data_type.contains(v))
    }

    fn is_subset_of(&self, other: &Self) -> bool {
        self.data_type <= other.data_type && self.size <= other.size
    }

    fn super_union(&self, other: &Self) -> Result<Self> {
        Ok(List::from((
            self.data_type().super_union(other.data_type())?,
            self.size().super_union(other.size())?,
        )))
    }

    fn super_intersection(&self, other: &Self) -> Result<Self> {
        Ok(List::from((
            self.data_type().super_intersection(other.data_type())?,
            self.size().super_intersection(other.size())?,
        )))
    }

    fn minimal_subset(&self) -> Result<Self> {
        Ok(List::from_data_type_size(DataType::Null, Integer::empty()))
    }

    fn maximal_superset(&self) -> Result<Self> {
        Ok(List::from_data_type_size(
            DataType::Any,
            Integer::from_max(i64::MAX),
        ))
    }
}

impl InjectInto<DataType> for List {
    type Injection = Base<Self, DataType>;
    fn inject_into(&self, other: &DataType) -> injection::Result<Base<Self, DataType>> {
        injection::From(self.clone()).into(other.clone())
    }
}

impl From<value::List> for List {
    fn from(value: value::List) -> Self {
        List::from((
            (*value).iter().fold(DataType::Null, |s, d| {
                s.super_union(&d.data_type()).unwrap_or(DataType::Any)
            }),
            Integer::from_value((*value).len() as i64),
        ))
    }
}

/// Set variant
/// Contrary to Structs Set DataType is covariant in both data_type and max_size
#[derive(Debug, Clone, Hash, PartialEq)]
pub struct Set {
    data_type: Rc<DataType>,
    size: Integer,
}

impl Set {
    pub fn new(data_type: Rc<DataType>, size: Integer) -> Set {
        Set {
            data_type,
            size: size.intersection(Integer::from_min(0)),
        }
    }

    pub fn from_data_type_size(data_type: DataType, size: Integer) -> Set {
        Set::new(Rc::new(data_type), size)
    }

    pub fn from_data_type(data_type: DataType) -> Set {
        Set::from_data_type_size(data_type, Integer::from_max(i64::MAX))
    }

    pub fn size(&self) -> &Integer {
        &self.size
    }

    pub fn data_type(&self) -> &DataType {
        self.data_type.as_ref()
    }
}

impl From<(Rc<DataType>, Integer)> for Set {
    fn from(data_type_size: (Rc<DataType>, Integer)) -> Self {
        Set::new(data_type_size.0, data_type_size.1)
    }
}

impl From<(DataType, Integer)> for Set {
    fn from(data_type_size: (DataType, Integer)) -> Self {
        Set::new(Rc::new(data_type_size.0), data_type_size.1)
    }
}

impl cmp::PartialOrd for Set {
    fn partial_cmp(&self, other: &Self) -> Option<cmp::Ordering> {
        partial_cmp(self, other)
    }
}

impl fmt::Display for Set {
    fn fmt(&self, f: &mut fmt::Formatter<'_>) -> fmt::Result {
        write!(f, "set({}, size ∈ {})", self.data_type, self.size)
    }
}

impl Variant for Set {
    type Element = value::Set;

    fn contains(&self, element: &Self::Element) -> bool {
        self.size.contains(&(element.len() as i64))
            && element.iter().all(|v| self.data_type.contains(v))
    }

    fn is_subset_of(&self, other: &Self) -> bool {
        self.data_type <= other.data_type && self.size <= other.size
    }

    fn super_union(&self, other: &Self) -> Result<Self> {
        Ok(Set::from((
            self.data_type().super_union(other.data_type())?,
            self.size().super_union(other.size())?,
        )))
    }

    fn super_intersection(&self, other: &Self) -> Result<Self> {
        Ok(Set::from((
            self.data_type().super_intersection(other.data_type())?,
            self.size().super_intersection(other.size())?,
        )))
    }

    fn minimal_subset(&self) -> Result<Self> {
        Ok(Set::from_data_type_size(DataType::Null, Integer::empty()))
    }

    fn maximal_superset(&self) -> Result<Self> {
        Ok(Set::from_data_type_size(
            DataType::Any,
            Integer::from_max(i64::MAX),
        ))
    }
}

impl InjectInto<DataType> for Set {
    type Injection = Base<Self, DataType>;
    fn inject_into(&self, other: &DataType) -> injection::Result<Base<Self, DataType>> {
        injection::From(self.clone()).into(other.clone())
    }
}

impl From<value::Set> for Set {
    fn from(value: value::Set) -> Self {
        Set::from((
            (*value).iter().fold(DataType::Null, |s, d| {
                s.super_union(&d.data_type()).unwrap_or(DataType::Any)
            }),
            Integer::from_value((*value).len() as i64),
        ))
    }
}

/// Array variant
#[derive(Debug, Clone, Hash, PartialEq)]
pub struct Array {
    data_type: Rc<DataType>,
    shape: Rc<[usize]>,
}

impl Array {
    // TODO do as lists and sets
    pub fn new(data_type: Rc<DataType>, shape: Rc<[usize]>) -> Array {
        Array { data_type, shape }
    }

    pub fn from_data_type_shape<S: AsRef<[usize]>>(data_type: DataType, shape: S) -> Array {
        Array::new(Rc::new(data_type), Rc::from(shape.as_ref()))
    }

    pub fn data_type(&self) -> &DataType {
        self.data_type.as_ref()
    }

    pub fn shape(&self) -> &[usize] {
        self.shape.as_ref()
    }
}

impl From<(Rc<DataType>, &[usize])> for Array {
    fn from(data_type_shape: (Rc<DataType>, &[usize])) -> Self {
        Array::new(data_type_shape.0, Rc::from(data_type_shape.1))
    }
}

impl From<(DataType, &[usize])> for Array {
    fn from(data_type_shape: (DataType, &[usize])) -> Self {
        Array::new(Rc::new(data_type_shape.0), Rc::from(data_type_shape.1))
    }
}

impl cmp::PartialOrd for Array {
    fn partial_cmp(&self, other: &Self) -> Option<cmp::Ordering> {
        partial_cmp(self, other)
    }
}

impl fmt::Display for Array {
    fn fmt(&self, f: &mut fmt::Formatter<'_>) -> fmt::Result {
        write!(
            f,
            "array({}, shape<({}))",
            self.data_type,
            self.shape
                .iter()
                .map(|s| { format!("{}", s) })
                .collect::<Vec<String>>()
                .join(", ")
        )
    }
}

impl Variant for Array {
    type Element = value::Array;

    fn contains(&self, element: &Self::Element) -> bool {
        element.0.len() == self.shape.iter().product::<usize>()
            && element.1.iter().zip(self.shape.iter()).all(|(e, d)| e == d)
            && element.0.iter().all(|v| self.data_type.contains(v))
    }

    /// Only arrays of the same size can be compared (it differs from lists and sets)
    fn is_subset_of(&self, other: &Self) -> bool {
        self.data_type <= other.data_type && self.shape == other.shape
    }

    fn super_union(&self, other: &Self) -> Result<Self> {
        Ok(Array::from((
            self.data_type().super_union(other.data_type())?,
            self.shape(),
        )))
    }

    fn super_intersection(&self, other: &Self) -> Result<Self> {
        Ok(Array::from((
            self.data_type().super_intersection(other.data_type())?,
            self.shape(),
        )))
    }
}

impl InjectInto<DataType> for Array {
    type Injection = Base<Self, DataType>;
    fn inject_into(&self, other: &DataType) -> injection::Result<Base<Self, DataType>> {
        injection::From(self.clone()).into(other.clone())
    }
}

impl From<value::Array> for Array {
    fn from(value: value::Array) -> Self {
        Array::from((
            (*value).0.iter().fold(DataType::Null, |s, d| {
                s.super_union(&d.data_type()).unwrap_or(DataType::Any)
            }),
            (*value).1.as_ref(),
        ))
    }
}

/// Date variant
pub type Date = Intervals<chrono::NaiveDate>;

impl Variant for Date {
    type Element = value::Date;

    fn contains(&self, element: &Self::Element) -> bool {
        self.contains(&**element)
    }

    fn is_subset_of(&self, other: &Self) -> bool {
        self.is_subset_of(other)
    }

    fn super_union(&self, other: &Self) -> Result<Self> {
        Ok(self.clone().union(other.clone()))
    }

    fn super_intersection(&self, other: &Self) -> Result<Self> {
        Ok(self.clone().intersection(other.clone()))
    }

    fn minimal_subset(&self) -> Result<Self> {
        Ok(Self::empty())
    }

    fn maximal_superset(&self) -> Result<Self> {
        Ok(Self::full())
    }
}

impl InjectInto<DataType> for Date {
    type Injection = Base<Self, DataType>;
    fn inject_into(&self, other: &DataType) -> injection::Result<Base<Self, DataType>> {
        injection::From(self.clone()).into(other.clone())
    }
}

impl From<value::Date> for Date {
    fn from(value: value::Date) -> Self {
        Date::from_value(*value)
    }
}

/// Time variant
pub type Time = Intervals<chrono::NaiveTime>;

impl Variant for Time {
    type Element = value::Time;

    fn contains(&self, element: &Self::Element) -> bool {
        self.contains(&**element)
    }

    fn is_subset_of(&self, other: &Self) -> bool {
        self.is_subset_of(other)
    }

    fn super_union(&self, other: &Self) -> Result<Self> {
        Ok(self.clone().union(other.clone()))
    }

    fn super_intersection(&self, other: &Self) -> Result<Self> {
        Ok(self.clone().intersection(other.clone()))
    }

    fn minimal_subset(&self) -> Result<Self> {
        Ok(Self::empty())
    }

    fn maximal_superset(&self) -> Result<Self> {
        Ok(Self::full())
    }
}

impl InjectInto<DataType> for Time {
    type Injection = Base<Self, DataType>;
    fn inject_into(&self, other: &DataType) -> injection::Result<Base<Self, DataType>> {
        injection::From(self.clone()).into(other.clone())
    }
}

impl From<value::Time> for Time {
    fn from(value: value::Time) -> Self {
        Time::from_value(*value)
    }
}

/// DateTime variant
pub type DateTime = Intervals<chrono::NaiveDateTime>;

impl Variant for DateTime {
    type Element = value::DateTime;

    fn contains(&self, element: &Self::Element) -> bool {
        self.contains(&**element)
    }

    fn is_subset_of(&self, other: &Self) -> bool {
        self.is_subset_of(other)
    }

    fn super_union(&self, other: &Self) -> Result<Self> {
        Ok(self.clone().union(other.clone()))
    }

    fn super_intersection(&self, other: &Self) -> Result<Self> {
        Ok(self.clone().intersection(other.clone()))
    }

    fn minimal_subset(&self) -> Result<Self> {
        Ok(Self::empty())
    }

    fn maximal_superset(&self) -> Result<Self> {
        Ok(Self::full())
    }
}

impl InjectInto<DataType> for DateTime {
    type Injection = Base<Self, DataType>;
    fn inject_into(&self, other: &DataType) -> injection::Result<Base<Self, DataType>> {
        injection::From(self.clone()).into(other.clone())
    }
}

impl From<value::DateTime> for DateTime {
    fn from(value: value::DateTime) -> Self {
        DateTime::from_value(*value)
    }
}

/// Duration variant
pub type Duration = Intervals<chrono::Duration>;

impl Variant for Duration {
    type Element = value::Duration;

    fn contains(&self, element: &Self::Element) -> bool {
        self.contains(&**element)
    }

    fn is_subset_of(&self, other: &Self) -> bool {
        self.is_subset_of(other)
    }

    fn super_union(&self, other: &Self) -> Result<Self> {
        Ok(self.clone().union(other.clone()))
    }

    fn super_intersection(&self, other: &Self) -> Result<Self> {
        Ok(self.clone().intersection(other.clone()))
    }

    fn minimal_subset(&self) -> Result<Self> {
        Ok(Self::empty())
    }

    fn maximal_superset(&self) -> Result<Self> {
        Ok(Self::full())
    }
}

impl InjectInto<DataType> for Duration {
    type Injection = Base<Self, DataType>;
    fn inject_into(&self, other: &DataType) -> injection::Result<Base<Self, DataType>> {
        injection::From(self.clone()).into(other.clone())
    }
}

impl From<value::Duration> for Duration {
    fn from(value: value::Duration) -> Self {
        Duration::from_value(*value)
    }
}

/// Id variant
#[derive(Default, Debug, Clone, Hash, PartialEq)]
pub struct Id {
    /// This should be None if Id is an identifier or the type referred to
    reference: Option<Rc<Id>>,
    /// If entries are unique
    unique: bool,
}

impl Id {
    pub fn new(reference: Option<Rc<Id>>, unique: bool) -> Id {
        Id { reference, unique }
    }

    pub fn reference(&self) -> Option<&Id> {
        self.reference.as_deref()
    }

    pub fn unique(&self) -> bool {
        self.unique
    }
}

impl From<(Option<Rc<Id>>, bool)> for Id {
    fn from(ref_unique: (Option<Rc<Id>>, bool)) -> Self {
        let (reference, unique) = ref_unique;
        Id::new(reference, unique)
    }
}

impl From<(Option<Id>, bool)> for Id {
    fn from(ref_unique: (Option<Id>, bool)) -> Self {
        let (reference, unique) = ref_unique;
        Id::new(reference.map(Rc::new), unique)
    }
}

impl cmp::PartialOrd for Id {
    fn partial_cmp(&self, other: &Self) -> Option<cmp::Ordering> {
        partial_cmp(self, other)
    }
}

impl fmt::Display for Id {
    fn fmt(&self, f: &mut fmt::Formatter<'_>) -> fmt::Result {
        write!(f, "id")
    }
}

impl Variant for Id {
    type Element = value::Id;

    fn contains(&self, _: &Self::Element) -> bool {
        true
    }

    fn is_subset_of(&self, _: &Self) -> bool {
        true
    }

    fn super_union(&self, other: &Self) -> Result<Self> {
        Ok(Id::new(
            if self.reference == other.reference {
                self.reference.clone()
            } else {
                None
            },
            false,
        ))
    }

    fn super_intersection(&self, other: &Self) -> Result<Self> {
        Ok(Id::new(
            if self.reference == other.reference {
                self.reference.clone()
            } else {
                None
            },
            self.unique && other.unique,
        ))
    }

    fn maximal_superset(&self) -> Result<Self> {
        Ok(Id::new(None, false))
    }
}

impl From<value::Id> for Id {
    fn from(_value: value::Id) -> Self {
        Id::default()
    }
}

impl InjectInto<DataType> for Id {
    type Injection = Base<Self, DataType>;
    fn inject_into(&self, other: &DataType) -> injection::Result<Base<Self, DataType>> {
        injection::From(self.clone()).into(other.clone())
    }
}

/// Function variant
#[derive(Debug, Clone, Hash, PartialEq)]
pub struct Function {
    pub domain: Rc<DataType>,
    pub co_domain: Rc<DataType>,
}

impl Function {
    pub fn new(from: Rc<DataType>, to: Rc<DataType>) -> Function {
        Function {
            domain: from,
            co_domain: to,
        }
    }

    pub fn from_data_types(from: DataType, to: DataType) -> Function {
        Function::new(Rc::new(from), Rc::new(to))
    }

    pub fn domain(&self) -> &DataType {
        self.domain.as_ref()
    }

    pub fn co_domain(&self) -> &DataType {
        self.co_domain.as_ref()
    }
}

impl From<(Rc<DataType>, Rc<DataType>)> for Function {
    fn from(dom_co_dom: (Rc<DataType>, Rc<DataType>)) -> Self {
        let (dom, co_dom) = dom_co_dom;
        Function::new(dom, co_dom)
    }
}

impl From<(DataType, DataType)> for Function {
    fn from(dom_co_dom: (DataType, DataType)) -> Self {
        let (dom, co_dom) = dom_co_dom;
        Function::from_data_types(dom, co_dom)
    }
}

impl cmp::PartialOrd for Function {
    fn partial_cmp(&self, other: &Self) -> Option<cmp::Ordering> {
        partial_cmp(self, other)
    }
}

impl fmt::Display for Function {
    fn fmt(&self, f: &mut fmt::Formatter<'_>) -> fmt::Result {
        write!(f, "{} -> {}", self.domain, self.co_domain)
    }
}

impl Variant for Function {
    type Element = value::Function;

    fn contains(&self, element: &Self::Element) -> bool {
        element.domain() >= *self.domain && element.co_domain() <= *self.co_domain
    }

    fn is_subset_of(&self, other: &Self) -> bool {
        self.domain >= other.domain && self.co_domain <= other.co_domain
    }

    fn super_union(&self, other: &Self) -> Result<Self> {
        if self.domain() == other.domain() {
            Ok(Function::from((
                self.domain().clone(),
                self.co_domain().super_union(other.co_domain())?,
            )))
        } else {
            Err(Error::no_superset(self, other))
        }
    }

    fn super_intersection(&self, other: &Self) -> Result<Self> {
        Ok(Function::from((
            self.domain().super_union(other.domain())?,
            self.co_domain().super_intersection(other.co_domain())?,
        )))
    }

    fn minimal_subset(&self) -> Result<Self> {
        Ok(Function::from_data_types(DataType::Any, DataType::Null))
    }

    fn maximal_superset(&self) -> Result<Self> {
        Ok(Function::from_data_types(DataType::Null, DataType::Any))
    }
}

impl InjectInto<DataType> for Function {
    type Injection = Base<Self, DataType>;
    fn inject_into(&self, other: &DataType) -> injection::Result<Base<Self, DataType>> {
        injection::From(self.clone()).into(other.clone())
    }
}

impl From<value::Function> for Function {
    fn from(value: value::Function) -> Self {
        Function::from(((*value).domain(), (*value).co_domain()))
    }
}

#[allow(clippy::derive_hash_xor_eq)]
/// DataType definition
/// Vaguely related to: https://docs.rs/sqlparser/0.25.0/sqlparser/ast/enum.DataType.html
#[derive(Debug, Clone, Hash)]
pub enum DataType {
    /// This is an empty type no data can be of this type, same as an empty Union (Union(A,Null) ~ A)
    Null,
    /// This is a type with one value (e.g. NA) same as an empty Struct (Struct(A,Null) ~ Null and Struct(A,Unit) ~ A)
    Unit(Unit),
    /// Boolean
    Boolean(Boolean),
    /// Integer
    Integer(Integer),
    /// Enum with named values
    Enum(Enum),
    /// Floating point value
    Float(Float),
    /// Text
    Text(Text),
    /// Array of byte
    Bytes(Bytes),
    /// Struct (not used for now)
    Struct(Struct),
    /// Union (not used for now)
    Union(Union),
    /// Value with potential missing values (not used for now)
    Optional(Optional),
    /// Repeated value with order (not used for now)
    List(List),
    /// Repeated value without order (not used for now)
    Set(Set),
    /// Multidimensional array (not used for now)
    Array(Array),
    /// Day
    Date(Date),
    /// Time of day
    Time(Time),
    /// Date and Time
    DateTime(DateTime),
    /// Difference between date and time
    Duration(Duration),
    /// Reference
    Id(Id),
    /// Function type (not used for now) Function([A,B]) ~ A -> B
    /// Function([A,B,C]) ~ A -> B -> C ~ (A,B) -> C
    Function(Function),
    /// Nothing is known about a data
    Any,
}

impl DataType {
    /// Return the default datatype of the same variant
    pub fn default(&self) -> DataType {
        match self {
            DataType::Unit(_) => DataType::from(Unit::default()),
            DataType::Boolean(_) => DataType::from(Boolean::default()),
            DataType::Integer(_) => DataType::from(Integer::default()),
            DataType::Float(_) => DataType::from(Float::default()),
            DataType::Text(_) => DataType::from(Text::default()),
            DataType::Bytes(_) => DataType::from(Bytes::default()),
            DataType::Date(_) => DataType::from(Date::default()),
            DataType::Time(_) => DataType::from(Time::default()),
            DataType::DateTime(_) => DataType::from(DateTime::default()),
            DataType::Duration(_) => DataType::from(Duration::default()),
            DataType::Id(_) => DataType::from(Id::default()),
            _ => self.clone(),
        }
    }

    /// Return a super data_type where both types can map into
    pub fn into_common_super_variant(
        left: &DataType,
        right: &DataType,
    ) -> Result<(DataType, DataType)> {
        match (left.into_variant(right), right.into_variant(left)) {
            (Ok(l), Ok(r)) => {
                let l_into_left = left.maximal_superset().and_then(|t| l.into_data_type(&t));
                if l_into_left.map_or(false, |t| &t == left) {
                    Ok((l, right.clone()))
                } else {
                    Ok((left.clone(), r))
                }
            }
            (Ok(l), Err(_)) => Ok((l, right.clone())),
            (Err(_), Ok(r)) => Ok((left.clone(), r)),
            (Err(_), Err(_)) => Err(Error::other("No common variant")),
        }
    }

    // Return a sub data_type where both types can map into
    pub fn into_common_sub_variant(
        left: &DataType,
        right: &DataType,
    ) -> Result<(DataType, DataType)> {
        match (left.into_variant(right), right.into_variant(left)) {
            (Ok(l), Ok(r)) => {
                let l_into_left = left.minimal_subset().and_then(|t| l.into_data_type(&t));
                if l_into_left.map_or(false, |t| &t == left) {
                    Ok((l, right.clone()))
                } else {
                    Ok((left.clone(), r))
                }
            }
            _ => Err(Error::other("No common variant")),
        }
    }
    // TODO This could be implemented with a visitor (it would not fail on cyclic cases)
    /// Produce a Hierarchy of subtypes to access them in a smart way (unambiguous prefix can be omited)
    pub fn hierarchy(&self) -> Hierarchy<&DataType> {
        for_all_variants!(
            self,
            x,
            x.hierarchy(),
            [Struct, Union],
            Hierarchy::from([(Vec::<&str>::new(), self)])
        )
    }
}

impl Variant for DataType {
    type Element = value::Value;

    fn contains(&self, element: &Self::Element) -> bool {
        match (self, element) {
            // If self and other are from the same variant
            (DataType::Null, _) => false, // Any element of self is also in other
            (DataType::Unit(_), value::Value::Unit(_)) => true,
            (DataType::Boolean(s), value::Value::Boolean(e)) => s.contains(e),
            (DataType::Integer(s), value::Value::Integer(e)) => s.contains(e),
            (DataType::Enum(s), value::Value::Enum(e)) => s.contains(e),
            (DataType::Float(s), value::Value::Float(e)) => s.contains(e),
            (DataType::Text(s), value::Value::Text(e)) => s.contains(e),
            (DataType::Bytes(_), value::Value::Bytes(_)) => true,
            (DataType::Struct(s), value::Value::Struct(e)) => s.contains(e),
            (DataType::Union(s), value::Value::Union(e)) => s.contains(e),
            (DataType::Optional(s), value::Value::Optional(e)) => s.contains(e),
            (DataType::List(s), value::Value::List(e)) => s.contains(e),
            (DataType::Set(s), value::Value::Set(e)) => s.contains(e),
            (DataType::Array(s), value::Value::Array(e)) => s.contains(e),
            (DataType::Date(s), value::Value::Date(e)) => s.contains(e),
            (DataType::Time(s), value::Value::Time(e)) => s.contains(e),
            (DataType::DateTime(s), value::Value::DateTime(e)) => s.contains(e),
            (DataType::Duration(s), value::Value::Duration(e)) => s.contains(e),
            (DataType::Id(s), value::Value::Id(e)) => s.contains(e),
            (DataType::Function(s), value::Value::Function(e)) => s.contains(e),
            (DataType::Any, _) => true,
            (s, e) => s
                .clone()
                .into_data_type(&e.data_type())
                .map_or(false, |s| s.contains(e)),
        }
    }

    fn is_subset_of(&self, other: &Self) -> bool {
        // If self and other are from the same variant
        for_all_variant_pairs!(
            self,
            other,
            s,
            o,
            s.is_subset_of(o),
            [
                Boolean, Integer, Enum, Float, Text, Struct, Union, Optional, List, Set, Array,
                Date, Time, DateTime, Duration, Id, Function
            ],
            {
                match (self, other) {
                    // If self and other are from different variants
                    (DataType::Null, _) => true, // Any element of self is also in other
                    (DataType::Unit(_), DataType::Unit(_))
                    | (DataType::Unit(_), DataType::Optional(_)) => true,
                    (DataType::Bytes(_), DataType::Bytes(_)) => true,
                    (_, DataType::Any) => true,
                    (DataType::Any, _) => false,
                    (s, o) => s
                        .clone()
                        .into_data_type(o)
                        .map_or(false, |s| s.is_subset_of(o)),
                }
            }
        )
    }

    fn super_union(&self, other: &Self) -> Result<Self> {
        for_all_variant_pairs!(
            self,
            other,
            s,
            o,
            Ok(DataType::from(s.super_union(o)?)),
            [
                Boolean, Integer, Enum, Float, Text, Struct, Union, Optional, List, Set, Array,
                Date, Time, DateTime, Duration, Id, Function
            ],
            {
                match (self, other) {
                    (DataType::Null, o) => Ok(o.clone()),
                    (s, DataType::Null) => Ok(s.clone()),
                    (DataType::Unit(_), DataType::Unit(_)) => Ok(DataType::from(Unit)),
                    (DataType::Bytes(_), DataType::Bytes(_)) => Ok(DataType::from(Bytes)),
                    (DataType::Any, _) => Ok(DataType::Any),
                    (_, DataType::Any) => Ok(DataType::Any),
                    // If self and other are from different variants
                    (s, o) => DataType::into_common_super_variant(s, o)
                        .and_then(|(s, o)| s.super_union(&o))
                        .or(Ok(DataType::Any)),
                }
            }
        )
    }

    fn super_intersection(&self, other: &Self) -> Result<Self> {
        for_all_variant_pairs!(
            self,
            other,
            s,
            o,
            Ok(DataType::from(s.super_intersection(o)?)),
            [
                Boolean, Integer, Enum, Float, Text, Struct, Union, Optional, List, Set, Array,
                Date, Time, DateTime, Duration, Id, Function
            ],
            {
                match (self, other) {
                    (DataType::Null, _) => Ok(DataType::Null),
                    (_, DataType::Null) => Ok(DataType::Null),
                    (DataType::Unit(_), DataType::Unit(_)) => Ok(DataType::unit()),
                    (DataType::Bytes(_), DataType::Bytes(_)) => Ok(DataType::bytes()),
                    (DataType::Any, o) => Ok(o.clone()),
                    (s, DataType::Any) => Ok(s.clone()),
                    (
                        DataType::Optional(Optional { data_type: l }),
                        DataType::Optional(Optional { data_type: r }),
                    ) => DataType::super_intersection(l.as_ref(), r.as_ref()),
                    (DataType::Optional(Optional { data_type: l }), _) => {
                        DataType::super_intersection(l.as_ref(), other)
                    }
                    (_, DataType::Optional(Optional { data_type: r })) => {
                        DataType::super_intersection(self, r.as_ref())
                    }
                    // If self and other are from different variants
                    (s, o) => DataType::into_common_sub_variant(s, o)
                        .or(DataType::into_common_super_variant(s, o))
                        .and_then(|(s, o)| s.super_intersection(&o))
                        .or(Ok(DataType::Any)),
                }
            }
        )
    }

    fn minimal_subset(&self) -> Result<Self> {
        for_all_variants!(
            self,
            x,
            Ok(x.minimal_subset()?.into()),
            [
                Unit, Boolean, Integer, Enum, Float, Text, Bytes, Struct, Union, Optional, List,
                Set, Array, Date, Time, DateTime, Duration, Id, Function
            ],
            Ok(DataType::Null)
        )
    }

    fn maximal_superset(&self) -> Result<Self> {
        for_all_variants!(
            self,
            x,
            Ok(x.maximal_superset()?.into()),
            [
                Unit, Boolean, Integer, Enum, Float, Text, Bytes, Struct, Union, Optional, List,
                Set, Array, Date, Time, DateTime, Duration, Id, Function
            ],
            Ok(DataType::Any)
        )
    }
}

impl InjectInto<DataType> for DataType {
    type Injection = Base<Self, DataType>;
    fn inject_into(&self, other: &DataType) -> injection::Result<Base<Self, DataType>> {
        injection::From(self.clone()).into(other.clone())
    }
}

macro_rules! impl_from {
    ( $Variant:ident ) => {
        impl From<$Variant> for DataType {
            fn from(x: $Variant) -> DataType {
                DataType::$Variant(x)
            }
        }
    };
}

macro_rules! impl_conversions {
    ( $Variant:ident ) => {
        impl_from!($Variant);

        impl TryFrom<DataType> for $Variant {
            type Error = Error;
            fn try_from(x: DataType) -> Result<Self> {
                match x {
                    DataType::$Variant(t) => Ok(t),
                    _ => Err(Error::invalid_conversion(x, stringify!($Variant))),
                }
            }
        }

        impl TryFrom<&DataType> for $Variant {
            type Error = Error;
            fn try_from(x: &DataType) -> Result<Self> {
                match x {
                    DataType::$Variant(t) => Ok(t.clone()),
                    _ => Err(Error::invalid_conversion(x, stringify!($Variant))),
                }
            }
        }
    };
}

impl_conversions!(Unit);
impl_conversions!(Boolean);
impl_conversions!(Integer);
impl_conversions!(Enum);
impl_conversions!(Float);
impl_conversions!(Text);
impl_conversions!(Bytes);
impl_conversions!(Struct);
impl_conversions!(Union);
impl_from!(Optional);
impl_conversions!(List);
impl_conversions!(Set);
impl_conversions!(Array);
impl_conversions!(Date);
impl_conversions!(Time);
impl_conversions!(DateTime);
impl_conversions!(Duration);
impl_conversions!(Id);
impl_conversions!(Function);

macro_rules! impl_into_values {
    ( $Variant:ident ) => {
        impl TryInto<Vec<Value>> for $Variant {
            type Error = Error;

            fn try_into(self) -> Result<Vec<Value>> {
                if self.all_values() {
                    Ok(self.into_iter().map(|[v, _]| Value::from(v)).collect())
                } else {
                    Err(Error::invalid_conversion(
                        stringify!($Variant),
                        "Vec<Value>",
                    ))
                }
            }
        }
    };
}

impl_into_values!(Boolean);
impl_into_values!(Integer);
impl_into_values!(Float);
impl_into_values!(Text);
impl_into_values!(Date);
impl_into_values!(Time);
impl_into_values!(DateTime);
impl_into_values!(Duration);

impl TryInto<Vec<Value>> for DataType {
    type Error = Error;

    fn try_into(self) -> Result<Vec<Value>> {
        match self {
            DataType::Boolean(b) => b.try_into(),
            DataType::Integer(i) => i.try_into(),
            DataType::Float(f) => f.try_into(),
            DataType::Text(t) => t.try_into(),
            DataType::Date(d) => d.try_into(),
            DataType::Time(t) => t.try_into(),
            DataType::DateTime(d) => d.try_into(),
            DataType::Duration(d) => d.try_into(),
            _ => Err(Error::invalid_conversion(
                stringify!($Variant),
                "Vec<Value>",
            )),
        }
    }
}

impl cmp::PartialEq for DataType {
    fn eq(&self, other: &Self) -> bool {
        matches!(self.partial_cmp(other), Some(cmp::Ordering::Equal))
    }
}

// TODO make sure this is the case
impl cmp::Eq for DataType {}

impl cmp::PartialOrd for DataType {
    fn partial_cmp(&self, other: &Self) -> Option<cmp::Ordering> {
        partial_cmp(self, other)
    }
}

impl fmt::Display for DataType {
    fn fmt(&self, f: &mut fmt::Formatter) -> fmt::Result {
        for_all_variants!(
            self,
            x,
            write!(f, "{}", x),
            [
                Unit, Boolean, Integer, Enum, Float, Text, Bytes, Struct, Union, Optional, List,
                Set, Array, Date, Time, DateTime, Duration, Id, Function
            ],
            {
                match self {
                    DataType::Null => write!(f, "null"),
                    DataType::Any => write!(f, "any"),
                    _ => write!(f, ""),
                }
            }
        )
    }
}

macro_rules! impl_default_builder {
    ( $Variant:ident ) => {
        impl DataType {
            paste! {
                pub fn [<$Variant:snake>]() -> DataType { DataType::from($Variant::default()) }
            }
        }
    };
}

macro_rules! impl_interval_builders {
    ( $Intervals:ident, $Bound:ty ) => {
        impl DataType {
            paste! {
                pub fn [<$Intervals:snake>]() -> DataType { DataType::from($Intervals::default()) }
                pub fn [<$Intervals:snake _interval>](start: $Bound, end: $Bound) -> DataType { DataType::from($Intervals::from_interval(start, end)) }
                pub fn [<$Intervals:snake _min>](min: $Bound) -> DataType { DataType::from($Intervals::from_min(min)) }
                pub fn [<$Intervals:snake _max>](max: $Bound) -> DataType { DataType::from($Intervals::from_max(max)) }
                pub fn [<$Intervals:snake _value>](value: $Bound) -> DataType { DataType::from($Intervals::from_value(value)) }
                pub fn [<$Intervals:snake _values>]<V: AsRef<[$Bound]>>(values: V) -> DataType { DataType::from($Intervals::from_values(values)) }
                pub fn [<$Intervals:snake _range>]<R: ops::RangeBounds<$Bound>>(range: R) -> DataType { DataType::from($Intervals::from_range(range)) }
            }
        }
    };
}

// Some builders
impl_default_builder!(Unit);
impl_interval_builders!(Boolean, bool);
impl_interval_builders!(Integer, i64);
impl_interval_builders!(Float, f64);
impl_interval_builders!(Text, String);
impl_default_builder!(Bytes);
impl_interval_builders!(Date, chrono::NaiveDate);
impl_interval_builders!(Time, chrono::NaiveTime);
impl_interval_builders!(DateTime, chrono::NaiveDateTime);
impl_interval_builders!(Duration, chrono::Duration);
impl_default_builder!(Id);

/// Implements a few more builders
impl DataType {
    pub fn enumeration<S: Clone + Into<String>, V: AsRef<[S]>>(values: V) -> DataType {
        DataType::from(Enum::from(values.as_ref()))
    }

    pub fn structured<
        S: Clone + Into<String>,
        T: Clone + Into<Rc<DataType>>,
        F: AsRef<[(S, T)]>,
    >(
        fields: F,
    ) -> DataType {
        DataType::from(Struct::from(fields.as_ref()))
    }

    pub fn structured_from_data_types<F: AsRef<[DataType]>>(fields: F) -> DataType {
        DataType::from(Struct::from_data_types(fields))
    }

    pub fn union<S: Clone + Into<String>, F: AsRef<[(S, DataType)]>>(fields: F) -> DataType {
        DataType::from(Union::from(fields.as_ref()))
    }

    pub fn optional(data_type: DataType) -> DataType {
        DataType::from(Optional::from(data_type))
    }

    pub fn list(data_type: DataType, min_size: usize, max_size: usize) -> DataType {
        DataType::from(List::from((
            data_type,
            Integer::from_interval(min_size as i64, max_size as i64),
        )))
    }

    pub fn set(data_type: DataType, min_size: usize, max_size: usize) -> DataType {
        DataType::from(Set::from((
            data_type,
            Integer::from_interval(min_size as i64, max_size as i64),
        )))
    }

    pub fn array<S: AsRef<[usize]>>(data_type: DataType, shape: &[usize]) -> DataType {
        DataType::from(Array::from((data_type, shape)))
    }

    pub fn function(domain: DataType, co_domain: DataType) -> DataType {
        DataType::from(Function::from((domain, co_domain)))
    }
}

impl<P: Path> Index<P> for DataType {
    type Output = DataType;

    fn index(&self, index: P) -> &Self::Output {
        self.hierarchy()[index]
    }
}

// Some more conversions

/// DataType -> (Intervals<A>)
impl<A: Bound> TryFrom<DataType> for (Intervals<A>,)
where
    Intervals<A>: TryFrom<DataType, Error = Error>,
{
    type Error = Error;
    fn try_from(value: DataType) -> Result<Self> {
        let intervals: Intervals<A> = value.try_into()?;
        Ok((intervals,))
    }
}

/// DataType -> (Intervals<A>, Intervals<B>)
impl<A: Bound, B: Bound> TryFrom<DataType> for (Intervals<A>, Intervals<B>)
where
    Intervals<A>: TryFrom<DataType, Error = Error>,
    Intervals<B>: TryFrom<DataType, Error = Error>,
{
    type Error = Error;
    fn try_from(value: DataType) -> Result<Self> {
        let structured: Struct = value.try_into()?;
        let left: Intervals<A> = (*structured.data_type("0")).clone().try_into()?;
        let right: Intervals<B> = (*structured.data_type("1")).clone().try_into()?;
        Ok((left, right))
    }
}

/// DataType -> (Intervals<A>, Intervals<B>, Intervals<C>)
impl<A: Bound, B: Bound, C: Bound> TryFrom<DataType> for (Intervals<A>, Intervals<B>, Intervals<C>)
where
    Intervals<A>: TryFrom<DataType, Error = Error>,
    Intervals<B>: TryFrom<DataType, Error = Error>,
    Intervals<C>: TryFrom<DataType, Error = Error>,
{
    type Error = Error;
    fn try_from(value: DataType) -> Result<Self> {
        let structured: Struct = value.try_into()?;
        let inter_a: Intervals<A> = (*structured.data_type("0")).clone().try_into()?;
        let inter_b: Intervals<B> = (*structured.data_type("1")).clone().try_into()?;
        let inter_c: Intervals<C> = (*structured.data_type("2")).clone().try_into()?;
        Ok((inter_a, inter_b, inter_c))
    }
}

/// (Intervals<A>) -> DataType
impl<A: Bound> From<(Intervals<A>,)> for DataType
where
    Intervals<A>: Into<DataType>,
{
    fn from(value: (Intervals<A>,)) -> Self {
        value.0.into()
    }
}

/// (Intervals<A>, Intervals<B>) -> DataType
impl<A: Bound, B: Bound> From<(Intervals<A>, Intervals<B>)> for DataType
where
    Intervals<A>: Into<DataType>,
    Intervals<B>: Into<DataType>,
{
    fn from(value: (Intervals<A>, Intervals<B>)) -> Self {
        DataType::from(Struct::from_data_types(&[value.0.into(), value.1.into()]))
    }
}

/// (Intervals<A>, Intervals<B>, Intervals<C>) -> DataType
impl<A: Bound, B: Bound, C: Bound> From<(Intervals<A>, Intervals<B>, Intervals<C>)> for DataType
where
    Intervals<A>: Into<DataType>,
    Intervals<B>: Into<DataType>,
    Intervals<C>: Into<DataType>,
{
    fn from(value: (Intervals<A>, Intervals<B>, Intervals<C>)) -> Self {
        DataType::from(Struct::from_data_types(&[
            value.0.into(),
            value.1.into(),
            value.2.into(),
        ]))
    }
}

/*
Function has many implementations:
(int, int), (float, float)
Test inclusion ine each successuvely.
If not included go to next
If included inject into the type
Implement this in functions
 */

// DataType algebra

impl And<DataType> for DataType {
    type Product = DataType;
    fn and(self, other: DataType) -> Self::Product {
        // Simplify in the case of struct and Unit
        match self {
            DataType::Null => DataType::Null,
            DataType::Unit(_) => other,
            DataType::Struct(s) => s.and(other).into(),
            s => Struct::from_data_type(s).and(other).into(),
        }
    }
}

impl<S: Into<String>, T: Into<Rc<DataType>>> And<(S, T)> for DataType {
    type Product = DataType;
    fn and(self, other: (S, T)) -> Self::Product {
        self.and(DataType::from(Struct::from(other)))
    }
}

impl<T> ops::BitAnd<T> for DataType
where
    Self: And<T>,
{
    type Output = <Self as And<T>>::Product;

    fn bitand(self, rhs: T) -> Self::Output {
        self.and(rhs)
    }
}

impl Or<DataType> for DataType {
    type Sum = DataType;
    fn or(self, other: DataType) -> Self::Sum {
        match (self, other) {
            (DataType::Null, d) => d,
            (DataType::Unit(_), DataType::Unit(_)) => DataType::unit(),
            (DataType::Unit(u), d) | (d, DataType::Unit(u)) => u.or(d).into(),
            (DataType::Optional(o), d) | (d, DataType::Optional(o)) => o.or(d).into(),
            (s, o) => Union::from_data_type(s).or(o).into(),
        }
    }
}

impl<S: Into<String>, T: Into<Rc<DataType>>> Or<(S, T)> for DataType {
    type Sum = DataType;
    fn or(self, other: (S, T)) -> Self::Sum {
        self.or(DataType::from(Union::from(other)))
    }
}

impl<T> ops::BitOr<T> for DataType
where
    Self: Or<T>,
{
    type Output = <Self as Or<T>>::Sum;

    fn bitor(self, rhs: T) -> Self::Output {
        self.or(rhs)
    }
}

/// Implements a few more builders
impl DataType {
    /// Sum type
    pub fn sum<I: IntoIterator<Item = DataType>>(data_types: I) -> DataType {
        data_types.into_iter().fold(DataType::Null, |s, t| s.or(t))
    }

    /// Product type
    pub fn product<I: IntoIterator<Item = DataType>>(data_types: I) -> DataType {
        data_types
            .into_iter()
            .fold(DataType::unit(), |s, t| s.and(t))
    }
}

// A few useful ad-hoc conversions

impl FromIterator<value::Value> for DataType {
    fn from_iter<T: IntoIterator<Item = value::Value>>(iter: T) -> Self {
        // Look at the first element and assume all the others will have the same type
        iter.into_iter().fold(DataType::Null, |data_type, value| {
            data_type
                .super_union(&value.into())
                .unwrap_or(DataType::Any)
        })
    }
}

/// Implement the Acceptor trait
impl<'a> Acceptor<'a> for DataType {
    fn dependencies(&'a self) -> visitor::Dependencies<'a, Self> {
        match self {
            DataType::Struct(s) => s.fields.iter().map(|(_, t)| t.as_ref()).collect(),
            DataType::Union(u) => u.fields.iter().map(|(_, t)| t.as_ref()).collect(),
            DataType::Optional(o) => visitor::Dependencies::from([o.data_type.as_ref()]),
            DataType::List(l) => visitor::Dependencies::from([l.data_type.as_ref()]),
            DataType::Set(s) => visitor::Dependencies::from([s.data_type.as_ref()]),
            DataType::Array(a) => visitor::Dependencies::from([a.data_type.as_ref()]),
            DataType::Function(f) => {
                visitor::Dependencies::from([f.domain.as_ref(), f.co_domain.as_ref()])
            }
            _ => visitor::Dependencies::empty(),
        }
    }
}

// TODO Write tests for all types
#[cfg(test)]
mod tests {
    use std::convert::TryFrom;

    use statrs::statistics::Data;

    use super::*;

    #[test]
    fn test_null() {
        // All text
        let null = DataType::Null;
        println!("type = {}", null);
        let a_type = DataType::float_interval(-1., 3.);
        assert!(null <= a_type);
        assert!(!(a_type <= null));
        assert!(a_type <= a_type);
        assert!(null <= null);
        assert!(a_type == a_type);
        assert!(null == null);
        assert!(null <= DataType::Any);
    }

    #[test]
    fn test_text() {
        // All text
        let all_text = DataType::text();
        println!("type = {}", all_text);
        match &all_text {
            DataType::Text(t) => assert_eq!(t, &Text::full()),
            _ => (),
        }
        let some_text = DataType::from(Text::from_values(
            [String::from("Hello"), String::from("World")].as_ref(),
        ));
        println!("type = {}", some_text);
        match &some_text {
            DataType::Text(t) => assert_ne!(t, &Text::full()),
            _ => (),
        }
        assert!(some_text.is_subset_of(&all_text));
        assert!(some_text.is_subset_of(&some_text));
        assert!(all_text.is_subset_of(&all_text));
        assert!(some_text == some_text);
        assert!(all_text == all_text);
        assert!(!all_text.is_subset_of(&some_text));
        // Test some custom text conversions
        println!(
            "{}",
            DataType::integer_values(&[0, 2, 1, 3])
                .into_data_type(&DataType::text())
                .unwrap()
        );
        assert_eq!(
            DataType::integer_values(&[0, 2, 1, 3])
                .into_data_type(&DataType::text())
                .unwrap(),
            DataType::from(Text::from_values([
                String::from("0"),
                String::from("1"),
                String::from("2"),
                String::from("3")
            ]))
        )
    }

    #[test]
    fn test_build() {
        let data_type = DataType::structured(&[
            ("i", DataType::integer()),
            ("j", DataType::from(Integer::from_interval(5, 20))),
            (
                "k",
                DataType::from(Integer::from_intervals(&[
                    [Bound::min(), 2],
                    [3, 4],
                    [7, Bound::max()],
                ])),
            ),
            ("l", DataType::from(Integer::from_values(&[5, -2, 20]))),
        ]);
        println!("type = {}", data_type);
        assert_eq!(
            format!("{}", data_type),
            "struct{i: int, j: int[5 20], k: int(-∞, 2]∪[3 4]∪[7, +∞), l: int{-2, 5, 20}}",
        )
    }

    #[test]
    fn test_equalities() {
        let empty_interval = DataType::from(Intervals::<f64>::empty());
        println!(
            "{} == {} is {}",
            empty_interval,
            DataType::Null,
            empty_interval == DataType::Null
        );
        println!(
            "{} == {} is {}",
            DataType::Null,
            empty_interval,
            DataType::Null == empty_interval
        );
        println!(
            "{}.cmp({}) = {:?}",
            empty_interval,
            DataType::Null,
            empty_interval.partial_cmp(&DataType::Null)
        );
        println!(
            "{}.cmp({}) = {:#?}",
            DataType::Null,
            empty_interval,
            DataType::Null.partial_cmp(&empty_interval)
        );
        assert_eq!(empty_interval, DataType::Null);
        assert_eq!(DataType::Null, empty_interval);
    }

    #[test]
    fn test_inequalities() {
        let empty_interval = DataType::from(Intervals::<f64>::empty());
        assert!(empty_interval <= DataType::text());
        println!(
            "{} <= {} is {}",
            empty_interval,
            DataType::Null,
            empty_interval <= DataType::Null
        );
        println!(
            "{} <= {} is {}",
            DataType::Null,
            empty_interval,
            DataType::Null <= empty_interval
        );
        println!(
            "{} <= {} is {}",
            empty_interval,
            DataType::text(),
            empty_interval <= DataType::text()
        );
        println!(
            "{} <= {} is {}",
            DataType::Null,
            DataType::text(),
            DataType::Null <= DataType::text()
        );
        assert!(DataType::Null <= DataType::text());
        assert!(DataType::text() <= DataType::text());
        assert!(
            DataType::from(Text::from_values([
                String::from("Qrlew"),
                String::from("Code")
            ])) <= DataType::text()
        );
        println!(
            "{} <= {} is {}",
            DataType::text(),
            empty_interval,
            DataType::text() <= empty_interval
        );
        println!(
            "{} <= {} is {}",
            DataType::text(),
            DataType::Null,
            DataType::text() <= DataType::Null
        );
        assert!(!(DataType::text() <= empty_interval));
        assert!(!(DataType::text() <= DataType::Null));
        println!(
            "{} <= {} is {}",
            DataType::float(),
            DataType::optional(DataType::float()),
            DataType::float() <= DataType::optional(DataType::float())
        );
        assert!(DataType::float() <= DataType::optional(DataType::float()));
        println!(
            "{} <= {} is {}",
            DataType::unit(),
            DataType::optional(DataType::float()),
            DataType::unit() <= DataType::optional(DataType::float())
        );
        assert!(DataType::unit() <= DataType::optional(DataType::float()));
    }

    #[test]
    fn test_string_key() {
        let data_type = DataType::structured(&[
            ("i", DataType::integer()),
            ("j", DataType::from(Integer::from_interval(5, 20))),
            (
                "k",
                DataType::from(Integer::from_intervals(&[
                    [Bound::min(), 2],
                    [3, 4],
                    [7, Bound::max()],
                ])),
            ),
            ("l", DataType::from(Integer::from_values(&[5, -2, 20]))),
        ]);
        println!("type = {}", data_type);
    }

    #[test]
    fn test_match() {
        let data_type = DataType::from(Integer::from_interval(5, 20));
        println!("type = {}", data_type);
        if let DataType::Integer(intervals) = data_type.clone() {
            println!("min = {}", intervals.min().unwrap());
        }
        if let DataType::Integer(i) = data_type {
            println!("max = {}", i.max().unwrap());
        }
    }

    #[test]
    fn test_partial_ord() {
        let a = DataType::integer_interval(0, 10);
        let b = DataType::float_interval(0., 10.);
        println!("{} <= {} is {}", a, b, a <= b);
        assert!(a <= b);

        let a = DataType::integer_values(&[1, 10, 20]);
        let b = DataType::float_interval(0., 10.);
        println!("{} <= {} is {}", a, b, a <= b);
        assert!(!(a <= b));

        let a = DataType::integer_values(&[1, 10, 20]);
        let b = DataType::float_interval(0., 30.);
        println!("{} <= {} is {}", a, b, a <= b);
        assert!(a <= b);

        // TODO Fix this
        let date_a = chrono::NaiveDate::from_isoywd_opt(2022, 10, chrono::Weekday::Mon).unwrap();
        let date_b = date_a + chrono::Duration::days(10);
        let a = DataType::date_interval(date_a, date_b);
        let b = DataType::date_time_interval(
            date_a.and_hms_opt(0, 0, 0).unwrap(),
            date_b.and_hms_opt(0, 0, 0).unwrap(),
        );
        println!("{} <= {} is {}", a, b, a <= b);
        assert!(a <= b);
    }

    /// Utility function
    fn print_conversions(a: &DataType, b: &DataType) {
        let (ca, cb) = if let Ok((ca, cb)) = DataType::into_common_super_variant(a, b) {
            (ca, cb)
        } else {
            (DataType::Null, DataType::Null)
        };
        println!(
            "a = {}, b = {}, a.into(b) = {}, b.into(a) = {}, unified(a,b) = ({},{})",
            a,
            b,
            a.clone().into_data_type(b).unwrap_or(DataType::Null),
            b.clone().into_data_type(a).unwrap_or(DataType::Null),
            ca,
            cb,
        );
    }

    #[test]
    fn test_unify() {
        let i = DataType::integer();
        let f = DataType::float();
        let t = DataType::text();
        let iv = DataType::integer_interval(5, 10);
        let fv = DataType::float_values(&[5.7, 10.1]);
        let d = DataType::date();
        print_conversions(&i, &f);
        print_conversions(&i, &t);
        print_conversions(&f, &t);
        print_conversions(&i, &iv);
        print_conversions(&t, &fv);
        print_conversions(&i, &d);
    }

    #[test]
    fn test_unify_null_struct() {
        let n = DataType::Null;
        let s = DataType::from(Struct::from_data_types(&[
            DataType::float(),
            DataType::integer(),
        ]));
        println!("{} <= {} = {}", &n, &s, n.is_subset_of(&s));
        println!("{} >= {} = {}", &n, &s, s.is_subset_of(&n));
        print_conversions(&n, &s);
    }

    #[test]
    fn test_display() {
        let data_type = DataType::function(
            DataType::structured(&[
                ("name", DataType::list(DataType::text(), 100, 100)),
                ("age", DataType::optional(DataType::integer())),
            ]),
            DataType::float(),
        );
        println!("type = {}", data_type);
    }

    #[test]
    #[should_panic]
    fn test_inconsistent_type() {
        let data_type = DataType::from(Float::from_interval(15.0, 7.0));
        println!("type = {}", data_type);
    }

    #[test]
    fn test_struct_use() {
        let data_type = DataType::from(Struct::from_data_types(&[
            DataType::integer(),
            DataType::date(),
        ]));
        println!("type = {}", data_type);
        let structured: Struct = Struct::try_from(data_type).unwrap();
        assert_eq!(
            structured
                .fields()
                .iter()
                .map(|(s, _)| s.clone())
                .collect_vec(),
            vec!["0".to_string(), "1".to_string()]
        )
    }

    #[test]
    fn test_struct_inclusion() {
        let type_a = DataType::from(Struct::from_data_types(&[
            DataType::float_interval(0., 2.),
            DataType::float_interval(-3., 3.),
            DataType::float_values(&[-5., 5.]),
        ]));
        let type_b = DataType::from(Struct::from_data_types(&[
            DataType::float(),
            DataType::float_interval(-3., 3.),
        ]));
        let type_c = DataType::from(Struct::from_data_types(&[
            DataType::float(),
            DataType::float(),
        ]));
        println!("a = {}, b = {}, c = {}", &type_a, &type_b, &type_c);
        assert!(type_a.is_subset_of(&type_b));
        assert!(type_a.is_subset_of(&type_c));
        assert!(type_b.is_subset_of(&type_c));
    }

    #[test]
    fn test_struct_any_inclusion() {
        let struct_any = DataType::Any & DataType::Any;
        let struct_float = DataType::float_values([1., 2., 3.]) & DataType::float();
        println!("struct_any = {}", struct_any);
        println!("struct_float = {}", struct_float);
        println!(
            "struct_float ⊂ struct_any = {}",
            struct_float.is_subset_of(&struct_any)
        );
        assert!(struct_float.is_subset_of(&struct_any));
    }

    #[test]
    fn test_optional_inclusion() {
        let typ = DataType::float();
        let opt = DataType::optional(typ.clone());
        println!("typ = {}", typ);
        println!("opt = {}", opt);
        println!(
            "typ.clone().into_data_type(opt) {}",
            typ.clone().into_data_type(&opt).unwrap()
        );
        println!("typ ⊂ opt = {}", typ.is_subset_of(&opt));
        // assert!(typ.is_subset_of(&opt));
        println!("opt ⊄ typ = {}", opt.is_subset_of(&typ));
        assert!(!opt.is_subset_of(&typ));
    }

    #[test]
    fn test_struct_and() {
        let a = Struct::default()
            .and(("a", DataType::integer_interval(-10, 10)))
            .and(("a", DataType::float_interval(1., 3.)));
        println!("a = {a}");
        assert_eq!(
            a,
            Struct::default().and(("a", DataType::float_values([1., 2., 3.])))
        );

        let a = Struct::default()
            .and(DataType::float())
            .and(("a", DataType::integer_interval(-10, 10)))
            .and(DataType::float())
            .and(DataType::float())
            .and(DataType::float());
        let b = Struct::default()
            .and(("b", DataType::integer()))
            .and(("c", DataType::float()))
            .and(("d", DataType::float()))
<<<<<<< HEAD
            .and(("d", DataType::float()));
=======
            .and(("d", DataType::float()))
            .and(("a", DataType::float_interval(1., 3.)));
>>>>>>> e0330d84
        println!("a = {a}");
        println!("b = {b}");

        // a and b
        let c = a.clone().and(b.clone());
<<<<<<< HEAD
        println!("\na and b = {c}");
        assert_eq!(
            c,
            Struct::default()
            .and(("0", DataType::float()))
            .and(("a", DataType::integer()))
            .and(("1", DataType::float()))
            .and(("2", DataType::float()))
            .and(("3", DataType::float()))
            .and(("b", DataType::integer()))
            .and(("c", DataType::float()))
            .and(("d", DataType::float()))
        );
=======
        let true_c = Struct::default()
            .and(("0", DataType::float()))
            .and(("1", DataType::float()))
            .and(("2", DataType::float()))
            .and(("3", DataType::float()))
            .and(("a", DataType::float_values([1., 2., 3.])))
            .and(("b", DataType::integer()))
            .and(("c", DataType::float()))
            .and(("d", DataType::float()));
        println!("\na and b = {c}");
        println!("\na and b = {true_c}");
        assert_eq!(c, true_c);
>>>>>>> e0330d84

        // a and unit
        let d = a.clone().and(DataType::unit());
        println!("\na and unit = {d}");
        assert_eq!(
            d,
            Struct::default()
<<<<<<< HEAD
            .and(("0", DataType::float()))
            .and(("a", DataType::integer()))
            .and(("1", DataType::float()))
            .and(("2", DataType::float()))
            .and(("3", DataType::float()))
            .and(("4", DataType::unit()))
=======
                .and(("0", DataType::float()))
                .and(("a", DataType::integer_interval(-10, 10)))
                .and(("1", DataType::float()))
                .and(("2", DataType::float()))
                .and(("3", DataType::float()))
                .and(("4", DataType::unit()))
>>>>>>> e0330d84
        );

        // a and DataType(b)
        let e = a.clone().and(DataType::Struct(b.clone()));
        println!("\na and b = {e}");
        assert_eq!(e.fields().len(), 8);
        assert_eq!(
            e,
            Struct::default()
<<<<<<< HEAD
            .and(("0", DataType::float()))
            .and(("a", DataType::integer()))
            .and(("1", DataType::float()))
            .and(("2", DataType::float()))
            .and(("3", DataType::float()))
            .and(("b", DataType::integer()))
            .and(("c", DataType::float()))
            .and(("d", DataType::float()))
        );

        //struct(table1: a) and b
        let f = DataType::structured([("table1", DataType::Struct(a.clone()))]).and(DataType::Struct(b.clone()));
=======
                .and(("0", DataType::float()))
                .and(("1", DataType::float()))
                .and(("2", DataType::float()))
                .and(("3", DataType::float()))
                .and(("a", DataType::float_values([1., 2., 3.])))
                .and(("b", DataType::integer()))
                .and(("c", DataType::float()))
                .and(("d", DataType::float()))
        );

        //struct(table1: a) and b
        let f = DataType::structured([("table1", DataType::Struct(a.clone()))])
            .and(DataType::Struct(b.clone()));
>>>>>>> e0330d84
        println!("\na and struct(table1: b) = {f}");
        assert_eq!(
            f,
            DataType::structured([
                (
                    "table1",
                    DataType::structured([
                        ("0", DataType::float()),
<<<<<<< HEAD
                        ("a", DataType::integer()),
=======
                        ("a", DataType::integer_interval(-10, 10)),
>>>>>>> e0330d84
                        ("1", DataType::float()),
                        ("2", DataType::float()),
                        ("3", DataType::float())
                    ])
                ),
                ("b", DataType::integer()),
                ("c", DataType::float()),
                ("d", DataType::float()),
<<<<<<< HEAD
=======
                ("a", DataType::float_interval(1., 3.))
>>>>>>> e0330d84
            ])
        );

        //struct(table1: a) and struct(table1: b)
        let g = DataType::structured([("table1", DataType::Struct(a.clone()))]).and(
<<<<<<< HEAD
            DataType::structured([("table1", DataType::Struct(b.clone()))])
=======
            DataType::structured([("table1", DataType::Struct(b.clone()))]),
>>>>>>> e0330d84
        );
        println!("\nstruct(table1: a) and struct(table1: b) = {g}");
        assert_eq!(
            g,
<<<<<<< HEAD
            DataType::structured([
                (
                    "table1",
                    DataType::structured([
                        ("0", DataType::float()),
                        ("a", DataType::integer()),
                        ("1", DataType::float()),
                        ("2", DataType::float()),
                        ("3", DataType::float()),
                        ("b", DataType::integer()),
                        ("c", DataType::float()),
                        ("d", DataType::float()),
                    ])
                )
            ])
        );

        // struct(table1: a) and struct(table2: b)
        let h = DataType::structured([("table1", DataType::Struct(a))]).and(
            DataType::structured([("table2", DataType::Struct(b))])
        );
=======
            DataType::structured([(
                "table1",
                DataType::structured([
                    ("0", DataType::float()),
                    ("1", DataType::float()),
                    ("2", DataType::float()),
                    ("3", DataType::float()),
                    ("a", DataType::float_values([1., 2., 3.])),
                    ("b", DataType::integer()),
                    ("c", DataType::float()),
                    ("d", DataType::float()),
                ])
            )])
        );

        // struct(table1: a) and struct(table2: b)
        let h = DataType::structured([("table1", DataType::Struct(a))])
            .and(DataType::structured([("table2", DataType::Struct(b))]));
>>>>>>> e0330d84
        println!("\nstruct(table1: a) and struct(table2: b) = {h}");
        assert_eq!(
            h,
            DataType::structured([
                (
                    "table1",
                    DataType::structured([
                        ("0", DataType::float()),
<<<<<<< HEAD
                        ("a", DataType::integer()),
=======
                        ("a", DataType::integer_interval(-10, 10)),
>>>>>>> e0330d84
                        ("1", DataType::float()),
                        ("2", DataType::float()),
                        ("3", DataType::float())
                    ])
                ),
                (
                    "table2",
                    DataType::structured([
                        ("b", DataType::integer()),
                        ("c", DataType::float()),
                        ("d", DataType::float()),
<<<<<<< HEAD
=======
                        ("a", DataType::float_interval(1., 3.))
>>>>>>> e0330d84
                    ])
                )
            ])
        );
    }

    #[test]
    fn test_and() {
        let a = DataType::unit()
            .and(DataType::boolean())
            .and(DataType::boolean())
            .and(DataType::float());
        println!("a = {}", &a);
        let b = DataType::unit()
            & ("a", DataType::boolean())
            & DataType::unit()
            & a
            & ("c", DataType::boolean())
            & ("d", DataType::float());
        println!("b = {b}");
        assert_eq!(Struct::try_from(b).unwrap().fields.len(), 6);
    }

    #[test]
    fn test_index() {
        let dt = DataType::float();
        assert_eq!(dt[Vec::<String>::new()], dt);
        let dt1 = DataType::structured([("a", DataType::integer()), ("b", DataType::boolean())]);
        let dt2 = DataType::structured([("a", DataType::float()), ("c", DataType::integer())]);
        let dt = DataType::Null | ("table1", dt1.clone()) | ("table2", dt2.clone());
        assert_eq!(dt["table1"], dt1);
        assert_eq!(dt["table2"], dt2);
        assert_eq!(dt[["table1", "a"]], DataType::integer());
        assert_eq!(dt[["table2", "a"]], DataType::float());
        assert_eq!(dt["b"], DataType::boolean());
        assert_eq!(dt[["c"]], DataType::integer());

        let a = DataType::structured([
            ("a_0", DataType::integer_min(-10)),
            ("a_1", DataType::integer()),
        ]);
        let b = DataType::structured([
            ("b_0", DataType::float()),
            ("b_1", DataType::float_interval(0., 1.)),
        ]);
        let x = DataType::structured([("a", a.clone()), ("b", b)]);
        println!("{}", x);
        assert_eq!(x[["a"]], a);
        assert_eq!(x[["a", "a_1"]], DataType::integer());

        // struct{0: (), 1: any, 2: any}
        let dt = DataType::unit() & DataType::Any & DataType::Any;
        //println!("dt[\"a\"] = {}", dt[["a"]]);
        //println!("dt[\"a\"] = {}", dt["a"]);
    }

    #[test]
    fn test_union_or() {
        let a = Union::default()
            .or(DataType::float())
            .or(("a", DataType::integer()))
            .or(DataType::float())
            .or(DataType::float())
            .or(DataType::float());
        let b = Union::default()
            .or(("b", DataType::integer()))
            .or(("c", DataType::float()))
            .or(("d", DataType::float()))
            .or(("d", DataType::float()));
        let c = a.clone().or(b.clone());
        let d = a.clone().or(DataType::Null);
        let e = a.or(DataType::Union(b));
        println!("{c}");
        println!("{d}");
        println!("{e}");
        assert_eq!(e.fields().len(), 8);
    }

    #[test]
    fn test_union_unit() {
        let a = DataType::unit().or(DataType::float());
        println!("{:?}", a);

        let a = DataType::unit().and(DataType::float());
        println!("{:?}", a);

        let a = DataType::float().or(DataType::unit());
        println!("{:?}", a);

        let a = DataType::float().and(DataType::unit());
        println!("{:?}", a);
    }

    #[test]
    fn test_union_inclusion() {
        let type_a = DataType::float() & DataType::float();
        let type_b = DataType::integer() & DataType::integer();
        let union_c = Union::null().or(type_a.clone()).or(type_b.clone());
        let union_a = Union::from_field("0", type_a);
        let union_b = Union::from_field("1", type_b);
        println!("a = {}, b = {}, c = {}", &union_a, &union_b, &union_c);
        assert!(union_a.is_subset_of(&union_c));
        assert!(union_b.is_subset_of(&union_c));
    }

    #[test]
    fn test_or() {
        let a = DataType::Null
            .or(DataType::boolean())
            .or(DataType::boolean())
            .or(DataType::float());
        println!("a = {}", &a);

        let b = DataType::Null
            | ("a", DataType::boolean())
            | a
            | ("c", DataType::boolean())
            | ("d", DataType::float());
        println!("b = {b}");
        assert_eq!(Union::try_from(b).unwrap().fields.len(), 6);

        // unit | float
        assert_eq!(
            DataType::unit() | DataType::float(),
            DataType::optional(DataType::float())
        );

        // float | unit
        assert_eq!(
            DataType::float() | DataType::unit(),
            DataType::optional(DataType::float())
        );

        // unit | unit
        assert_eq!(DataType::unit() | DataType::unit(), DataType::unit());

        // option(float) | float
        assert_eq!(
            DataType::optional(DataType::float()) | DataType::float(),
            DataType::optional(
                Union::from_data_types(vec!(DataType::float(), DataType::float()).as_slice())
                    .into()
            )
        );

        // float | option(float)
        assert_eq!(
            DataType::float() | DataType::optional(DataType::float()),
            DataType::optional(
                Union::from_data_types(vec!(DataType::float(), DataType::float()).as_slice())
                    .into()
            )
        );

        // option(integer) | option(float)
        assert_eq!(
            DataType::optional(DataType::float()) | DataType::optional(DataType::float()),
            DataType::optional(
                Union::from_data_types(vec!(DataType::float(), DataType::float()).as_slice())
                    .into()
            )
        );
    }

    #[test]
    fn test_intersection() {
        let left = DataType::float_interval(1., 3.);
        let right = DataType::integer_interval(-10, 10);
        let inter = left.super_intersection(&right).unwrap();
        println!("{left} ∩ {right} = {inter}");
        assert_eq!(inter, DataType::integer_interval(1, 3));
        assert_eq!(inter, right.super_intersection(&left).unwrap());

        let left = DataType::integer_interval(0, 10);
        let right = DataType::float_interval(5., 12.);

        let intersection = left.super_intersection(&DataType::Any).unwrap();
        println!("left ∩ any = {}", intersection);
        assert_eq!(intersection, left);

        let intersection = right.super_intersection(&DataType::Any).unwrap();
        println!("right ∩ any = {}", intersection);
        assert_eq!(intersection, right);

        let intersection = left.super_intersection(&DataType::Null).unwrap();
        println!("left ∩ ∅ = {}", intersection);
        assert_eq!(intersection, DataType::Null);

        let intersection = right.super_intersection(&DataType::Null).unwrap();
        println!("right ∩ ∅ = {}", intersection);
        assert_eq!(intersection, DataType::Null);

        // int[0 10] ∩ float[5 12] = int{5}
        let intersection = left.super_intersection(&right).unwrap();
        println!("{} ∩ {} = {}", left, right, intersection);
        assert_eq!(intersection, DataType::integer_interval(5, 10));

        // int[0 10] ∩ float{5, 8} = int{5, 8}
        let left = DataType::integer_interval(0, 10);
        let right = DataType::float_values([5., 8.]);
        let intersection = left.super_intersection(&right).unwrap();
        println!("{} ∩ {} = {}", left, right, intersection);
        assert_eq!(intersection, DataType::integer_values([5, 8]));

        // optional(int[0 10]) ∩ float{5, 8} = int{5, 8}
        let left = DataType::optional(DataType::integer_interval(0, 10));
        let right = DataType::float_values([5., 8.]);
        let intersection = left.super_intersection(&right).unwrap();
        println!("{} ∩ {} = {}", left, right, intersection);
        assert_eq!(intersection, DataType::integer_values([5, 8]));

        // int[0 10] ∩ optional(float{5, 8}) = int{5, 8}
        let left = DataType::integer_interval(0, 10);
        let right = DataType::optional(DataType::float_values([5., 8.]));
        let intersection = left.super_intersection(&right).unwrap();
        println!("{} ∩ {} = {}", left, right, intersection);
        assert_eq!(intersection, DataType::integer_values([5, 8]));

        // optional(int[0 10]) ∩ optional(float{5, 8}) = optional(int{5, 8})
        let left = DataType::optional(DataType::integer_interval(0, 10));
        let right = DataType::optional(DataType::float_values([5., 8.]));
        let intersection = left.super_intersection(&right).unwrap();
        println!("{} ∩ {} = {}", left, right, intersection);
        assert_eq!(
            intersection,
            DataType::optional(DataType::integer_values([5, 8]))
        );
    }

    #[test]
    fn test_union() {
        let left = DataType::integer_interval(0, 10);
        let right = DataType::float_interval(5., 12.);

        let union = left.super_union(&DataType::Null).unwrap();
        println!("left ∪ ∅ = {}", union);
        assert_eq!(union, left);

        let union = right.super_union(&DataType::Null).unwrap();
        println!("right ∪ ∅ = {}", union);
        assert_eq!(union, right);

        let union = left.super_union(&DataType::Any).unwrap();
        println!("left ∪ any = {}", union);
        assert_eq!(union, DataType::Any);

        let union = right.super_union(&DataType::Any).unwrap();
        println!("right ∪ any = {}", union);
        assert_eq!(union, DataType::Any);

        // int[0 10] ∪ float[5 12] = float{0}∪{1}∪{2}∪{3}∪{4}∪[5 12]
        let union = left.super_union(&right).unwrap();
        println!("{} ∪ {} = {}", left, right, union);
        assert!(left.is_subset_of(&union));
        assert!(right.is_subset_of(&union));
        assert_eq!(
            union,
            DataType::float_values([0., 1., 2., 3., 4.])
                .super_union(&DataType::float_interval(5., 12.))
                .unwrap()
        );

        // int[0 10] ∪ float{5, 8} = int[0 10]
        let left = DataType::integer_interval(0, 10);
        let right = DataType::float_values([5., 8.]);
        let union = left.super_union(&right).unwrap();
        println!("{} ∪ {} = {}", left, right, union);
        assert!(left.is_subset_of(&union));
        assert!(right.is_subset_of(&union));
        assert_eq!(union, DataType::integer_interval(0, 10));

        // optional(int[0 10]) ∪ float{5, 8} = optional(int[0 10])
        let left = DataType::optional(DataType::integer_interval(0, 10));
        let right = DataType::float_values([5., 8.]);
        let intersection = left.super_intersection(&right).unwrap();
        println!("{} ∩ {} = {}", left, right, intersection);
        assert_eq!(intersection, DataType::integer_values([5, 8]));

        // int[0 10] ∪ optional(float{5, 8}) = optional(int[0 10])
        let left = DataType::integer_interval(0, 10);
        let right = DataType::optional(DataType::float_values([5., 8.]));
        let intersection = left.super_intersection(&right).unwrap();
        println!("{} ∩ {} = {}", left, right, intersection);
        assert_eq!(intersection, DataType::integer_values([5, 8]));

        // optional(int[0 10]) ∪ optional(float{5, 8}) = optional(int[0 10])
        let left = DataType::optional(DataType::integer_interval(0, 10));
        let right = DataType::optional(DataType::float_values([5., 8.]));
        let intersection = left.super_intersection(&right).unwrap();
        println!("{} ∩ {} = {}", left, right, intersection);
        assert_eq!(
            intersection,
            DataType::optional(DataType::integer_values([5, 8]))
        );
    }

    #[test]
    fn test_inclusion_in_union() {
        let left = DataType::structured_from_data_types([DataType::float(), DataType::float()]);
        let right =
            DataType::structured_from_data_types([DataType::integer(), DataType::integer()]);
        let union_type = left.clone() | right.clone();
        println!("Union = {}", union_type);
        assert!(left.is_subset_of(&union_type));
        assert!(right.is_subset_of(&union_type));
        let set = DataType::structured_from_data_types([
            DataType::integer_interval(0, 5),
            DataType::integer_interval(-3, 2),
        ]);
        assert!(set.is_subset_of(&union_type));
    }

    #[test]
    fn test_struct_intersection() {
        let left = DataType::unit()
            & ("a", DataType::integer_interval(0, 10))
            & ("b", DataType::integer_interval(-5, 0))
            & ("c", DataType::integer_interval(-1, 1));
        println!("left = {}", left);
        let right = DataType::unit()
            & ("a", DataType::float_interval(-2., 2.))
            & ("b", DataType::float_interval(-2., 2.))
            & ("d", DataType::float_interval(-2., 2.));
        println!("right = {}", right);
        println!(
            "intersection = {}",
            left.super_intersection(&right).unwrap()
        );
        println!("union = {}", left.super_union(&right).unwrap());
        assert!(left.is_subset_of(&left.super_union(&right).unwrap()));
        assert!(right.is_subset_of(&left.super_union(&right).unwrap()));
    }

    #[test]
    fn test_list() {
        let il = List::from_data_type_size(
            DataType::integer_interval(0, 10),
            Integer::from_interval(1, 100),
        );
        println!("il = {il}");
        let fl = List::from_data_type_size(DataType::float(), Integer::from_interval(1, 100));
        println!("fl = {fl}");
        println!("il <= fl = {}", il.is_subset_of(&fl));
        let fld: DataType = fl.clone().into();
        let l = il.into_data_type(&fld).unwrap();
        println!("l = {l}");
    }

    // Test round trip
    fn print_common_variant(left: DataType, right: DataType) {
        let common = DataType::into_common_super_variant(&left, &right)
            .unwrap_or((DataType::Null, DataType::Null));
        println!("({left}, {right}) ~ ({}, {})", common.0, common.1);
    }

    #[test]
    fn test_some_common_variant() {
        print_common_variant(DataType::integer_interval(0, 20), DataType::text());
        print_common_variant(DataType::integer_interval(0, 100), DataType::float());
        print_common_variant(DataType::integer_interval(0, 10000), DataType::float());
    }

    #[test]
    fn test_all_common_variant() {
        for_all_pairs!(
            print_common_variant,
            DataType::Null,
            DataType::unit(),
            DataType::boolean(),
            DataType::integer(),
            DataType::float(),
            DataType::text(),
            DataType::date(),
            DataType::time(),
            DataType::date_time(),
            DataType::duration(),
            DataType::Any
        );
    }

    #[test]
    fn test_from_values() {
        // Floats
        let values: Vec<value::Value> = [0.0, 1.0, 2.0]
            .iter()
            .map(|x| value::Value::from(*x))
            .collect();
        println!(
            "values = {}",
            values.iter().map(ToString::to_string).join(", ")
        );
        let data_type: DataType = values.into_iter().collect();
        println!("data_type = {data_type}");
        // Ints
        let values: Vec<value::Value> = [3, 4, 5, 6, 7]
            .iter()
            .map(|x| value::Value::from(*x))
            .collect();
        println!(
            "values = {}",
            values.iter().map(ToString::to_string).join(", ")
        );
        let data_type: DataType = values.into_iter().collect();
        println!("data_type = {data_type}");
        // Text
        let values: Vec<value::Value> = ["A", "B", "C", "Hello", "World"]
            .iter()
            .map(|x| value::Value::from(x.to_string()))
            .collect();
        println!(
            "values = {}",
            values.iter().map(ToString::to_string).join(", ")
        );
        let data_type: DataType = values.into_iter().collect();
        println!("data_type = {data_type}");
        // Datetime
        let values: Vec<value::Value> = [
            chrono::NaiveDate::from_ymd_opt(2000, 1, 12)
                .unwrap()
                .and_hms_opt(2, 0, 0)
                .unwrap(),
            chrono::NaiveDate::from_ymd_opt(2020, 1, 12)
                .unwrap()
                .and_hms_opt(2, 0, 0)
                .unwrap(),
        ]
        .iter()
        .map(|x| value::Value::from(*x))
        .collect();
        println!(
            "values = {}",
            values.iter().map(ToString::to_string).join(", ")
        );
        let data_type: DataType = values.into_iter().collect();
        println!("data_type = {data_type}");
    }

    #[test]
    fn test_try_into_values() {
        let dt = DataType::float_values([1., 2., 3.]);
        assert_eq!(
            TryInto::<Vec<Value>>::try_into(dt).unwrap(),
            vec![1.0.into(), 2.0.into(), 3.0.into()]
        );

        let dt = DataType::float_interval(1., 1.);
        assert_eq!(
            TryInto::<Vec<Value>>::try_into(dt).unwrap(),
            vec![1.0.into()]
        );

        let dt = DataType::float_interval(1., 3.);
        assert!(TryInto::<Vec<Value>>::try_into(dt).is_err());
    }

    #[test]
    fn test_into_common_super_variant() {
        // Integer, Integer
        let left = DataType::integer_interval(3, 7);
        let right = DataType::integer_interval(2, 5);
        let (new_left, new_right) = DataType::into_common_super_variant(&left, &right).unwrap();
        println!("( {}, {} ) -> ( {}, {} )", left, right, new_left, new_right);
        assert_eq!(new_right, right);
        assert_eq!(new_left, left);

        // Integer, Float
        let left = DataType::float_values([7., 10.5]);
        let right = DataType::integer_interval(2, 5);
        let (new_left, new_right) = DataType::into_common_super_variant(&left, &right).unwrap();
        println!("( {}, {} ) -> ( {}, {} )", left, right, new_left, new_right);
        assert_eq!(new_left, left);
        assert_eq!(new_right, DataType::float_values([2., 3., 4., 5.]));

        // Optional(Integer), Optional(Integer)
        let left = DataType::optional(DataType::integer_interval(3, 7));
        let right = DataType::optional(DataType::integer_interval(2, 5));
        let (new_left, new_right) = DataType::into_common_super_variant(&left, &right).unwrap();
        println!("( {}, {} ) -> ( {}, {} )", left, right, new_left, new_right);
        assert_eq!(new_left, left);
        assert_eq!(new_right, right);

        // Integer, Optional(Integer)
        let left = DataType::integer_interval(3, 7);
        let right = DataType::optional(DataType::integer_interval(2, 5));
        let (new_left, new_right) = DataType::into_common_super_variant(&left, &right).unwrap();
        println!("( {}, {} ) -> ( {}, {} )", left, right, new_left, new_right);
        assert_eq!(new_left, DataType::optional(left));
        assert_eq!(new_right, right);
    }

    #[test]
    fn test_into_common_sub_variant() {
        // Integer, Integer
        let left = DataType::integer_interval(3, 7);
        let right = DataType::integer_interval(2, 5);
        let (new_left, new_right) = DataType::into_common_sub_variant(&left, &right).unwrap();
        println!("( {}, {} ) -> ( {}, {} )", left, right, new_left, new_right);
        assert_eq!(new_right, right);
        assert_eq!(new_left, left);

        // Float, Float
        let left = DataType::float_interval(0., 10.);
        let right = DataType::float_max(9.);
        let (new_left, new_right) = DataType::into_common_sub_variant(&left, &right).unwrap();
        println!("( {}, {} ) -> ( {}, {} )", left, right, new_left, new_right);
        assert_eq!(new_right, right);
        assert_eq!(new_left, left);

        // Integer, Float with integers
        let left = DataType::float_values([7., 10.]);
        let right = DataType::integer_interval(2, 5);
        let (new_left, new_right) = DataType::into_common_sub_variant(&left, &right).unwrap();
        println!("( {}, {} ) -> ( {}, {} )", left, right, new_left, new_right);
        assert_eq!(new_left, DataType::integer_values([7, 10]));
        assert_eq!(new_right, right);

        // Integer, Float (any))
        let left = DataType::float();
        let right = DataType::integer_interval(2, 5);
        assert!(DataType::into_common_sub_variant(&left, &right).is_err());

        // Optional(Integer), Optional(Integer)
        let left = DataType::optional(DataType::integer_interval(3, 7));
        let right = DataType::optional(DataType::integer_interval(2, 5));
        let (new_left, new_right) = DataType::into_common_sub_variant(&left, &right).unwrap();
        println!("( {}, {} ) -> ( {}, {} )", left, right, new_left, new_right);
        assert_eq!(new_left, left);
        assert_eq!(new_right, right);

        // Integer, Optional(Integer)
        let left = DataType::integer_interval(3, 7);
        let right = DataType::optional(DataType::integer_interval(2, 5));
        assert!(DataType::into_common_sub_variant(&left, &right).is_err());
    }

    #[test]
    fn test_hierarchy() {
        let dt_float = DataType::float();
        let dt_int = DataType::integer();
        let struct_dt =
            DataType::structured([("a", DataType::float()), ("b", DataType::integer())]);
        println!("{}", struct_dt.hierarchy());
        let correct_hierarchy = Hierarchy::from([(vec!["a"], &dt_float), (vec!["b"], &dt_int)]);
        assert_eq!(struct_dt.hierarchy(), correct_hierarchy);
        let struct_dt2 =
            DataType::structured([("a", DataType::integer()), ("c", DataType::integer())]);
        let union_dt = DataType::union([
            ("table1", struct_dt.clone()),
            ("table2", struct_dt2.clone()),
        ]);
        let correct_hierarchy = Hierarchy::from([
            (vec!["table1"], &struct_dt),
            (vec!["table2"], &struct_dt2),
            (vec!["table1", "a"], &dt_float),
            (vec!["table1", "b"], &dt_int),
            (vec!["table2", "a"], &dt_int),
            (vec!["table2", "c"], &dt_int),
        ]);
        let h = union_dt.hierarchy();
        println!("{}", h);
        assert_eq!(h, correct_hierarchy);
    }
}<|MERGE_RESOLUTION|>--- conflicted
+++ resolved
@@ -918,24 +918,6 @@
         let data_type: Rc<DataType> = other.1.into();
         let mut push_other  = true;
         // Remove existing elements with the same name
-<<<<<<< HEAD
-        let mut fields: Vec<(String, Rc<DataType>)> = self
-            .fields
-            .iter()
-            .filter_map(
-                |(f, t)| {//(&field != f).then_some((f.clone(), t.clone()))
-                    if &field != f {
-                        Some((f.clone(), t.clone()))
-                    } else if let (&DataType::Struct(_), &DataType::Struct(_)) = (data_type.as_ref(), t.as_ref()){
-                        push_other = false;
-                        Some((f.clone(), Rc::new(data_type.as_ref().clone().and(t.as_ref().clone()))))
-                    }else {
-                        None
-                    }
-                }
-            )
-            .collect();
-=======
         let (mut fields, push_other): (Vec<_>, _) =
             self.fields.iter().fold((vec![], true), |(v, b), (f, t)| {
                 let mut v = v;
@@ -956,7 +938,6 @@
                 }
                 (v, b)
             });
->>>>>>> e0330d84
         if push_other {
             fields.push((field, data_type))
         }
@@ -3378,32 +3359,13 @@
             .and(("b", DataType::integer()))
             .and(("c", DataType::float()))
             .and(("d", DataType::float()))
-<<<<<<< HEAD
-            .and(("d", DataType::float()));
-=======
             .and(("d", DataType::float()))
             .and(("a", DataType::float_interval(1., 3.)));
->>>>>>> e0330d84
         println!("a = {a}");
         println!("b = {b}");
 
         // a and b
         let c = a.clone().and(b.clone());
-<<<<<<< HEAD
-        println!("\na and b = {c}");
-        assert_eq!(
-            c,
-            Struct::default()
-            .and(("0", DataType::float()))
-            .and(("a", DataType::integer()))
-            .and(("1", DataType::float()))
-            .and(("2", DataType::float()))
-            .and(("3", DataType::float()))
-            .and(("b", DataType::integer()))
-            .and(("c", DataType::float()))
-            .and(("d", DataType::float()))
-        );
-=======
         let true_c = Struct::default()
             .and(("0", DataType::float()))
             .and(("1", DataType::float()))
@@ -3416,7 +3378,6 @@
         println!("\na and b = {c}");
         println!("\na and b = {true_c}");
         assert_eq!(c, true_c);
->>>>>>> e0330d84
 
         // a and unit
         let d = a.clone().and(DataType::unit());
@@ -3424,21 +3385,12 @@
         assert_eq!(
             d,
             Struct::default()
-<<<<<<< HEAD
-            .and(("0", DataType::float()))
-            .and(("a", DataType::integer()))
-            .and(("1", DataType::float()))
-            .and(("2", DataType::float()))
-            .and(("3", DataType::float()))
-            .and(("4", DataType::unit()))
-=======
                 .and(("0", DataType::float()))
                 .and(("a", DataType::integer_interval(-10, 10)))
                 .and(("1", DataType::float()))
                 .and(("2", DataType::float()))
                 .and(("3", DataType::float()))
                 .and(("4", DataType::unit()))
->>>>>>> e0330d84
         );
 
         // a and DataType(b)
@@ -3448,20 +3400,6 @@
         assert_eq!(
             e,
             Struct::default()
-<<<<<<< HEAD
-            .and(("0", DataType::float()))
-            .and(("a", DataType::integer()))
-            .and(("1", DataType::float()))
-            .and(("2", DataType::float()))
-            .and(("3", DataType::float()))
-            .and(("b", DataType::integer()))
-            .and(("c", DataType::float()))
-            .and(("d", DataType::float()))
-        );
-
-        //struct(table1: a) and b
-        let f = DataType::structured([("table1", DataType::Struct(a.clone()))]).and(DataType::Struct(b.clone()));
-=======
                 .and(("0", DataType::float()))
                 .and(("1", DataType::float()))
                 .and(("2", DataType::float()))
@@ -3475,7 +3413,6 @@
         //struct(table1: a) and b
         let f = DataType::structured([("table1", DataType::Struct(a.clone()))])
             .and(DataType::Struct(b.clone()));
->>>>>>> e0330d84
         println!("\na and struct(table1: b) = {f}");
         assert_eq!(
             f,
@@ -3484,11 +3421,7 @@
                     "table1",
                     DataType::structured([
                         ("0", DataType::float()),
-<<<<<<< HEAD
-                        ("a", DataType::integer()),
-=======
                         ("a", DataType::integer_interval(-10, 10)),
->>>>>>> e0330d84
                         ("1", DataType::float()),
                         ("2", DataType::float()),
                         ("3", DataType::float())
@@ -3497,47 +3430,17 @@
                 ("b", DataType::integer()),
                 ("c", DataType::float()),
                 ("d", DataType::float()),
-<<<<<<< HEAD
-=======
                 ("a", DataType::float_interval(1., 3.))
->>>>>>> e0330d84
             ])
         );
 
         //struct(table1: a) and struct(table1: b)
         let g = DataType::structured([("table1", DataType::Struct(a.clone()))]).and(
-<<<<<<< HEAD
-            DataType::structured([("table1", DataType::Struct(b.clone()))])
-=======
             DataType::structured([("table1", DataType::Struct(b.clone()))]),
->>>>>>> e0330d84
         );
         println!("\nstruct(table1: a) and struct(table1: b) = {g}");
         assert_eq!(
             g,
-<<<<<<< HEAD
-            DataType::structured([
-                (
-                    "table1",
-                    DataType::structured([
-                        ("0", DataType::float()),
-                        ("a", DataType::integer()),
-                        ("1", DataType::float()),
-                        ("2", DataType::float()),
-                        ("3", DataType::float()),
-                        ("b", DataType::integer()),
-                        ("c", DataType::float()),
-                        ("d", DataType::float()),
-                    ])
-                )
-            ])
-        );
-
-        // struct(table1: a) and struct(table2: b)
-        let h = DataType::structured([("table1", DataType::Struct(a))]).and(
-            DataType::structured([("table2", DataType::Struct(b))])
-        );
-=======
             DataType::structured([(
                 "table1",
                 DataType::structured([
@@ -3556,7 +3459,6 @@
         // struct(table1: a) and struct(table2: b)
         let h = DataType::structured([("table1", DataType::Struct(a))])
             .and(DataType::structured([("table2", DataType::Struct(b))]));
->>>>>>> e0330d84
         println!("\nstruct(table1: a) and struct(table2: b) = {h}");
         assert_eq!(
             h,
@@ -3565,11 +3467,7 @@
                     "table1",
                     DataType::structured([
                         ("0", DataType::float()),
-<<<<<<< HEAD
-                        ("a", DataType::integer()),
-=======
                         ("a", DataType::integer_interval(-10, 10)),
->>>>>>> e0330d84
                         ("1", DataType::float()),
                         ("2", DataType::float()),
                         ("3", DataType::float())
@@ -3581,10 +3479,7 @@
                         ("b", DataType::integer()),
                         ("c", DataType::float()),
                         ("d", DataType::float()),
-<<<<<<< HEAD
-=======
                         ("a", DataType::float_interval(1., 3.))
->>>>>>> e0330d84
                     ])
                 )
             ])
