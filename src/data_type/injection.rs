//! # Inclusion maps
//!
//! Inclusion maps between types and values
//!
//! The type system enforces consistency between familly of types,
//! but dynamic check is performed for the details
//!
//! ## Main properties
//!
//! By default, each DataType Variant has its own notion of inclusion and set operations
//!
//! Cross-variant operations are implemented thanks to injective maps between types/sets in different variants
//!
//!
// Stability: ⭐️

use std::{convert, error, fmt, result};

use super::{
    super::data_type,
    intervals::{self, Values},
    *,
};

/// We produce an inclusion map function as a proof of the possibility of the conversion
/// This should be consistent with the into_data_type method
pub trait InjectInto<CoDomain: Variant>: Variant {
    type Injection: Injection<Domain = Self, CoDomain = CoDomain>;
    fn inject_into(&self, other: &CoDomain) -> Result<Self::Injection>;
}

/// The errors maps can lead to
#[derive(Debug)]
pub enum Error {
    ArgumentOutOfRange(String),
    SetOutOfRange(String),
    NoInjection(String),
}

impl Error {
    pub fn argument_out_of_range(arg: impl fmt::Display, range: impl fmt::Display) -> Error {
        Error::ArgumentOutOfRange(format!("{} not in {}", arg, range))
    }
    pub fn set_out_of_range(set: impl fmt::Display, range: impl fmt::Display) -> Error {
        Error::SetOutOfRange(format!("{} not in {}", set, range))
    }
    pub fn no_injection(domain: impl fmt::Display, co_domain: impl fmt::Display) -> Error {
        Error::NoInjection(format!(
            "No injection found from {} into {}",
            domain, co_domain
        ))
    }
}

impl fmt::Display for Error {
    fn fmt(&self, f: &mut fmt::Formatter<'_>) -> fmt::Result {
        match self {
            Error::ArgumentOutOfRange(arg) => writeln!(f, "ArgumentOutOfRange: {}", arg),
            Error::SetOutOfRange(set) => writeln!(f, "SetOutOfRange: {}", set),
            Error::NoInjection(set) => writeln!(f, "NoInjection: {}", set),
        }
    }
}

impl error::Error for Error {}

impl convert::From<convert::Infallible> for Error {
    fn from(err: convert::Infallible) -> Self {
        Error::NoInjection(err.to_string())
    }
}
impl convert::From<data_type::Error> for Error {
    fn from(err: data_type::Error) -> Self {
        Error::NoInjection(err.to_string())
    }
}
impl convert::From<value::Error> for Error {
    fn from(err: value::Error) -> Self {
        Error::NoInjection(err.to_string())
    }
}

pub type Result<T> = result::Result<T, Error>;

/// An inclusion map trait
pub trait Injection: fmt::Debug + fmt::Display {
    type Domain: Variant;
    type CoDomain: Variant;
    /// The domain of the injection
    fn domain(&self) -> Self::Domain;
    /// A super-image of the domain
    fn co_domain(&self) -> Self::CoDomain;
    /// A super-image of a set (a set containing the image of the set and included in the co-domain)
    fn super_image(&self, set: &Self::Domain) -> Result<Self::CoDomain>;
    /// The actual implementation of the injection
    fn value(
        &self,
        arg: &<Self::Domain as Variant>::Element,
    ) -> Result<<Self::CoDomain as Variant>::Element>;
}

/// First step of injection builder
/// ```
/// # use qrlew::data_type::{*, injection::*};
/// let domain = Integer::from_interval(2, 3);
/// let co_domain = Float::from_interval(2., 3.);
/// // Create a map from ints to floats
/// let inj = From(domain).into(co_domain);
/// ```
pub struct From<Domain: Variant>(pub Domain);

impl<Domain: Variant> From<Domain> {
    /// Compose injections
    pub fn then<CoDomain: Variant>(
        self,
        then: CoDomain,
    ) -> Then<Domain, CoDomain, Base<Domain, CoDomain>>
    where
        Base<Domain, CoDomain>: Injection<Domain = Domain, CoDomain = CoDomain>,
    {
        Then {
            from: self.0.clone(),
            then: then.clone(),
            built_injection: Base::new(self.0, then),
        }
    }

    /// Compose injections with default
    pub fn then_default<CoDomain: Variant + Default>(
        self,
    ) -> Then<Domain, CoDomain, Base<Domain, CoDomain>>
    where
        Base<Domain, CoDomain>: Injection<Domain = Domain, CoDomain = CoDomain>,
    {
        self.then(CoDomain::default())
    }

    /// Build the injection
    pub fn into<CoDomain: Variant>(self, into: CoDomain) -> Result<Base<Domain, CoDomain>>
    where
        Base<Domain, CoDomain>: Injection<Domain = Domain, CoDomain = CoDomain>,
    {
        Base::new(self.0, into)
    }

    /// Build the injection with default
    pub fn into_default<CoDomain: Variant + Default>(self) -> Result<Base<Domain, CoDomain>>
    where
        Base<Domain, CoDomain>: Injection<Domain = Domain, CoDomain = CoDomain>,
    {
        self.into(CoDomain::default())
    }

    /// Build the injection and compute an image
    pub fn super_image<CoDomain: Variant + Default>(self) -> Result<CoDomain>
    where
        Base<Domain, CoDomain>: Injection<Domain = Domain, CoDomain = CoDomain>,
    {
        let set = self.0.clone();
        self.into_default::<CoDomain>()?.super_image(&set)
    }
}

/// Composed injection builder
/// ```
/// # use qrlew::data_type::{*, injection::*};
/// let domain = Boolean::default();
/// let intermediate = Integer::from_values([0, 1]);
/// let co_domain = Float::from_values([0., 1.]);
/// // Create an injection from bools to floats by chaining two injections
/// let inj = From(domain).then(intermediate).into(co_domain);
/// ```
pub struct Then<
    Domain: Variant,
    CoDomain: Variant,
    Inj: Injection<Domain = Domain, CoDomain = CoDomain>,
> {
    from: Domain,
    then: CoDomain,
    built_injection: Result<Inj>,
}

impl<
        LeftDomain: Variant,
        MidDomain: Variant,
        Inj: Injection<Domain = LeftDomain, CoDomain = MidDomain>,
    > Then<LeftDomain, MidDomain, Inj>
{
    /// Compose injections
    pub fn then<RightDomain: Variant>(
        self,
        then: RightDomain,
    ) -> Then<
        LeftDomain,
        RightDomain,
        Composed<LeftDomain, MidDomain, RightDomain, Inj, Base<MidDomain, RightDomain>>,
    >
    where
        Base<MidDomain, RightDomain>: Injection<Domain = MidDomain, CoDomain = RightDomain>,
    {
        // One check would be sufficient
        Then {
            from: self.from,
            then: then.clone(),
            built_injection: (|| {
                Ok(Composed::new(
                    self.built_injection?,
                    Base::new(self.then, then)?,
                ))
            })(),
        }
    }

    /// Compose injections with default
    pub fn then_default<RightDomain: Variant + Default>(
        self,
    ) -> Then<
        LeftDomain,
        RightDomain,
        Composed<LeftDomain, MidDomain, RightDomain, Inj, Base<MidDomain, RightDomain>>,
    >
    where
        Base<MidDomain, RightDomain>: Injection<Domain = MidDomain, CoDomain = RightDomain>,
    {
        self.then(RightDomain::default())
    }

    /// Build the injection
    pub fn into<RightDomain: Variant>(
        self,
        into: RightDomain,
    ) -> Result<Composed<LeftDomain, MidDomain, RightDomain, Inj, Base<MidDomain, RightDomain>>>
    where
        Base<MidDomain, RightDomain>: Injection<Domain = MidDomain, CoDomain = RightDomain>,
    {
        // One check would be sufficient
        Ok(Composed::new(
            self.built_injection?,
            Base::new(self.then, into)?,
        ))
    }

    /// Build the injection with default
    pub fn into_default<RightDomain: Variant + Default>(
        self,
    ) -> Result<Composed<LeftDomain, MidDomain, RightDomain, Inj, Base<MidDomain, RightDomain>>>
    where
        Base<MidDomain, RightDomain>: Injection<Domain = MidDomain, CoDomain = RightDomain>,
    {
        self.into(RightDomain::default())
    }

    /// Build the injection and compute an image
    pub fn super_image<RightDomain: Variant + Default>(self) -> Result<RightDomain>
    where
        Base<MidDomain, RightDomain>: Injection<Domain = MidDomain, CoDomain = RightDomain>,
    {
        let set = self.from.clone();
        self.into_default::<RightDomain>()?.super_image(&set)
    }
}

/// An actual base injection
#[derive(Debug)]
pub struct Base<Domain: Variant, CoDomain: Variant> {
    domain: Domain,
    co_domain: CoDomain,
}

impl<Domain: Variant, CoDomain: Variant> fmt::Display for Base<Domain, CoDomain> {
    fn fmt(&self, f: &mut fmt::Formatter<'_>) -> fmt::Result {
        write!(f, "{} -> {}", self.domain, self.co_domain)
    }
}

/// Methods specific to the injection case
impl<Domain: Variant, CoDomain: Variant> Base<Domain, CoDomain>
where
    Base<Domain, CoDomain>: Injection<Domain = Domain, CoDomain = CoDomain>,
{
    /// Constructor for Base Maps
    pub fn new(domain: Domain, co_domain: CoDomain) -> Result<Base<Domain, CoDomain>> {
        let result = Base { domain, co_domain };
        // Conditional compilation
        if cfg!(feature = "checked_injections") {
            result.checked()
        } else {
            Ok(result)
        }
    }
    // Utility functions to check the consistency of values

    /// Check the image function
    fn checked_image(&self, set: &Domain, super_image: CoDomain) -> Result<CoDomain> {
        if !set.is_subset_of(&self.domain()) {
            Err(Error::set_out_of_range(set, self.domain()))
        } else if !super_image.is_subset_of(&self.co_domain()) {
            Err(Error::set_out_of_range(super_image, self.co_domain()))
        } else {
            Ok(super_image)
        }
    }

    /// Check the value function
    fn checked_value(
        &self,
        arg: &<Domain as Variant>::Element,
        value: <CoDomain as Variant>::Element,
    ) -> Result<<CoDomain as Variant>::Element> {
        if !self.domain().contains(arg) {
            Err(Error::argument_out_of_range(arg, self.domain()))
        } else if !self.co_domain().contains(&value) {
            Err(Error::argument_out_of_range(value, self.co_domain()))
        } else {
            Ok(value)
        }
    }

    /// Check the injection
    fn checked(self) -> Result<Self>
    where
        Self: Sized,
    {
        if self.super_image(&self.domain()).is_err() {
            Err(Error::no_injection(self.domain(), self.co_domain()))
        } else {
            Ok(self)
        }
    }

    /// Build an injection value function out of a simple value function on wrapped elements that cannot fail
    /// fn value(&self, arg: &<Self::Domain as Variant>::Element) -> Result<<Self::CoDomain as Variant>::Element>;
    fn value_map<
        F: Fn(
            &<Domain::Element as value::Variant>::Wrapped,
        ) -> <CoDomain::Element as value::Variant>::Wrapped,
    >(
        &self,
        value: F,
        arg: &Domain::Element,
    ) -> Result<CoDomain::Element> {
        self.checked_value(
            arg,
            value(&<Domain::Element as value::Variant>::Wrapped::from(
                arg.clone(),
            ))
            .into(),
        )
    }

    /// Build an injection value function out of a simple value function on wrapped elements
    /// fn value(&self, arg: &<Self::Domain as Variant>::Element) -> Result<<Self::CoDomain as Variant>::Element>;
    fn value_map_option<
        F: Fn(
            &<Domain::Element as value::Variant>::Wrapped,
        ) -> Option<<CoDomain::Element as value::Variant>::Wrapped>,
    >(
        &self,
        value: F,
        arg: &Domain::Element,
    ) -> Result<CoDomain::Element> {
        self.checked_value(
            arg,
            value(&<Domain::Element as value::Variant>::Wrapped::from(
                arg.clone(),
            ))
            .ok_or_else(|| Error::no_injection(self.domain(), self.co_domain()))?
            .into(),
        )
    }
}

/// Methods specific to the Intervals case
impl<B: intervals::Bound, C: intervals::Bound> Base<Intervals<B>, Intervals<C>>
where
    Intervals<B>: Variant,
    <Intervals<B> as Variant>::Element: convert::From<B>,
    Intervals<C>: Variant,
    <Intervals<C> as Variant>::Element: convert::Into<C>,
    Base<Intervals<B>, Intervals<C>>: Injection<Domain = Intervals<B>, CoDomain = Intervals<C>>,
{
    /// Build an injection value function out of a simple value function on wrapped elements that cannot fail
    /// fn value(&self, arg: &<Self::Domain as Variant>::Element) -> Result<<Self::CoDomain as Variant>::Element>;
    fn intervals_image(&self, set: &Intervals<B>) -> Result<Intervals<C>> {
        let image: Result<Intervals<C>> = set
            .iter()
            .map(|[min, max]| {
                let value_min: C = self.value(&min.clone().into())?.into();
                let value_max: C = self.value(&max.clone().into())?.into();
                if value_min < value_max {
                    Ok([value_min, value_max])
                } else {
                    Ok([value_max, value_min])
                }
            })
            .collect();
        self.checked_image(set, image?)
    }
}

/// Implement specific methods in the Intervals case

/// Composed injections
#[derive(Debug)]
pub struct Composed<
    LeftDomain: Variant,
    MidDomain: Variant,
    RightDomain: Variant,
    Left: Injection<Domain = LeftDomain, CoDomain = MidDomain>,
    Right: Injection<Domain = MidDomain, CoDomain = RightDomain>,
> {
    left: Left,
    right: Right,
}

impl<
        LeftDomain: Variant,
        MidDomain: Variant,
        RightDomain: Variant,
        Left: Injection<Domain = LeftDomain, CoDomain = MidDomain>,
        Right: Injection<Domain = MidDomain, CoDomain = RightDomain>,
    > fmt::Display for Composed<LeftDomain, MidDomain, RightDomain, Left, Right>
{
    fn fmt(&self, f: &mut fmt::Formatter<'_>) -> fmt::Result {
        write!(f, "{} -> {}", self.left.domain(), self.right.co_domain())
    }
}

impl<
        LeftDomain: Variant,
        MidDomain: Variant,
        RightDomain: Variant,
        Left: Injection<Domain = LeftDomain, CoDomain = MidDomain>,
        Right: Injection<Domain = MidDomain, CoDomain = RightDomain>,
    > Composed<LeftDomain, MidDomain, RightDomain, Left, Right>
{
    pub fn new(
        left: Left,
        right: Right,
    ) -> Composed<LeftDomain, MidDomain, RightDomain, Left, Right> {
        assert!(
            left.co_domain().is_subset_of(&right.domain()),
            "The domains should be adapted"
        );
        Composed { left, right }
    }
}

impl<
        LeftDomain: Variant,
        MidDomain: Variant,
        RightDomain: Variant,
        Left: Injection<Domain = LeftDomain, CoDomain = MidDomain>,
        Right: Injection<Domain = MidDomain, CoDomain = RightDomain>,
    > Injection for Composed<LeftDomain, MidDomain, RightDomain, Left, Right>
{
    type Domain = LeftDomain;
    type CoDomain = RightDomain;
    fn domain(&self) -> Self::Domain {
        self.left.domain()
    }
    fn co_domain(&self) -> Self::CoDomain {
        self.right.co_domain()
    }
    fn super_image(&self, set: &Self::Domain) -> Result<Self::CoDomain> {
        self.right.super_image(&self.left.super_image(set)?)
    }
    fn value(
        &self,
        arg: &<Self::Domain as Variant>::Element,
    ) -> Result<<Self::CoDomain as Variant>::Element> {
        self.right.value(&self.left.value(arg)?)
    }
}

// Specific injections

/// Boolean -> Integer
impl Injection for Base<Boolean, Integer> {
    type Domain = Boolean;
    type CoDomain = Integer;
    fn domain(&self) -> Self::Domain {
        self.domain.clone()
    }
    fn co_domain(&self) -> Self::CoDomain {
        self.co_domain.clone()
    }
    fn super_image(&self, set: &Self::Domain) -> Result<Self::CoDomain> {
        self.intervals_image(&set.clone().into_values())
    }
    fn value(
        &self,
        arg: &<Self::Domain as Variant>::Element,
    ) -> Result<<Self::CoDomain as Variant>::Element> {
        self.value_map(|arg| *arg as i64, arg)
    }
}

/// Boolean -> Text
impl Injection for Base<Boolean, Text> {
    type Domain = Boolean;
    type CoDomain = Text;
    fn domain(&self) -> Self::Domain {
        self.domain.clone()
    }
    fn co_domain(&self) -> Self::CoDomain {
        self.co_domain.clone()
    }
    fn super_image(&self, set: &Self::Domain) -> Result<Self::CoDomain> {
        self.intervals_image(&set.clone().into_values())
    }
    fn value(
        &self,
        arg: &<Self::Domain as Variant>::Element,
    ) -> Result<<Self::CoDomain as Variant>::Element> {
        self.value_map(|arg| format!("{arg}"), arg)
    }
}

/// Integer -> Boolean
impl Injection for Base<Integer, Boolean> {
    type Domain = Integer;
    type CoDomain = Boolean;
    fn domain(&self) -> Self::Domain {
        self.domain.clone()
    }
    fn co_domain(&self) -> Self::CoDomain {
        self.co_domain.clone()
    }
    fn super_image(&self, set: &Self::Domain) -> Result<Self::CoDomain> {
        self.intervals_image(&set.clone().into_values())
    }
    fn value(
        &self,
        arg: &<Self::Domain as Variant>::Element,
    ) -> Result<<Self::CoDomain as Variant>::Element> {
        self.value_map_option(
            |arg| match arg {
                0 => Some(false),
                1 => Some(true),
                _ => None,
            },
            arg,
        )
    }
}

/// Integer -> Float
impl Injection for Base<Integer, Float> {
    type Domain = Integer;
    type CoDomain = Float;
    fn domain(&self) -> Self::Domain {
        self.domain.clone()
    }
    fn co_domain(&self) -> Self::CoDomain {
        self.co_domain.clone()
    }
    fn super_image(&self, set: &Self::Domain) -> Result<Self::CoDomain> {
        self.intervals_image(&set.clone().into_values())
    }
    fn value(
        &self,
        arg: &<Self::Domain as Variant>::Element,
    ) -> Result<<Self::CoDomain as Variant>::Element> {
        self.value_map(|arg| *arg as f64, arg)
    }
}

/// Integer -> Text
impl Injection for Base<Integer, Text> {
    type Domain = Integer;
    type CoDomain = Text;
    fn domain(&self) -> Self::Domain {
        self.domain.clone()
    }
    fn co_domain(&self) -> Self::CoDomain {
        self.co_domain.clone()
    }
    fn super_image(&self, set: &Self::Domain) -> Result<Self::CoDomain> {
        let values = set.clone().into_values();
        if values.all_values() {
            self.intervals_image(&values)
        } else {
            Ok(Text::full())
        }
    }
    fn value(
        &self,
        arg: &<Self::Domain as Variant>::Element,
    ) -> Result<<Self::CoDomain as Variant>::Element> {
        self.value_map(|arg| format!("{arg}"), arg)
    }
}

/// Float -> Integer
impl Injection for Base<Float, Integer> {
    type Domain = Float;
    type CoDomain = Integer;
    fn domain(&self) -> Self::Domain {
        self.domain.clone()
    }
    fn co_domain(&self) -> Self::CoDomain {
        self.co_domain.clone()
    }
    fn super_image(&self, set: &Self::Domain) -> Result<Self::CoDomain> {
<<<<<<< HEAD
        //self.intervals_image(set)
        // test is_values + all possible values are integer
        todo!()
=======
        if set.all_values() {
            self.intervals_image(set)
        } else {
            Err(Error::no_injection(self.domain(), set))
        }
>>>>>>> 88fb0fcd
    }
    fn value(
        &self,
        arg: &<Self::Domain as Variant>::Element,
    ) -> Result<<Self::CoDomain as Variant>::Element> {
        self.value_map_option(
            |arg| {
                if (*arg as i64) as f64 == *arg {
                    Some(*arg as i64)
                } else {
                    None
                }
            },
            arg,
        )
    }
}

/// Float -> Text
impl Injection for Base<Float, Text> {
    type Domain = Float;
    type CoDomain = Text;
    fn domain(&self) -> Self::Domain {
        self.domain.clone()
    }
    fn co_domain(&self) -> Self::CoDomain {
        self.co_domain.clone()
    }
    fn super_image(&self, set: &Self::Domain) -> Result<Self::CoDomain> {
        if set.all_values() {
            self.intervals_image(set)
        } else {
            Ok(Text::full())
        }
    }
    fn value(
        &self,
        arg: &<Self::Domain as Variant>::Element,
    ) -> Result<<Self::CoDomain as Variant>::Element> {
        self.value_map(|arg| format!("{arg}"), arg)
    }
}

/// Text -> Bytes
impl Injection for Base<Text, Bytes> {
    type Domain = Text;
    type CoDomain = Bytes;
    fn domain(&self) -> Self::Domain {
        self.domain.clone()
    }
    fn co_domain(&self) -> Self::CoDomain {
        self.co_domain.clone()
    }
    fn super_image(&self, set: &Self::Domain) -> Result<Self::CoDomain> {
        self.checked_image(set, Bytes)
    }
    fn value(
        &self,
        arg: &<Self::Domain as Variant>::Element,
    ) -> Result<<Self::CoDomain as Variant>::Element> {
        self.checked_value(arg, value::Bytes::from(arg.as_bytes().to_vec()))
    }
}

/// Date -> DateTime
impl Injection for Base<Date, DateTime> {
    type Domain = Date;
    type CoDomain = DateTime;
    fn domain(&self) -> Self::Domain {
        self.domain.clone()
    }
    fn co_domain(&self) -> Self::CoDomain {
        self.co_domain.clone()
    }
    fn super_image(&self, set: &Self::Domain) -> Result<Self::CoDomain> {
        self.intervals_image(&set.clone().into_values())
    }
    fn value(
        &self,
        arg: &<Self::Domain as Variant>::Element,
    ) -> Result<<Self::CoDomain as Variant>::Element> {
        self.value_map(|arg| arg.and_hms(0, 0, 0), arg)
    }
}

/// Date -> Text
impl Injection for Base<Date, Text> {
    type Domain = Date;
    type CoDomain = Text;
    fn domain(&self) -> Self::Domain {
        self.domain.clone()
    }
    fn co_domain(&self) -> Self::CoDomain {
        self.co_domain.clone()
    }
    fn super_image(&self, set: &Self::Domain) -> Result<Self::CoDomain> {
        let values = set.clone().into_values();
        if values.all_values() {
            self.intervals_image(&values)
        } else {
            Ok(Text::full())
        }
    }
    fn value(
        &self,
        arg: &<Self::Domain as Variant>::Element,
    ) -> Result<<Self::CoDomain as Variant>::Element> {
        self.value_map(|arg| format!("{arg}"), arg)
    }
}

/// Time -> Text
impl Injection for Base<Time, Text> {
    type Domain = Time;
    type CoDomain = Text;
    fn domain(&self) -> Self::Domain {
        self.domain.clone()
    }
    fn co_domain(&self) -> Self::CoDomain {
        self.co_domain.clone()
    }
    fn super_image(&self, set: &Self::Domain) -> Result<Self::CoDomain> {
        if set.all_values() {
            self.intervals_image(set)
        } else {
            Ok(Text::full())
        }
    }
    fn value(
        &self,
        arg: &<Self::Domain as Variant>::Element,
    ) -> Result<<Self::CoDomain as Variant>::Element> {
        self.value_map(|arg| format!("{arg}"), arg)
    }
}

/// DateTime -> Date
impl Injection for Base<DateTime, Date> {
    type Domain = DateTime;
    type CoDomain = Date;
    fn domain(&self) -> Self::Domain {
        self.domain.clone()
    }
    fn co_domain(&self) -> Self::CoDomain {
        self.co_domain.clone()
    }
    fn super_image(&self, set: &Self::Domain) -> Result<Self::CoDomain> {
        self.intervals_image(set)
    }
    fn value(
        &self,
        arg: &<Self::Domain as Variant>::Element,
    ) -> Result<<Self::CoDomain as Variant>::Element> {
        self.value_map_option(
            |arg| {
                let date = arg.date();
                if *arg == date.and_hms(0, 0, 0) {
                    Some(date)
                } else {
                    None
                }
            },
            arg,
        )
    }
}

/// DateTime -> Text
impl Injection for Base<DateTime, Text> {
    type Domain = DateTime;
    type CoDomain = Text;
    fn domain(&self) -> Self::Domain {
        self.domain.clone()
    }
    fn co_domain(&self) -> Self::CoDomain {
        self.co_domain.clone()
    }
    fn super_image(&self, set: &Self::Domain) -> Result<Self::CoDomain> {
        if set.all_values() {
            self.intervals_image(set)
        } else {
            Ok(Text::full())
        }
    }
    fn value(
        &self,
        arg: &<Self::Domain as Variant>::Element,
    ) -> Result<<Self::CoDomain as Variant>::Element> {
        self.value_map(|arg| format!("{arg}"), arg)
    }
}

/// Duration -> Text
impl Injection for Base<Duration, Text> {
    type Domain = Duration;
    type CoDomain = Text;
    fn domain(&self) -> Self::Domain {
        self.domain.clone()
    }
    fn co_domain(&self) -> Self::CoDomain {
        self.co_domain.clone()
    }
    fn super_image(&self, set: &Self::Domain) -> Result<Self::CoDomain> {
        if set.all_values() {
            self.intervals_image(set)
        } else {
            Ok(Text::full())
        }
    }
    fn value(
        &self,
        arg: &<Self::Domain as Variant>::Element,
    ) -> Result<<Self::CoDomain as Variant>::Element> {
        self.value_map(|arg| format!("{arg}"), arg)
    }
}

// Composite injections

// Generic injections

/// Identity for Primitive Variants
///
/// When the variant is not primitive, the self-injection is not obvious
impl<Domain: Primitive> Injection for Base<Domain, Domain> {
    type Domain = Domain;
    type CoDomain = Domain;
    fn domain(&self) -> Self::Domain {
        self.domain.clone()
    }
    fn co_domain(&self) -> Self::CoDomain {
        self.co_domain.clone()
    }
    fn super_image(&self, set: &Self::Domain) -> Result<Self::CoDomain> {
        self.checked_image(set, set.clone())
    }
    fn value(
        &self,
        arg: &<Self::Domain as Variant>::Element,
    ) -> Result<<Self::CoDomain as Variant>::Element> {
        self.checked_value(arg, arg.clone())
    }
}

/// Struct -> Struct
impl Injection for Base<Struct, Struct> {
    type Domain = Struct;
    type CoDomain = Struct;
    fn domain(&self) -> Self::Domain {
        self.domain.clone()
    }
    fn co_domain(&self) -> Self::CoDomain {
        self.co_domain.clone()
    }
    // Any value in a subtype (more fields with narrower types) maps to a value in its supertype (less fields with broader types)
    fn super_image(&self, set: &Self::Domain) -> Result<Self::CoDomain> {
        self.co_domain
            .fields()
            .iter()
            .map(|(f, t)| {
                Ok((
                    f.clone(),
                    From(self.domain.data_type(f).as_ref().clone())
                        .into((t.as_ref().clone()).clone())?
                        .super_image(&set.data_type(f))?,
                ))
            })
            .collect()
    }
    fn value(
        &self,
        arg: &<Self::Domain as Variant>::Element,
    ) -> Result<<Self::CoDomain as Variant>::Element> {
        let result: Result<Vec<(String, Rc<value::Value>)>> = arg
            .iter()
            .map(|(field, value)| {
                if self
                    .co_domain
                    .fields()
                    .iter()
                    .any(|(co_field, _)| field == co_field)
                {
                    Ok((
                        field.clone(),
                        Rc::new(
                            From(self.domain.data_type(field).as_ref().clone())
                                .into(self.co_domain.data_type(field).as_ref().clone())?
                                .value(value)?,
                        ),
                    ))
                } else {
                    Ok((field.clone(), value.clone()))
                }
            })
            .collect();
        self.checked_value(arg, value::Struct::from(result?))
    }
}

/// Union -> Union
impl Injection for Base<Union, Union> {
    type Domain = Union;
    type CoDomain = Union;
    fn domain(&self) -> Self::Domain {
        self.domain.clone()
    }
    fn co_domain(&self) -> Self::CoDomain {
        self.co_domain.clone()
    }
    // Any value in a subtype (less terms with narrower types) maps to a value in its supertype (more terms with broader types)
    fn super_image(&self, set: &Self::Domain) -> Result<Self::CoDomain> {
        self.domain
            .fields()
            .iter()
            .map(|(f, t)| {
                Ok((
                    f.clone(),
                    From(self.domain.data_type(f).as_ref().clone())
                        .into(t.as_ref().clone())?
                        .super_image(&set.data_type(f))?,
                ))
            })
            .collect()
    }
    fn value(
        &self,
        arg: &<Self::Domain as Variant>::Element,
    ) -> Result<<Self::CoDomain as Variant>::Element> {
        Ok(value::Union::from((
            arg.0.clone(),
            From(self.domain.data_type(&arg.0).as_ref().clone())
                .into(self.co_domain.data_type(&arg.0).as_ref().clone())?
                .value(&arg.1)?,
        )))
    }
}

/// Optional -> Optional
impl Injection for Base<Optional, Optional> {
    type Domain = Optional;
    type CoDomain = Optional;
    fn domain(&self) -> Self::Domain {
        self.domain.clone()
    }
    fn co_domain(&self) -> Self::CoDomain {
        self.co_domain.clone()
    }
    fn super_image(&self, set: &Self::Domain) -> Result<Self::CoDomain> {
        Ok(Optional::from(
            From(self.domain.data_type().clone())
                .into(self.co_domain.data_type().clone())?
                .super_image(set.data_type())?,
        ))
    }
    fn value(
        &self,
        arg: &<Self::Domain as Variant>::Element,
    ) -> Result<<Self::CoDomain as Variant>::Element> {
        Ok(value::Optional::from(
            arg.as_ref()
                .map(|a| {
                    From(self.domain.data_type().clone())
                        .into(self.co_domain.data_type().clone())?
                        .value(a)
                })
                .map(|v| Rc::new(v.unwrap()))
                .clone(),
        ))
    }
}

/// List -> List
impl Injection for Base<List, List> {
    type Domain = List;
    type CoDomain = List;
    fn domain(&self) -> Self::Domain {
        self.domain.clone()
    }
    fn co_domain(&self) -> Self::CoDomain {
        self.co_domain.clone()
    }
    fn super_image(&self, set: &Self::Domain) -> Result<Self::CoDomain> {
        let data_type = From(self.domain.data_type().clone())
            .into(self.co_domain.data_type().clone())?
            .super_image(set.data_type())?;
        let size = From(self.domain.size().clone())
            .into(self.co_domain.size().clone())?
            .super_image(set.size())?;
        Ok(List::from_data_type_size(data_type, size))
    }
    fn value(
        &self,
        arg: &<Self::Domain as Variant>::Element,
    ) -> Result<<Self::CoDomain as Variant>::Element> {
        Ok(value::List::from_iter(
            arg.iter()
                .map(|a| {
                    From(self.domain.data_type().clone())
                        .into(self.co_domain.data_type().clone())?
                        .value(a)
                })
                .collect::<Result<Vec<_>>>()?,
        ))
    }
}

/// Set -> Set
impl Injection for Base<Set, Set> {
    type Domain = Set;
    type CoDomain = Set;
    fn domain(&self) -> Self::Domain {
        self.domain.clone()
    }
    fn co_domain(&self) -> Self::CoDomain {
        self.co_domain.clone()
    }
    fn super_image(&self, set: &Self::Domain) -> Result<Self::CoDomain> {
        let data_type = From(self.domain.data_type().clone())
            .into(self.co_domain.data_type().clone())?
            .super_image(set.data_type())?;
        let size = From(self.domain.size().clone())
            .into(self.co_domain.size().clone())?
            .super_image(set.size())?;
        Ok(Set::from_data_type_size(data_type, size))
    }
    fn value(
        &self,
        arg: &<Self::Domain as Variant>::Element,
    ) -> Result<<Self::CoDomain as Variant>::Element> {
        Ok(value::Set::from_iter(
            arg.iter()
                .map(|a| {
                    From(self.domain.data_type().clone())
                        .into(self.co_domain.data_type().clone())?
                        .value(a)
                })
                .collect::<Result<Vec<_>>>()?,
        ))
    }
}

/// Array -> Array
impl Injection for Base<Array, Array> {
    type Domain = Array;
    type CoDomain = Array;
    fn domain(&self) -> Self::Domain {
        self.domain.clone()
    }
    fn co_domain(&self) -> Self::CoDomain {
        self.co_domain.clone()
    }
    fn super_image(&self, set: &Self::Domain) -> Result<Self::CoDomain> {
        let data_type = From(self.domain.data_type().clone())
            .into(self.co_domain.data_type().clone())?
            .super_image(set.data_type())?;
        if set.shape() == self.domain.shape() {
            Ok(Array::from_data_type_shape(data_type, set.shape()))
        } else {
            Err(Error::set_out_of_range(set, &self.domain()))
        }
    }
    fn value(
        &self,
        arg: &<Self::Domain as Variant>::Element,
    ) -> Result<<Self::CoDomain as Variant>::Element> {
        let (values, shape) = &**arg;
        Ok(value::Array::from((
            values
                .iter()
                .map(|a| {
                    From(self.domain.data_type().clone())
                        .into(self.co_domain.data_type().clone())?
                        .value(a)
                })
                .collect::<Result<Vec<_>>>()?,
            shape.clone(),
        )))
    }
}

/// Generic DataType -> Variant injections

/// DataType -> Struct
impl Injection for Base<DataType, Struct> {
    type Domain = DataType;
    type CoDomain = Struct;
    fn domain(&self) -> Self::Domain {
        self.domain.clone()
    }
    fn co_domain(&self) -> Self::CoDomain {
        self.co_domain.clone()
    }
    fn super_image(&self, set: &Self::Domain) -> Result<Self::CoDomain> {
        match (set, self.domain()) {
            (DataType::Struct(set), DataType::Struct(domain)) => {
                From(domain).into(self.co_domain())?.super_image(set)
            }
            (set, _) => self.checked_image(set, Struct::from_data_type(set.clone())),
        }
    }
    fn value(
        &self,
        arg: &<Self::Domain as Variant>::Element,
    ) -> Result<<Self::CoDomain as Variant>::Element> {
        match (arg, self.domain()) {
            (value::Value::Struct(arg), DataType::Struct(domain)) => {
                From(domain).into(self.co_domain())?.value(arg)
            }
            (arg, _) => self.checked_value(arg, value::Struct::from_value(arg.clone())),
        }
    }
}

/// DataType -> Union
/// This could be improved by selecting more carefuly the branch of the Union
impl Injection for Base<DataType, Union> {
    type Domain = DataType;
    type CoDomain = Union;
    fn domain(&self) -> Self::Domain {
        self.domain.clone()
    }
    fn co_domain(&self) -> Self::CoDomain {
        self.co_domain.clone()
    }
    fn super_image(&self, set: &Self::Domain) -> Result<Self::CoDomain> {
        self.co_domain
            .fields
            .iter()
            .fold(None, |best_image, (field, term)| {
                let term_image = From(set.clone())
                    .into(term.as_ref().clone())
                    .ok()
                    .and_then(|injection| injection.super_image(set).ok());
                best_image.map_or_else(
                    || Some(Union::from_field(field, term_image.clone()?)),
                    |best_image: Union| {
                        if term_image.clone().map_or(false, |term_image| {
                            term_image.is_subset_of(&best_image.field_from_index(0).1)
                        }) {
                            Some(Union::from_field(field, term_image.clone()?))
                        } else {
                            Some(best_image)
                        }
                    },
                )
            })
            .ok_or(Error::set_out_of_range(set, self.domain()))
    }
    fn value(
        &self,
        arg: &<Self::Domain as Variant>::Element,
    ) -> Result<<Self::CoDomain as Variant>::Element> {
        let arg_value: value::Value = arg.clone().into();
        let field = self
            .co_domain
            .fields
            .iter()
            .find(|(_, t)| t.contains(&arg_value))
            .ok_or(Error::argument_out_of_range(arg, self.domain()))?;
        Ok(value::Union::from_field(&field.0, arg_value))
    }
}

/// DataType -> Optional
impl Injection for Base<DataType, Optional> {
    type Domain = DataType;
    type CoDomain = Optional;
    fn domain(&self) -> Self::Domain {
        self.domain.clone()
    }
    fn co_domain(&self) -> Self::CoDomain {
        self.co_domain.clone()
    }
    fn super_image(&self, set: &Self::Domain) -> Result<Self::CoDomain> {
        match (set, self.domain()) {
            (DataType::Optional(set), DataType::Optional(domain)) => {
                From(domain).into(self.co_domain())?.super_image(set)
            }
            (set, _) => self.checked_image(
                set,
                Optional::from(set.clone().into_data_type(self.co_domain().data_type())?),
            ),
        }
    }
    fn value(
        &self,
        arg: &<Self::Domain as Variant>::Element,
    ) -> Result<<Self::CoDomain as Variant>::Element> {
        match (arg, self.domain()) {
            (value::Value::Optional(arg), DataType::Optional(domain)) => {
                From(domain).into(self.co_domain())?.value(arg)
            }
            (arg, _) => self.checked_value(arg, value::Optional::some(arg.clone())),
        }
    }
}

/// DataType -> List
impl Injection for Base<DataType, List> {
    type Domain = DataType;
    type CoDomain = List;
    fn domain(&self) -> Self::Domain {
        self.domain.clone()
    }
    fn co_domain(&self) -> Self::CoDomain {
        self.co_domain.clone()
    }
    fn super_image(&self, set: &Self::Domain) -> Result<Self::CoDomain> {
        match (set, self.domain()) {
            (DataType::List(set), DataType::List(domain)) => {
                From(domain).into(self.co_domain())?.super_image(set)
            }
            (set, _) => self.checked_image(
                set,
                List::from_data_type_size(
                    set.clone().into_data_type(self.co_domain().data_type())?,
                    Integer::from_value(1),
                ),
            ),
        }
    }
    fn value(
        &self,
        arg: &<Self::Domain as Variant>::Element,
    ) -> Result<<Self::CoDomain as Variant>::Element> {
        match (arg, self.domain()) {
            (value::Value::List(arg), DataType::List(domain)) => {
                From(domain).into(self.co_domain())?.value(arg)
            }
            (arg, _) => self.checked_value(arg, value::List::from(vec![arg.clone()])),
        }
    }
}

/// Generic Variant -> DataType injection

/// Unit -> DataType
/// TODO add more conversions
impl Injection for Base<Unit, DataType> {
    type Domain = Unit;
    type CoDomain = DataType;
    fn domain(&self) -> Self::Domain {
        self.domain
    }
    fn co_domain(&self) -> Self::CoDomain {
        self.co_domain.clone()
    }
    fn super_image(&self, set: &Self::Domain) -> Result<Self::CoDomain> {
        match self.co_domain() {
            DataType::Unit(co_domain) => Ok(From(self.domain())
                .into(co_domain)?
                .super_image(set)?
                .into()),
            co_domain => Err(Error::no_injection(self.domain(), co_domain)),
        }
    }
    fn value(
        &self,
        arg: &<Self::Domain as Variant>::Element,
    ) -> Result<<Self::CoDomain as Variant>::Element> {
        match self.co_domain() {
            DataType::Unit(co_domain) => {
                Ok(From(self.domain()).into(co_domain)?.value(arg)?.into())
            }
            co_domain => Err(Error::no_injection(self.domain(), co_domain)),
        }
    }
}

/// Boolean -> DataType
/// TODO add more conversions
impl Injection for Base<Boolean, DataType> {
    type Domain = Boolean;
    type CoDomain = DataType;
    fn domain(&self) -> Self::Domain {
        self.domain.clone()
    }
    fn co_domain(&self) -> Self::CoDomain {
        self.co_domain.clone()
    }
    fn super_image(&self, set: &Self::Domain) -> Result<Self::CoDomain> {
        match self.co_domain() {
            DataType::Null if self.domain().is_empty() => Ok(DataType::Null),
            DataType::Boolean(co_domain) => Ok(From(self.domain())
                .into(co_domain)?
                .super_image(set)?
                .into()),
            DataType::Integer(co_domain) => Ok(From(self.domain())
                .into(co_domain)?
                .super_image(set)?
                .into()),
            DataType::Float(co_domain) => Ok(From(self.domain())
                .then_default::<Integer>()
                .into(co_domain)?
                .super_image(set)?
                .into()),
            DataType::Text(co_domain) => Ok(From(self.domain())
                .into(co_domain)?
                .super_image(set)?
                .into()),
            DataType::Bytes(co_domain) => Ok(From(self.domain())
                .then_default::<Text>()
                .into(co_domain)?
                .super_image(set)?
                .into()),
            co_domain => Err(Error::no_injection(self.domain(), co_domain)),
        }
    }
    fn value(
        &self,
        arg: &<Self::Domain as Variant>::Element,
    ) -> Result<<Self::CoDomain as Variant>::Element> {
        match self.co_domain() {
            DataType::Null => Err(Error::argument_out_of_range(arg, self.domain())),
            DataType::Boolean(co_domain) => {
                Ok(From(self.domain()).into(co_domain)?.value(arg)?.into())
            }
            DataType::Integer(co_domain) => {
                Ok(From(self.domain()).into(co_domain)?.value(arg)?.into())
            }
            DataType::Float(co_domain) => Ok(From(self.domain())
                .then_default::<Integer>()
                .into(co_domain)?
                .value(arg)?
                .into()),
            DataType::Text(co_domain) => {
                Ok(From(self.domain()).into(co_domain)?.value(arg)?.into())
            }
            DataType::Bytes(co_domain) => Ok(From(self.domain())
                .then_default::<Text>()
                .into(co_domain)?
                .value(arg)?
                .into()),
            co_domain => Err(Error::no_injection(self.domain(), co_domain)),
        }
    }
}

/// Integer -> DataType
/// TODO add more conversions
impl Injection for Base<Integer, DataType> {
    type Domain = Integer;
    type CoDomain = DataType;
    fn domain(&self) -> Self::Domain {
        self.domain.clone()
    }
    fn co_domain(&self) -> Self::CoDomain {
        self.co_domain.clone()
    }
    fn super_image(&self, set: &Self::Domain) -> Result<Self::CoDomain> {
        match self.co_domain() {
            DataType::Null if self.domain().is_empty() => Ok(DataType::Null),
            DataType::Integer(co_domain) => Ok(From(self.domain())
                .into(co_domain)?
                .super_image(set)?
                .into()),
            DataType::Float(co_domain) => Ok(From(self.domain())
                .into(co_domain)?
                .super_image(set)?
                .into()),
            DataType::Text(co_domain) => Ok(From(self.domain())
                .into(co_domain)?
                .super_image(set)?
                .into()),
            DataType::Bytes(co_domain) => Ok(From(self.domain())
                .then_default::<Text>()
                .into(co_domain)?
                .super_image(set)?
                .into()),
            co_domain => Err(Error::no_injection(self.domain(), co_domain)),
        }
    }
    fn value(
        &self,
        arg: &<Self::Domain as Variant>::Element,
    ) -> Result<<Self::CoDomain as Variant>::Element> {
        match self.co_domain() {
            DataType::Null => Err(Error::argument_out_of_range(arg, self.domain())),
            DataType::Integer(co_domain) => {
                Ok(From(self.domain()).into(co_domain)?.value(arg)?.into())
            }
            DataType::Float(co_domain) => {
                Ok(From(self.domain()).into(co_domain)?.value(arg)?.into())
            }
            DataType::Text(co_domain) => {
                Ok(From(self.domain()).into(co_domain)?.value(arg)?.into())
            }
            DataType::Bytes(co_domain) => Ok(From(self.domain())
                .then_default::<Text>()
                .into(co_domain)?
                .value(arg)?
                .into()),
            co_domain => Err(Error::no_injection(self.domain(), co_domain)),
        }
    }
}

/// Enum -> DataType
/// TODO add more conversions
impl Injection for Base<Enum, DataType> {
    type Domain = Enum;
    type CoDomain = DataType;
    fn domain(&self) -> Self::Domain {
        self.domain.clone()
    }
    fn co_domain(&self) -> Self::CoDomain {
        self.co_domain.clone()
    }
    fn super_image(&self, set: &Self::Domain) -> Result<Self::CoDomain> {
        match self.co_domain() {
            DataType::Enum(co_domain) => Ok(From(self.domain())
                .into(co_domain)?
                .super_image(set)?
                .into()),
            co_domain => Err(Error::no_injection(self.domain(), co_domain)),
        }
    }
    fn value(
        &self,
        arg: &<Self::Domain as Variant>::Element,
    ) -> Result<<Self::CoDomain as Variant>::Element> {
        match self.co_domain() {
            DataType::Enum(co_domain) => {
                Ok(From(self.domain()).into(co_domain)?.value(arg)?.into())
            }
            co_domain => Err(Error::no_injection(self.domain(), co_domain)),
        }
    }
}

/// Float -> DataType
/// TODO add more conversions
impl Injection for Base<Float, DataType> {
    type Domain = Float;
    type CoDomain = DataType;
    fn domain(&self) -> Self::Domain {
        self.domain.clone()
    }
    fn co_domain(&self) -> Self::CoDomain {
        self.co_domain.clone()
    }
    fn super_image(&self, set: &Self::Domain) -> Result<Self::CoDomain> {
        match self.co_domain() {
            DataType::Null if self.domain().is_empty() => Ok(DataType::Null),
            DataType::Integer(co_domain) => Ok(From(self.domain())
                .into(co_domain)?
                .super_image(set)?
                .into()),
            DataType::Float(co_domain) => Ok(From(self.domain())
                .into(co_domain)?
                .super_image(set)?
                .into()),
            DataType::Text(co_domain) => Ok(From(self.domain())
                .into(co_domain)?
                .super_image(set)?
                .into()),
            DataType::Bytes(co_domain) => Ok(From(self.domain())
                .then_default::<Text>()
                .into(co_domain)?
                .super_image(set)?
                .into()),
            co_domain => Err(Error::no_injection(self.domain(), co_domain)),
        }
    }
    fn value(
        &self,
        arg: &<Self::Domain as Variant>::Element,
    ) -> Result<<Self::CoDomain as Variant>::Element> {
        match self.co_domain() {
            DataType::Null => Err(Error::argument_out_of_range(arg, self.domain())),
            DataType::Float(co_domain) => {
                Ok(From(self.domain()).into(co_domain)?.value(arg)?.into())
            }
            DataType::Text(co_domain) => {
                Ok(From(self.domain()).into(co_domain)?.value(arg)?.into())
            }
            DataType::Bytes(co_domain) => Ok(From(self.domain())
                .then_default::<Text>()
                .into(co_domain)?
                .value(arg)?
                .into()),
            co_domain => Err(Error::no_injection(self.domain(), co_domain)),
        }
    }
}

/// Text -> DataType
/// TODO add more conversions
impl Injection for Base<Text, DataType> {
    type Domain = Text;
    type CoDomain = DataType;
    fn domain(&self) -> Self::Domain {
        self.domain.clone()
    }
    fn co_domain(&self) -> Self::CoDomain {
        self.co_domain.clone()
    }
    fn super_image(&self, set: &Self::Domain) -> Result<Self::CoDomain> {
        match self.co_domain() {
            DataType::Text(co_domain) => Ok(From(self.domain())
                .into(co_domain)?
                .super_image(set)?
                .into()),
            DataType::Bytes(co_domain) => Ok(From(self.domain())
                .into(co_domain)?
                .super_image(set)?
                .into()),
            co_domain => Err(Error::no_injection(self.domain(), co_domain)),
        }
    }
    fn value(
        &self,
        arg: &<Self::Domain as Variant>::Element,
    ) -> Result<<Self::CoDomain as Variant>::Element> {
        match self.co_domain() {
            DataType::Text(co_domain) => {
                Ok(From(self.domain()).into(co_domain)?.value(arg)?.into())
            }
            DataType::Bytes(co_domain) => Ok(From(self.domain())
                .then_default::<Text>()
                .into(co_domain)?
                .value(arg)?
                .into()),
            co_domain => Err(Error::no_injection(self.domain(), co_domain)),
        }
    }
}

/// Bytes -> DataType
/// TODO add more conversions
impl Injection for Base<Bytes, DataType> {
    type Domain = Bytes;
    type CoDomain = DataType;
    fn domain(&self) -> Self::Domain {
        self.domain.clone()
    }
    fn co_domain(&self) -> Self::CoDomain {
        self.co_domain.clone()
    }
    fn super_image(&self, set: &Self::Domain) -> Result<Self::CoDomain> {
        match self.co_domain() {
            DataType::Bytes(co_domain) => Ok(From(self.domain())
                .into(co_domain)?
                .super_image(set)?
                .into()),
            co_domain => Err(Error::no_injection(self.domain(), co_domain)),
        }
    }
    fn value(
        &self,
        arg: &<Self::Domain as Variant>::Element,
    ) -> Result<<Self::CoDomain as Variant>::Element> {
        match self.co_domain() {
            DataType::Bytes(co_domain) => {
                Ok(From(self.domain()).into(co_domain)?.value(arg)?.into())
            }
            co_domain => Err(Error::no_injection(self.domain(), co_domain)),
        }
    }
}

/// Struct -> DataType
/// TODO add more conversions
impl Injection for Base<Struct, DataType> {
    type Domain = Struct;
    type CoDomain = DataType;
    fn domain(&self) -> Self::Domain {
        self.domain.clone()
    }
    fn co_domain(&self) -> Self::CoDomain {
        self.co_domain.clone()
    }
    fn super_image(&self, set: &Self::Domain) -> Result<Self::CoDomain> {
        match self.co_domain() {
            DataType::Struct(co_domain) => Ok(From(self.domain())
                .into(co_domain)?
                .super_image(set)?
                .into()),
            co_domain => Err(Error::no_injection(self.domain(), co_domain)),
        }
    }
    fn value(
        &self,
        arg: &<Self::Domain as Variant>::Element,
    ) -> Result<<Self::CoDomain as Variant>::Element> {
        match self.co_domain() {
            DataType::Struct(co_domain) => {
                Ok(From(self.domain()).into(co_domain)?.value(arg)?.into())
            }
            co_domain => Err(Error::no_injection(self.domain(), co_domain)),
        }
    }
}

/// Union -> DataType
impl Injection for Base<Union, DataType> {
    type Domain = Union;
    type CoDomain = DataType;
    fn domain(&self) -> Self::Domain {
        self.domain.clone()
    }
    fn co_domain(&self) -> Self::CoDomain {
        self.co_domain.clone()
    }
    fn super_image(&self, set: &Self::Domain) -> Result<Self::CoDomain> {
        match self.co_domain() {
            DataType::Union(co_domain) => Ok(From(self.domain())
                .into(co_domain)?
                .super_image(set)?
                .into()),
            co_domain => Err(Error::no_injection(self.domain(), co_domain)),
        }
    }
    fn value(
        &self,
        arg: &<Self::Domain as Variant>::Element,
    ) -> Result<<Self::CoDomain as Variant>::Element> {
        match self.co_domain() {
            DataType::Union(co_domain) => {
                Ok(From(self.domain()).into(co_domain)?.value(arg)?.into())
            }
            co_domain => Err(Error::no_injection(self.domain(), co_domain)),
        }
    }
}

/// Optional -> DataType
impl Injection for Base<Optional, DataType> {
    type Domain = Optional;
    type CoDomain = DataType;
    fn domain(&self) -> Self::Domain {
        self.domain.clone()
    }
    fn co_domain(&self) -> Self::CoDomain {
        self.co_domain.clone()
    }
    fn super_image(&self, set: &Self::Domain) -> Result<Self::CoDomain> {
        match self.co_domain() {
            DataType::Optional(co_domain) => Ok(From(self.domain())
                .into(co_domain)?
                .super_image(set)?
                .into()),
            co_domain => Err(Error::no_injection(self.domain(), co_domain)),
        }
    }
    fn value(
        &self,
        arg: &<Self::Domain as Variant>::Element,
    ) -> Result<<Self::CoDomain as Variant>::Element> {
        match self.co_domain() {
            DataType::Optional(co_domain) => {
                Ok(From(self.domain()).into(co_domain)?.value(arg)?.into())
            }
            co_domain => Err(Error::no_injection(self.domain(), co_domain)),
        }
    }
}

/// List -> DataType
impl Injection for Base<List, DataType> {
    type Domain = List;
    type CoDomain = DataType;
    fn domain(&self) -> Self::Domain {
        self.domain.clone()
    }
    fn co_domain(&self) -> Self::CoDomain {
        self.co_domain.clone()
    }
    fn super_image(&self, set: &Self::Domain) -> Result<Self::CoDomain> {
        match self.co_domain() {
            DataType::List(co_domain) => Ok(From(self.domain())
                .into(co_domain)?
                .super_image(set)?
                .into()),
            co_domain => Err(Error::no_injection(self.domain(), co_domain)),
        }
    }
    fn value(
        &self,
        arg: &<Self::Domain as Variant>::Element,
    ) -> Result<<Self::CoDomain as Variant>::Element> {
        match self.co_domain() {
            DataType::List(co_domain) => {
                Ok(From(self.domain()).into(co_domain)?.value(arg)?.into())
            }
            co_domain => Err(Error::no_injection(self.domain(), co_domain)),
        }
    }
}

/// Set -> DataType
impl Injection for Base<Set, DataType> {
    type Domain = Set;
    type CoDomain = DataType;
    fn domain(&self) -> Self::Domain {
        self.domain.clone()
    }
    fn co_domain(&self) -> Self::CoDomain {
        self.co_domain.clone()
    }
    fn super_image(&self, set: &Self::Domain) -> Result<Self::CoDomain> {
        match self.co_domain() {
            DataType::Set(co_domain) => Ok(From(self.domain())
                .into(co_domain)?
                .super_image(set)?
                .into()),
            co_domain => Err(Error::no_injection(self.domain(), co_domain)),
        }
    }
    fn value(
        &self,
        arg: &<Self::Domain as Variant>::Element,
    ) -> Result<<Self::CoDomain as Variant>::Element> {
        match self.co_domain() {
            DataType::Set(co_domain) => Ok(From(self.domain()).into(co_domain)?.value(arg)?.into()),
            co_domain => Err(Error::no_injection(self.domain(), co_domain)),
        }
    }
}

/// Array -> DataType
impl Injection for Base<Array, DataType> {
    type Domain = Array;
    type CoDomain = DataType;
    fn domain(&self) -> Self::Domain {
        self.domain.clone()
    }
    fn co_domain(&self) -> Self::CoDomain {
        self.co_domain.clone()
    }
    fn super_image(&self, set: &Self::Domain) -> Result<Self::CoDomain> {
        match self.co_domain() {
            DataType::Array(co_domain) => Ok(From(self.domain())
                .into(co_domain)?
                .super_image(set)?
                .into()),
            co_domain => Err(Error::no_injection(self.domain(), co_domain)),
        }
    }
    fn value(
        &self,
        arg: &<Self::Domain as Variant>::Element,
    ) -> Result<<Self::CoDomain as Variant>::Element> {
        match self.co_domain() {
            DataType::Array(co_domain) => {
                Ok(From(self.domain()).into(co_domain)?.value(arg)?.into())
            }
            co_domain => Err(Error::no_injection(self.domain(), co_domain)),
        }
    }
}

/// Date -> DataType
/// TODO add more conversions
impl Injection for Base<Date, DataType> {
    type Domain = Date;
    type CoDomain = DataType;
    fn domain(&self) -> Self::Domain {
        self.domain.clone()
    }
    fn co_domain(&self) -> Self::CoDomain {
        self.co_domain.clone()
    }
    fn super_image(&self, set: &Self::Domain) -> Result<Self::CoDomain> {
        match self.co_domain() {
            DataType::Null if self.domain().is_empty() => Ok(DataType::Null),
            DataType::Date(co_domain) => Ok(From(self.domain())
                .into(co_domain)?
                .super_image(set)?
                .into()),
            DataType::DateTime(co_domain) => Ok(From(self.domain())
                .into(co_domain)?
                .super_image(set)?
                .into()),
            DataType::Text(co_domain) => Ok(From(self.domain())
                .into(co_domain)?
                .super_image(set)?
                .into()),
            DataType::Bytes(co_domain) => Ok(From(self.domain())
                .then_default::<Text>()
                .into(co_domain)?
                .super_image(set)?
                .into()),
            co_domain => Err(Error::no_injection(self.domain(), co_domain)),
        }
    }
    fn value(
        &self,
        arg: &<Self::Domain as Variant>::Element,
    ) -> Result<<Self::CoDomain as Variant>::Element> {
        match self.co_domain() {
            DataType::Null => Err(Error::argument_out_of_range(arg, self.domain())),
            DataType::Date(co_domain) => {
                Ok(From(self.domain()).into(co_domain)?.value(arg)?.into())
            }
            DataType::DateTime(co_domain) => {
                Ok(From(self.domain()).into(co_domain)?.value(arg)?.into())
            }
            DataType::Text(co_domain) => {
                Ok(From(self.domain()).into(co_domain)?.value(arg)?.into())
            }
            DataType::Bytes(co_domain) => Ok(From(self.domain())
                .then_default::<Text>()
                .into(co_domain)?
                .value(arg)?
                .into()),
            co_domain => Err(Error::no_injection(self.domain(), co_domain)),
        }
    }
}

/// Time -> DataType
/// TODO add more conversions
impl Injection for Base<Time, DataType> {
    type Domain = Time;
    type CoDomain = DataType;
    fn domain(&self) -> Self::Domain {
        self.domain.clone()
    }
    fn co_domain(&self) -> Self::CoDomain {
        self.co_domain.clone()
    }
    fn super_image(&self, set: &Self::Domain) -> Result<Self::CoDomain> {
        match self.co_domain() {
            DataType::Null if self.domain().is_empty() => Ok(DataType::Null),
            DataType::Time(co_domain) => Ok(From(self.domain())
                .into(co_domain)?
                .super_image(set)?
                .into()),
            DataType::Text(co_domain) => Ok(From(self.domain())
                .into(co_domain)?
                .super_image(set)?
                .into()),
            DataType::Bytes(co_domain) => Ok(From(self.domain())
                .then_default::<Text>()
                .into(co_domain)?
                .super_image(set)?
                .into()),
            co_domain => Err(Error::no_injection(self.domain(), co_domain)),
        }
    }
    fn value(
        &self,
        arg: &<Self::Domain as Variant>::Element,
    ) -> Result<<Self::CoDomain as Variant>::Element> {
        match self.co_domain() {
            DataType::Null => Err(Error::argument_out_of_range(arg, self.domain())),
            DataType::Time(co_domain) => {
                Ok(From(self.domain()).into(co_domain)?.value(arg)?.into())
            }
            DataType::Text(co_domain) => {
                Ok(From(self.domain()).into(co_domain)?.value(arg)?.into())
            }
            DataType::Bytes(co_domain) => Ok(From(self.domain())
                .then_default::<Text>()
                .into(co_domain)?
                .value(arg)?
                .into()),
            co_domain => Err(Error::no_injection(self.domain(), co_domain)),
        }
    }
}

/// DateTime -> DataType
/// TODO add more conversions
impl Injection for Base<DateTime, DataType> {
    type Domain = DateTime;
    type CoDomain = DataType;
    fn domain(&self) -> Self::Domain {
        self.domain.clone()
    }
    fn co_domain(&self) -> Self::CoDomain {
        self.co_domain.clone()
    }
    fn super_image(&self, set: &Self::Domain) -> Result<Self::CoDomain> {
        match self.co_domain() {
            DataType::Null if self.domain().is_empty() => Ok(DataType::Null),
            DataType::DateTime(co_domain) => Ok(From(self.domain())
                .into(co_domain)?
                .super_image(set)?
                .into()),
            DataType::Text(co_domain) => Ok(From(self.domain())
                .into(co_domain)?
                .super_image(set)?
                .into()),
            DataType::Bytes(co_domain) => Ok(From(self.domain())
                .then_default::<Text>()
                .into(co_domain)?
                .super_image(set)?
                .into()),
            co_domain => Err(Error::no_injection(self.domain(), co_domain)),
        }
    }
    fn value(
        &self,
        arg: &<Self::Domain as Variant>::Element,
    ) -> Result<<Self::CoDomain as Variant>::Element> {
        match self.co_domain() {
            DataType::Null => Err(Error::argument_out_of_range(arg, self.domain())),
            DataType::DateTime(co_domain) => {
                Ok(From(self.domain()).into(co_domain)?.value(arg)?.into())
            }
            DataType::Text(co_domain) => {
                Ok(From(self.domain()).into(co_domain)?.value(arg)?.into())
            }
            DataType::Bytes(co_domain) => Ok(From(self.domain())
                .then_default::<Text>()
                .into(co_domain)?
                .value(arg)?
                .into()),
            co_domain => Err(Error::no_injection(self.domain(), co_domain)),
        }
    }
}

/// Duration -> DataType
/// TODO add more conversions
impl Injection for Base<Duration, DataType> {
    type Domain = Duration;
    type CoDomain = DataType;
    fn domain(&self) -> Self::Domain {
        self.domain.clone()
    }
    fn co_domain(&self) -> Self::CoDomain {
        self.co_domain.clone()
    }
    fn super_image(&self, set: &Self::Domain) -> Result<Self::CoDomain> {
        match self.co_domain() {
            DataType::Null if self.domain().is_empty() => Ok(DataType::Null),
            DataType::Duration(co_domain) => Ok(From(self.domain())
                .into(co_domain)?
                .super_image(set)?
                .into()),
            DataType::Text(co_domain) => Ok(From(self.domain())
                .into(co_domain)?
                .super_image(set)?
                .into()),
            DataType::Bytes(co_domain) => Ok(From(self.domain())
                .then_default::<Text>()
                .into(co_domain)?
                .super_image(set)?
                .into()),
            co_domain => Err(Error::no_injection(self.domain(), co_domain)),
        }
    }
    fn value(
        &self,
        arg: &<Self::Domain as Variant>::Element,
    ) -> Result<<Self::CoDomain as Variant>::Element> {
        match self.co_domain() {
            DataType::Null => Err(Error::argument_out_of_range(arg, self.domain())),
            DataType::Duration(co_domain) => {
                Ok(From(self.domain()).into(co_domain)?.value(arg)?.into())
            }
            DataType::Text(co_domain) => {
                Ok(From(self.domain()).into(co_domain)?.value(arg)?.into())
            }
            DataType::Bytes(co_domain) => Ok(From(self.domain())
                .then_default::<Text>()
                .into(co_domain)?
                .value(arg)?
                .into()),
            co_domain => Err(Error::no_injection(self.domain(), co_domain)),
        }
    }
}

/// Id -> DataType
/// TODO add more conversions
impl Injection for Base<Id, DataType> {
    type Domain = Id;
    type CoDomain = DataType;
    fn domain(&self) -> Self::Domain {
        self.domain.clone()
    }
    fn co_domain(&self) -> Self::CoDomain {
        self.co_domain.clone()
    }
    fn super_image(&self, set: &Self::Domain) -> Result<Self::CoDomain> {
        match self.co_domain() {
            DataType::Id(co_domain) => Ok(From(self.domain())
                .into(co_domain)?
                .super_image(set)?
                .into()),
            co_domain => Err(Error::no_injection(self.domain(), co_domain)),
        }
    }
    fn value(
        &self,
        arg: &<Self::Domain as Variant>::Element,
    ) -> Result<<Self::CoDomain as Variant>::Element> {
        match self.co_domain() {
            DataType::Id(co_domain) => Ok(From(self.domain()).into(co_domain)?.value(arg)?.into()),
            co_domain => Err(Error::no_injection(self.domain(), co_domain)),
        }
    }
}

// TODO Degenerate Composite Variant -> DataType
impl Injection for Base<Function, DataType> {
    type Domain = Function;
    type CoDomain = DataType;
    fn domain(&self) -> Self::Domain {
        self.domain.clone()
    }
    fn co_domain(&self) -> Self::CoDomain {
        self.co_domain.clone()
    }
    fn super_image(&self, set: &Self::Domain) -> Result<Self::CoDomain> {
        self.checked_image(set, set.clone().into())
    }
    fn value(
        &self,
        arg: &<Self::Domain as Variant>::Element,
    ) -> Result<<Self::CoDomain as Variant>::Element> {
        self.checked_value(arg, arg.clone().into())
    }
}

// Empty DataTypes for injections from Null
fn null_super_image(co_domain: DataType) -> Result<DataType> {
    match co_domain {
        DataType::Null => Ok(DataType::Null),
        DataType::Boolean(_) => Ok(Boolean::empty().into()),
        DataType::Integer(_) => Ok(Integer::empty().into()),
        DataType::Float(_) => Ok(Float::empty().into()),
        DataType::Date(_) => Ok(Date::empty().into()),
        DataType::Time(_) => Ok(Time::empty().into()),
        DataType::DateTime(_) => Ok(DateTime::empty().into()),
        DataType::Duration(_) => Ok(Duration::empty().into()),
        co_domain => Err(Error::no_injection(DataType::Null, co_domain)),
    }
}

// Generic DataType -> DataType injection

/// DataType -> DataType
impl Injection for Base<DataType, DataType> {
    type Domain = DataType;
    type CoDomain = DataType;
    fn domain(&self) -> Self::Domain {
        self.domain.clone()
    }
    fn co_domain(&self) -> Self::CoDomain {
        self.co_domain.clone()
    }
    fn super_image(&self, set: &Self::Domain) -> Result<Self::CoDomain> {
        match (set, self.domain(), self.co_domain()) {
            // Some composite types first
            (set, domain, DataType::Struct(co_domain)) => {
                Ok(From(domain).into(co_domain)?.super_image(set)?.into())
            }
            (set, domain, DataType::Union(co_domain)) => {
                Ok(From(domain).into(co_domain)?.super_image(set)?.into())
            }
            (set, domain, DataType::Optional(co_domain)) => {
                Ok(From(domain).into(co_domain)?.super_image(set)?.into())
            }
            (set, domain, DataType::List(co_domain)) => {
                Ok(From(domain).into(co_domain)?.super_image(set)?.into())
            }
            // Any
            (set, _, DataType::Any) => self.checked_image(set, set.clone()),
            // Null
            (DataType::Null, DataType::Null, co_domain) => null_super_image(co_domain),
            (DataType::Boolean(set), DataType::Null, co_domain) if set.is_empty() => {
                null_super_image(co_domain)
            }
            (DataType::Integer(set), DataType::Null, co_domain) if set.is_empty() => {
                null_super_image(co_domain)
            }
            (DataType::Float(set), DataType::Null, co_domain) if set.is_empty() => {
                null_super_image(co_domain)
            }
            (DataType::Text(set), DataType::Null, co_domain) if set.is_empty() => {
                null_super_image(co_domain)
            }
            (DataType::Date(set), DataType::Null, co_domain) if set.is_empty() => {
                null_super_image(co_domain)
            }
            (DataType::Time(set), DataType::Null, co_domain) if set.is_empty() => {
                null_super_image(co_domain)
            }
            (DataType::DateTime(set), DataType::Null, co_domain) if set.is_empty() => {
                null_super_image(co_domain)
            }
            (DataType::Duration(set), DataType::Null, co_domain) if set.is_empty() => {
                null_super_image(co_domain)
            }
            // Unit
            (DataType::Unit(set), DataType::Unit(domain), co_domain) => {
                Ok(From(domain).into(co_domain)?.super_image(set)?)
            }
            // Boolean
            (DataType::Boolean(set), DataType::Boolean(domain), co_domain) => {
                Ok(From(domain).into(co_domain)?.super_image(set)?)
            }
            // Integer
            (DataType::Integer(set), DataType::Integer(domain), co_domain) => {
                Ok(From(domain).into(co_domain)?.super_image(set)?)
            }
            // Enum
            (DataType::Enum(set), DataType::Enum(domain), co_domain) => {
                Ok(From(domain).into(co_domain)?.super_image(set)?)
            }
            // Float
            (DataType::Float(set), DataType::Float(domain), co_domain) => {
                Ok(From(domain).into(co_domain)?.super_image(set)?)
            }
            // Text
            (DataType::Text(set), DataType::Text(domain), co_domain) => {
                Ok(From(domain).into(co_domain)?.super_image(set)?)
            }
            // Bytes
            (DataType::Bytes(set), DataType::Bytes(domain), co_domain) => {
                Ok(From(domain).into(co_domain)?.super_image(set)?)
            }
            // Date
            (DataType::Date(set), DataType::Date(domain), co_domain) => {
                Ok(From(domain).into(co_domain)?.super_image(set)?)
            }
            // Time
            (DataType::Time(set), DataType::Time(domain), co_domain) => {
                Ok(From(domain).into(co_domain)?.super_image(set)?)
            }
            // DateTime
            (DataType::DateTime(set), DataType::DateTime(domain), co_domain) => {
                Ok(From(domain).into(co_domain)?.super_image(set)?)
            }
            // Duration
            (DataType::Duration(set), DataType::Duration(domain), co_domain) => {
                Ok(From(domain).into(co_domain)?.super_image(set)?)
            }
            // Id
            (DataType::Id(set), DataType::Id(domain), co_domain) => {
                Ok(From(domain).into(co_domain)?.super_image(set)?)
            }
            // Anything else
            (_, domain, co_domain) => Err(Error::no_injection(domain, co_domain)),
        }
    }
    fn value(
        &self,
        arg: &<Self::Domain as Variant>::Element,
    ) -> Result<<Self::CoDomain as Variant>::Element> {
        match (arg, self.domain(), self.co_domain()) {
            // Some composite types first
            (arg, domain, DataType::Struct(co_domain)) => {
                Ok(From(domain).into(co_domain)?.value(arg)?.into())
            }
            (arg, domain, DataType::Union(co_domain)) => {
                Ok(From(domain).into(co_domain)?.value(arg)?.into())
            }
            (arg, domain, DataType::Optional(co_domain)) => {
                Ok(From(domain).into(co_domain)?.value(arg)?.into())
            }
            (arg, domain, DataType::List(co_domain)) => {
                Ok(From(domain).into(co_domain)?.value(arg)?.into())
            }
            // Any
            (arg, _, DataType::Any) => self.checked_value(arg, arg.clone()),
            // Null
            (arg, DataType::Null, _) => Err(Error::argument_out_of_range(arg, self.domain())),
            // Unit
            (value::Value::Unit(arg), DataType::Unit(domain), co_domain) => {
                Ok(From(domain).into(co_domain)?.value(arg)?)
            }
            // Boolean
            (value::Value::Boolean(arg), DataType::Boolean(domain), co_domain) => {
                Ok(From(domain).into(co_domain)?.value(arg)?)
            }
            // Integer
            (value::Value::Integer(arg), DataType::Integer(domain), co_domain) => {
                Ok(From(domain).into(co_domain)?.value(arg)?)
            }
            // Enum
            (value::Value::Enum(arg), DataType::Enum(domain), co_domain) => {
                Ok(From(domain).into(co_domain)?.value(arg)?)
            }
            // Float
            (value::Value::Float(arg), DataType::Float(domain), co_domain) => {
                Ok(From(domain).into(co_domain)?.value(arg)?)
            }
            // Text
            (value::Value::Text(arg), DataType::Text(domain), co_domain) => {
                Ok(From(domain).into(co_domain)?.value(arg)?)
            }
            // Bytes
            (value::Value::Bytes(arg), DataType::Bytes(domain), co_domain) => {
                Ok(From(domain).into(co_domain)?.value(arg)?)
            }
            // Date
            (value::Value::Date(arg), DataType::Date(domain), co_domain) => {
                Ok(From(domain).into(co_domain)?.value(arg)?)
            }
            // Time
            (value::Value::Time(arg), DataType::Time(domain), co_domain) => {
                Ok(From(domain).into(co_domain)?.value(arg)?)
            }
            // DateTime
            (value::Value::DateTime(arg), DataType::DateTime(domain), co_domain) => {
                Ok(From(domain).into(co_domain)?.value(arg)?)
            }
            // Duration
            (value::Value::Duration(arg), DataType::Duration(domain), co_domain) => {
                Ok(From(domain).into(co_domain)?.value(arg)?)
            }
            // Id
            (value::Value::Id(arg), DataType::Id(domain), co_domain) => {
                Ok(From(domain).into(co_domain)?.value(arg)?)
            }
            // Anything else
            (_, domain, co_domain) => Err(Error::no_injection(domain, co_domain)),
        }
    }
}

/*
Function has many implementations:
(int, int), (float, float)
Test inclusion ine each successuvely.
If not included go to next
If included inject into the type
Implement this in functions
 */

// TODO Write tests for all types
#[cfg(test)]
mod tests {
    use super::{value::Value, *};
    #[cfg(feature = "checked_injections")]
    use std::panic::catch_unwind;

    fn test_injection<
        Dom: Variant,
        CoDom: Variant,
        Inj: Injection<Domain = Dom, CoDomain = CoDom>,
    >(
        inj: Inj,
        value: Dom::Element,
        expected_result: CoDom::Element,
        set: Dom,
        expected_image: CoDom,
    ) where
        CoDom: fmt::Debug + fmt::Display,
        CoDom::Element: fmt::Debug + fmt::Display,
    {
        println!("{} -> {}", inj.domain(), inj.co_domain());
        // Call
        let result = inj.value(&value).unwrap();
        println!("{}", result);
        assert_eq!(result, expected_result);
        // Image
        let image = inj.super_image(&set).unwrap();
        println!("{}", image);
        assert_eq!(image, expected_image);
    }

    #[test]
    #[cfg(feature = "checked_injections")]
    fn test_injection_building() {
        // null-null
        let null_null = From(DataType::Null).into(DataType::Null);
        println!("{:?}", null_null);
        assert!(null_null.is_ok());
        // interval-null
        let interval_null = From(Float::from_interval(0., 1.)).into(DataType::Null);
        println!("{:?}", interval_null);
        assert!(interval_null.is_err());
        // empty-interval-null
        let empty_interval_null = From(Float::empty()).into(DataType::Null);
        println!("{:?}", empty_interval_null);
        assert!(empty_interval_null.is_ok());
        // null-interval
        let null_empty_interval = From(DataType::Null).into(DataType::from(Float::empty()));
        println!("{:?}", null_empty_interval);
        assert!(null_empty_interval.is_ok());
        // null-empty-interval
        let null_interval = From(DataType::Null).into(DataType::from(Float::from_interval(0., 1.)));
        println!("{:?}", null_interval);
        assert!(null_interval.is_ok());
    }

    #[test]
    fn test_injection_bool_int() {
        test_injection(
            From(Boolean::default()).into(Integer::default()).unwrap(),
            true.into(),
            value::Integer::from(1),
            [true, false].iter().collect(),
            [1, 0].iter().collect(),
        );
    }

    #[test]
    fn test_injection_int_bool() {
        test_injection(
            From(Integer::from_interval(0, 1))
                .into(Boolean::default())
                .unwrap(),
            1.into(),
            true.into(),
            [1, 0].iter().collect(),
            [true, false].iter().collect(),
        );
    }

    #[test]
    fn test_injection_int_float() {
        test_injection(
            From(Integer::from_interval(0, 10))
                .into(Float::from_interval(0., 10.))
                .unwrap(),
            2.into(),
            value::Float::from(2.),
            [1, 2].iter().collect(),
            [1., 2.].iter().collect(),
        );
    }

    #[test]
    fn test_injection_float_int() {
        test_injection(
            From(Float::from_values([1., 4., 6.]))
                .into(Integer::from_interval(0, 10))
                .unwrap(),
            (4.0 as f64).into(),
            value::Integer::from(4),
            [1., 4.].iter().collect(),
            [1, 4].iter().collect(),
        );

        let dt = DataType::float_values([1., 10.])
            .into_data_type(&DataType::integer())
            .unwrap();
        assert_eq!(dt, DataType::integer_values([1, 10]));

        let dt = DataType::float_interval(1., 10.).into_data_type(&DataType::integer());
        assert!(dt.is_err());
    }

    #[test]
    #[cfg(feature = "checked_injections")]
    fn test_injection_int_float_too_small() {
        // This would fail because of the panicking check() in the builder
        assert!(catch_unwind(|| From(Integer::from_interval(0, 10))
            .into(Float::from_interval(0., 5.))
            .unwrap())
        .is_err());
        let inj = From(Integer::from_interval(0, 5))
            .into(Float::from_interval(0., 5.))
            .unwrap();
        assert!(catch_unwind(|| inj.value(&2.into()).unwrap())
            .map(|res| res == value::Float::from(2.))
            .unwrap());
        assert!(catch_unwind(|| inj.value(&8.into()).unwrap()).is_err());
        assert!(
            catch_unwind(|| inj.super_image(&[1, 3].iter().collect()).unwrap())
                .map(|im| im == [1., 3.].iter().collect())
                .unwrap()
        );
        assert!(catch_unwind(|| inj.super_image(&[1, 20].iter().collect()).unwrap()).is_err());
    }

    #[test]
    fn test_injection_int_text() {
        test_injection(
            From(Integer::from_interval(0, 10))
                .into(Text::default())
                .unwrap(),
            2.into(),
            value::Text::from("2".to_string()),
            [1, 2].iter().collect(),
            ["1".to_string(), "2".to_string()].iter().collect(),
        );
    }

    #[test]
    fn test_injection_float_text() {
        test_injection(
            From(Float::from_interval(0., 10.))
                .into(Text::default())
                .unwrap(),
            2.0.into(),
            value::Text::from("2".to_string()),
            [1., 2.].iter().collect(),
            ["1".to_string(), "2".to_string()].iter().collect(),
        );
    }

    #[test]
    fn test_injection_bool_float() {
        test_injection(
            From(Boolean::default())
                .then(Integer::from_interval(0, 10))
                .into(Float::default())
                .unwrap(),
            true.into(),
            value::Float::from(1.),
            [false, true].iter().collect(),
            [0., 1.].iter().collect(),
        );
    }

    #[test]
    fn test_injection_struct_struct() {
        let inj = From(Struct::from_data_types(&[
            DataType::from(Value::from(1.0)),
            DataType::from(Value::from(0.5)),
        ]))
        .into(Struct::from_data_types(&[
            DataType::float(),
            DataType::float(),
        ]))
        .unwrap();
        println!("{inj}");
        let inj = From(Struct::from_data_types(&[
            DataType::integer(),
            DataType::from(Value::from(0.5)),
            DataType::float_interval(0., 1.),
        ]))
        .into(Struct::from_data_types(&[
            DataType::float(),
            DataType::float(),
        ]))
        .unwrap();
        println!("{inj}");
        let val = value::Struct::from_values(&[1.into(), 0.5.into(), 0.5.into()]);
        println!("{} -> {}", val, inj.value(&val).unwrap());
    }

    #[test]
    fn test_injection_union_union() {
        let inj = From(Union::from_data_types(&[
            DataType::integer(),
            DataType::from(Value::from(0.5)),
        ]))
        .into(Union::from_data_types(&[
            DataType::float(),
            DataType::float(),
            DataType::float_interval(0., 1.),
        ]))
        .unwrap();
        println!("{inj}");
        let val = value::Union::from_field("1", 0.5);
        println!("{} -> {}", val, inj.value(&val).unwrap());
    }

    #[test]
    fn test_injection_list_list() {
        let inj = From(DataType::list(DataType::integer(), 1, i64::MAX as usize))
            .into(DataType::list(DataType::float(), 1, i64::MAX as usize))
            .unwrap();
        println!("{inj}");
        let val = Value::list([Value::from(2), Value::from(3)]);
        println!("{} -> {}", val, inj.value(&val).unwrap());
    }

    #[test]
    fn test_injection_optional_optional() {
        let inj = From(Optional::from_data_type(DataType::integer()))
            .into(Optional::from_data_type(DataType::float()))
            .unwrap();
        println!("{inj}");
    }

    #[test]
    fn test_injection_into_optional() {
        let inj = From(DataType::float_interval(0., 10.))
            .into(Optional::from(DataType::float()))
            .unwrap();
        println!("{inj}");
        test_injection(
            From(DataType::float_interval(0., 10.))
                .into(Optional::from(DataType::float()))
                .unwrap(),
            0.5.into(),
            value::Optional::some(Value::float(0.5)),
            DataType::float_values([0.1, 0.5]),
            Optional::from(DataType::float_values([0.1, 0.5])),
        );
    }

    #[test]
    fn test_injection_into_union() {
        let inj = From(DataType::float_interval(0., 10.))
            .into(
                Union::null()
                    .or(DataType::float())
                    .or(DataType::integer_interval(0, 10)),
            )
            .unwrap();
        println!("{inj}");
        test_injection(
            From(DataType::integer_interval(0, 6))
                .into(Union::null().or(DataType::float().or(DataType::integer_interval(0, 10))))
                .unwrap(),
            5.into(),
            value::Union::from_field("1", Value::integer(5)),
            DataType::integer_values([1, 5]),
            Union::from_field("1", DataType::integer_values([1, 5])),
        );
    }

    #[test]
    fn test_complex_injection_into_union() {
        let f = DataType::float();
        println!("\nf = {f}");
        let t = DataType::Union(Union::from_data_types(
            vec![DataType::float(), DataType::float()].as_slice(),
        ));
        println!("t = {t}");
        let ft = f.into_data_type(&t).unwrap();
        println!("ft = {ft}");
        assert_eq!(
            ft,
            DataType::Union(Union::from_field("1", DataType::float()))
        );

        let f = DataType::Any;
        println!("\nf = {f}");
        let t = DataType::Union(Union::from_data_types(
            vec![DataType::Any, DataType::Any].as_slice(),
        ));
        println!("t = {t}");
        let ft = f.into_data_type(&t).unwrap();
        println!("ft = {ft}");
        assert_eq!(ft, DataType::Union(Union::from_field("1", DataType::Any)));

        let f = DataType::list(DataType::Any, 1, 100);
        println!("\nf = {f}");
        let t = DataType::list(DataType::optional(DataType::Any), 1, 200)
            | DataType::list(DataType::Any, 1, 200);
        println!("t = {t}");
        let ft = f.into_data_type(&t).unwrap();
        println!("ft = {ft}");
        assert_eq!(
            &ft.to_string(),
            "union{0: list(option(any), size ∈ int[1 100])}"
        );

        let f = DataType::float();
        println!("\nf = {f}");
        let t = DataType::optional(DataType::Union(Union::from_data_types(
            vec![DataType::float(), DataType::float()].as_slice(),
        )));
        println!("t = {t}");
        let ft = f.into_data_type(&t).unwrap();
        println!("ft = {ft}");
        assert_eq!(
            ft,
            DataType::optional(DataType::Union(Union::from_field("1", DataType::float())))
        );

        let f = DataType::float();
        println!("\nf = {f}");
        let t = DataType::optional(DataType::float()) | DataType::float();
        println!("t = {t}");
        let ft = f.into_data_type(&t).unwrap();
        println!("ft = {ft}");
        assert_eq!(
            ft,
            DataType::optional(DataType::Union(Union::from_field("1", DataType::float())))
        );

        let f = DataType::Any;
        println!("\nf = {f}");
        let t = DataType::optional(DataType::Any) | DataType::Any;
        println!("t = {t}");

        let ft = f.into_data_type(&t).unwrap();
        println!("ft = {ft}");
        assert_eq!(
            ft,
            DataType::optional(DataType::Union(Union::from_field("1", DataType::Any)))
        );
    }

    #[test]
    fn test_injection_into_list() {
        let inj = From(DataType::float_interval(0., 10.))
            .into(List::from_data_type_size(
                DataType::float(),
                Integer::from_interval(1, 100),
            ))
            .unwrap();
        println!("{inj}");
        test_injection(
            From(DataType::float_interval(0., 10.))
                .into(List::from_data_type_size(
                    DataType::float(),
                    Integer::from_interval(1, 100),
                ))
                .unwrap(),
            5.0.into(),
            value::List::from(vec![Value::float(5.0)]),
            DataType::integer_values([1, 5]),
            List::from_data_type_size(DataType::float_values([1., 5.]), Integer::from_value(1)),
        );
    }

    #[test]
    fn test_is_subset() {
        let dom = DataType::float();
        println!("dom = {dom}");
        let co_dom = DataType::optional(DataType::float());
        println!("co_dom = {co_dom}");
        println!("dom ⊂ co_dom = {}", dom.is_subset_of(&co_dom));
    }

    #[test]
    fn test_complex_inclusions() {
        let dom = DataType::integer_range(3..=190);
        println!("dom = {dom}");
        let co_dom = DataType::list(DataType::integer(), 0, i64::MAX as usize);
        println!("co_dom = {co_dom}");
        println!("dom ⊂ co_dom = {}", dom.is_subset_of(&co_dom));
        let union_co_dom = co_dom.clone() | DataType::list(DataType::float(), 0, i64::MAX as usize);
        println!("union_co_dom = {union_co_dom}");
        println!(
            "co_dom ⊂ union_co_dom = {}",
            co_dom.is_subset_of(&union_co_dom)
        );
        println!("dom ⊂ union_co_dom = {}", dom.is_subset_of(&union_co_dom));
    }
}<|MERGE_RESOLUTION|>--- conflicted
+++ resolved
@@ -603,17 +603,11 @@
         self.co_domain.clone()
     }
     fn super_image(&self, set: &Self::Domain) -> Result<Self::CoDomain> {
-<<<<<<< HEAD
-        //self.intervals_image(set)
-        // test is_values + all possible values are integer
-        todo!()
-=======
         if set.all_values() {
             self.intervals_image(set)
         } else {
             Err(Error::no_injection(self.domain(), set))
         }
->>>>>>> 88fb0fcd
     }
     fn value(
         &self,
