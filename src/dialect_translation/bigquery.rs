use crate::{
    expr::{self},
    relation::{Join, Variant as _},
};

use super::{function_builder, QueryToRelationTranslator, RelationToQueryTranslator};
use sqlparser::{ast, dialect::BigQueryDialect};

#[derive(Clone, Copy)]
pub struct BigQueryTranslator;

impl RelationToQueryTranslator for BigQueryTranslator {
    fn identifier(&self, value: &expr::Identifier) -> Vec<ast::Ident> {
        value
            .iter()
            .map(|r| ast::Ident::with_quote('`', r))
            .collect()
    }

    fn cte(&self, name: ast::Ident, _columns: Vec<ast::Ident>, query: ast::Query) -> ast::Cte {
        ast::Cte {
            alias: ast::TableAlias {
                name,
                columns: vec![],
            },
            query: Box::new(query),
            from: None,
            materialized: None,
        }
    }
    fn first(&self, expr: ast::Expr) -> ast::Expr {
        expr
    }

    fn mean(&self, expr: ast::Expr) -> ast::Expr {
        function_builder("AVG", vec![expr], false)
    }

    fn var(&self, expr: ast::Expr) -> ast::Expr {
        function_builder("VARIANCE", vec![expr], false)
    }

    fn std(&self, expr: ast::Expr) -> ast::Expr {
        function_builder("STDDEV", vec![expr], false)
    }
    /// Converting LOG to LOG10
    fn log(&self, expr: ast::Expr) -> ast::Expr {
        function_builder("LOG10", vec![expr], false)
    }
    fn cast_as_text(&self, expr: ast::Expr) -> ast::Expr {
        ast::Expr::Cast {
            expr: Box::new(expr),
            data_type: ast::DataType::String(None),
            format: None,
            kind: ast::CastKind::Cast,
        }
    }
<<<<<<< HEAD
    fn cast_as_float(&self,expr: &expr::Expr) -> ast::Expr {
        let ast_expr = self.expr(expr);
        ast::Expr::Cast {
            expr: Box::new(ast_expr),
=======
    fn cast_as_float(&self, expr: ast::Expr) -> ast::Expr {
        ast::Expr::Cast {
            expr: Box::new(expr),
>>>>>>> 52de1a38
            data_type: ast::DataType::Float64,
            format: None,
            kind: ast::CastKind::Cast,
        }
    }
<<<<<<< HEAD
    fn substr(&self, exprs: Vec<&expr::Expr>) -> ast::Expr {
=======
    fn substr(&self, exprs: Vec<ast::Expr>) -> ast::Expr {
>>>>>>> 52de1a38
        assert!(exprs.len() == 2);
        function_builder("SUBSTR", exprs, false)
    }
    fn substr_with_size(&self, exprs: Vec<ast::Expr>) -> ast::Expr {
        assert!(exprs.len() == 3);
        function_builder("SUBSTR", exprs, false)
    }
    /// Converting MD5(X) to TO_HEX(MD5(X))
    fn md5(&self, expr: ast::Expr) -> ast::Expr {
        let md5_function = function_builder("MD5", vec![expr], false);
        function_builder("TO_HEX", vec![md5_function], false)
    }
    fn random(&self) -> ast::Expr {
        function_builder("RAND", vec![], false)
    }
    fn join_projection(&self, join: &Join) -> Vec<ast::SelectItem> {
        join.left()
            .schema()
            .iter()
            .map(|f| self.expr(&expr::Expr::qcol(Join::left_name(), f.name())))
            .chain(
                join.right()
                    .schema()
                    .iter()
                    .map(|f| self.expr(&expr::Expr::qcol(Join::right_name(), f.name()))),
            )
            .zip(join.schema().iter())
            .map(|(expr, field)| ast::SelectItem::ExprWithAlias {
                expr,
                alias: field.name().into(),
            })
            .collect()
    }
    /// It converts EXTRACT(epoch FROM column) into
    /// UNIX_SECONDS(CAST(col AS TIMESTAMP))
    fn extract_epoch(&self, expr: ast::Expr) -> ast::Expr {
        let cast = ast::Expr::Cast {
            expr: Box::new(expr),
            data_type: ast::DataType::Timestamp(None, ast::TimezoneInfo::None),
            format: None,
            kind: ast::CastKind::Cast,
        };
        function_builder("UNIX_SECONDS", vec![cast], false)
    }
    fn set_operation(
        &self,
        with: Vec<ast::Cte>,
        operator: ast::SetOperator,
        quantifier: ast::SetQuantifier,
        left: ast::Select,
        right: ast::Select,
    ) -> ast::Query {
        // UNION in big query must use a quantifier that can be either
        // ALL or Distinct.
        let translated_quantifier = match quantifier {
            ast::SetQuantifier::All => ast::SetQuantifier::All,
            _ => ast::SetQuantifier::Distinct,
        };
        ast::Query {
            with: (!with.is_empty()).then_some(ast::With {
                recursive: false,
                cte_tables: with,
            }),
            body: Box::new(ast::SetExpr::SetOperation {
                op: operator,
                set_quantifier: translated_quantifier,
                left: Box::new(ast::SetExpr::Select(Box::new(left))),
                right: Box::new(ast::SetExpr::Select(Box::new(right))),
            }),
            order_by: vec![],
            limit: None,
            offset: None,
            fetch: None,
            locks: vec![],
            limit_by: vec![],
            for_clause: None,
        }
    }
}

impl QueryToRelationTranslator for BigQueryTranslator {
    type D = BigQueryDialect;

    fn dialect(&self) -> Self::D {
        BigQueryDialect {}
    }
}

#[cfg(test)]
mod tests {

    use super::*;
    use crate::{
        builder::{Ready, With},
        data_type::DataType,
        dialect_translation::RelationWithTranslator,
        expr::Expr,
        namer,
        relation::{schema::Schema, Relation},
    };
    use std::sync::Arc;

    fn assert_same_query_str(query_1: &str, query_2: &str) {
        let a_no_whitespace: String = query_1.chars().filter(|c| !c.is_whitespace()).collect();
        let b_no_whitespace: String = query_2.chars().filter(|c| !c.is_whitespace()).collect();
        assert_eq!(a_no_whitespace, b_no_whitespace);
    }

    #[test]
    fn test_rel_to_query() {
        namer::reset();
        let schema: Schema = vec![
            ("a", DataType::float()),
            ("b", DataType::float_interval(-2., 2.)),
            ("c", DataType::float()),
            ("d", DataType::float_interval(0., 1.)),
        ]
        .into_iter()
        .collect();
        let table: Arc<Relation> = Arc::new(
            Relation::table()
                .name("table")
                .schema(schema.clone())
                .size(100)
                .build(),
        );
        let map: Arc<Relation> = Arc::new(
            Relation::map()
                .name("map_1")
                .with(Expr::col("a"))
                .input(table.clone())
                .build(),
        );
        let rel_with_traslator = RelationWithTranslator(map.as_ref(), BigQueryTranslator);
        let query = ast::Query::from(rel_with_traslator);
        let translated = r#"
            WITH `map_1` AS (SELECT `a` AS `field_s7n2` FROM `table`) SELECT * FROM `map_1`
        "#;
        assert_same_query_str(&query.to_string(), translated);
    }
}<|MERGE_RESOLUTION|>--- conflicted
+++ resolved
@@ -55,26 +55,15 @@
             kind: ast::CastKind::Cast,
         }
     }
-<<<<<<< HEAD
-    fn cast_as_float(&self,expr: &expr::Expr) -> ast::Expr {
-        let ast_expr = self.expr(expr);
-        ast::Expr::Cast {
-            expr: Box::new(ast_expr),
-=======
     fn cast_as_float(&self, expr: ast::Expr) -> ast::Expr {
         ast::Expr::Cast {
             expr: Box::new(expr),
->>>>>>> 52de1a38
             data_type: ast::DataType::Float64,
             format: None,
             kind: ast::CastKind::Cast,
         }
     }
-<<<<<<< HEAD
-    fn substr(&self, exprs: Vec<&expr::Expr>) -> ast::Expr {
-=======
     fn substr(&self, exprs: Vec<ast::Expr>) -> ast::Expr {
->>>>>>> 52de1a38
         assert!(exprs.len() == 2);
         function_builder("SUBSTR", exprs, false)
     }
