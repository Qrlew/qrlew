//! # SQL parsing and conversion into Relation
//!
//! This module contains everything needed to parse an SQL query and build a Relation out of it
//!

pub mod expr;
pub mod query_names;
pub mod reader;
pub mod relation;
pub mod visitor;
pub mod writer;

use crate::{ast, relation::Variant as _};

// I would put here the abstact AST Visitor.
// Then in expr.rs module we write an implementation of the abstract visitor for Qrlew expr

pub trait Visitor<'a, T> {
    fn identifier(&self, identifier: &'a ast::Ident) -> T;
    fn compound_identifier(&self, qident: &'a Vec<ast::Ident>) -> T;
    fn unary_op(&self, op: &'a ast::UnaryOperator, expr: &'a Box<ast::Expr>) -> T;
    fn binary_op(
        &self,
        left: &'a Box<ast::Expr>,
        op: &'a ast::BinaryOperator,
        right: &'a Box<ast::Expr>,
    ) -> T;
}

use std::{
    convert::Infallible,
    error, fmt,
    num::{ParseFloatError, ParseIntError},
    result,
};

use sqlparser::parser::ParserError;
use sqlparser::tokenizer::TokenizerError;

// Error management

#[derive(Debug, Clone)]
pub enum Error {
    ParsingError(String),
    Other(String),
}

impl Error {
    pub fn parsing_error(input: impl fmt::Display) -> Error {
        Error::ParsingError(format!("Cannot parse {}", input))
    }
    pub fn other<T: fmt::Display>(desc: T) -> Error {
        Error::Other(desc.to_string())
    }
}

impl fmt::Display for Error {
    fn fmt(&self, f: &mut fmt::Formatter<'_>) -> fmt::Result {
        match self {
            Error::ParsingError(input) => writeln!(f, "ParsingError: {}", input),
            Error::Other(err) => writeln!(f, "{}", err),
        }
    }
}

impl error::Error for Error {}

impl From<Infallible> for Error {
    fn from(err: Infallible) -> Self {
        Error::Other(err.to_string())
    }
}
impl From<TokenizerError> for Error {
    fn from(err: TokenizerError) -> Self {
        Error::Other(err.to_string())
    }
}
impl From<ParserError> for Error {
    fn from(err: ParserError) -> Self {
        Error::Other(err.to_string())
    }
}
impl From<ParseIntError> for Error {
    fn from(err: ParseIntError) -> Self {
        Error::Other(err.to_string())
    }
}
impl From<ParseFloatError> for Error {
    fn from(err: ParseFloatError) -> Self {
        Error::Other(err.to_string())
    }
}
impl From<crate::relation::Error> for Error {
    fn from(err: crate::relation::Error) -> Self {
        Error::Other(err.to_string())
    }
}

pub type Result<T> = result::Result<T, Error>;

// Import a few functions
pub use expr::{parse_expr, parse_expr_with_dialect};
pub use relation::{parse, parse_with_dialect};

#[cfg(test)]
mod tests {
    use super::*;
    #[cfg(feature = "sqlite")]
    use crate::io::sqlite;
    use crate::{
        ast,
        builder::With,
        display::Dot,
        io::{postgresql, Database},
        relation::Relation, DataType,
    };
    use colored::Colorize;
    use itertools::Itertools;
    use sqlparser::dialect::BigQueryDialect;
    #[ignore]
    #[test]
    fn test_display() {
        let database = postgresql::test_database();
        println!("database {} = {}", database.name(), database.relations());
        for tab in database.tables() {
            println!("schema {} = {}", tab, tab.schema());
        }
        for query in [
            "SELECT 1+count(y) as a, sum(1+x) as b FROM table_2",
            "
            WITH t1 AS (SELECT a,d FROM table_1 WHERE a>4),
            t2 AS (SELECT * FROM table_2)
            SELECT max(a), sum(d) FROM t1 INNER JOIN t2 ON t1.d = t2.x CROSS JOIN table_2 GROUP BY t2.y, t1.a",
            "
            WITH t1 AS (SELECT a,d FROM table_1),
            t2 AS (SELECT * FROM table_2)
            SELECT * FROM t1 INNER JOIN t2 ON t1.d = t2.x INNER JOIN table_2 ON t1.d=table_2.x ORDER BY t1.a LIMIT 10",
        ] {
            let relation = Relation::try_from(parse(query).unwrap().with(&database.relations())).unwrap();
            relation.display_dot();
        }
    }

    #[test]
<<<<<<< HEAD
    fn test_render() {
        let database = postgresql::test_database();
        let relations = database.relations();
        let query = r#"
        SELECT y FROM table_2 GROUP BY y
        "#;
        // let paresed = parse_with_dialect(query, BigQueryDialect).unwrap();
        // println!("PARSED: \n{}\n", paresed);
        // let qwith_rel = paresed.with(&relations);
        // let relation = Relation::try_from(qwith_rel).unwrap();
        let relation = Relation::try_from(parse(query).unwrap().with(&relations)).unwrap();
        println!("Relation: \n{}\n", relation);
        let new_query = ast::Query::from(&relation);
        println!("FINAL: \n{}\n", new_query)
    }

    #[test]
    fn test_values() {
        // let values = Values::new(
        //     "values".to_string(),
        //     vec![Value::from(1.0), Value::from(2.0), Value::from(10)],
        // );
        // assert_eq!(
        //     values.data_type(),
        //     DataType::structured(vec![(
        //         "values",
        //         DataType::from(data_type::Float::from_values(vec![1., 2., 10.]))
        //     )])
        // );
        // let relation: Relation = values.into();
        // let query = ast::Query::from(&relation);
        // assert_eq!(values.size(), &Integer::from(3 as i64));
        // println!("{}", values);
        // println!("QUERY: {}")
=======
    fn test_cast_queries() {
        let mut database = postgresql::test_database();

        for query in [
            "SELECT CAST(a AS text) FROM table_1", // float => text
            "SELECT CAST(b AS text) FROM table_1", // integer => text
            "SELECT CAST(c AS text) FROM table_1", // date => text
            "SELECT CAST(z AS text) FROM table_2", // text => text
            "SELECT CAST(x AS float) FROM table_2", // integer => float
            "SELECT CAST('true' AS boolean) FROM table_2", // integer => float
        ] {
            let res1 = database.query(query).unwrap();
            let relation = Relation::try_from(parse(query).unwrap().with(&database.relations())).unwrap();
            let relation_query: &str = &ast::Query::from(&relation).to_string();
            println!("{query} => {relation_query}");
            let res2 = database.query(relation_query).unwrap();
            assert_eq!(res1, res2);
        }
>>>>>>> c1c9c0a5
    }
}<|MERGE_RESOLUTION|>--- conflicted
+++ resolved
@@ -142,42 +142,6 @@
     }
 
     #[test]
-<<<<<<< HEAD
-    fn test_render() {
-        let database = postgresql::test_database();
-        let relations = database.relations();
-        let query = r#"
-        SELECT y FROM table_2 GROUP BY y
-        "#;
-        // let paresed = parse_with_dialect(query, BigQueryDialect).unwrap();
-        // println!("PARSED: \n{}\n", paresed);
-        // let qwith_rel = paresed.with(&relations);
-        // let relation = Relation::try_from(qwith_rel).unwrap();
-        let relation = Relation::try_from(parse(query).unwrap().with(&relations)).unwrap();
-        println!("Relation: \n{}\n", relation);
-        let new_query = ast::Query::from(&relation);
-        println!("FINAL: \n{}\n", new_query)
-    }
-
-    #[test]
-    fn test_values() {
-        // let values = Values::new(
-        //     "values".to_string(),
-        //     vec![Value::from(1.0), Value::from(2.0), Value::from(10)],
-        // );
-        // assert_eq!(
-        //     values.data_type(),
-        //     DataType::structured(vec![(
-        //         "values",
-        //         DataType::from(data_type::Float::from_values(vec![1., 2., 10.]))
-        //     )])
-        // );
-        // let relation: Relation = values.into();
-        // let query = ast::Query::from(&relation);
-        // assert_eq!(values.size(), &Integer::from(3 as i64));
-        // println!("{}", values);
-        // println!("QUERY: {}")
-=======
     fn test_cast_queries() {
         let mut database = postgresql::test_database();
 
@@ -196,6 +160,5 @@
             let res2 = database.query(relation_query).unwrap();
             assert_eq!(res1, res2);
         }
->>>>>>> c1c9c0a5
     }
 }