--- conflicted
+++ resolved
@@ -111,100 +111,7 @@
     use colored::Colorize;
     use itertools::Itertools;
     use sqlparser::ast;
-<<<<<<< HEAD
 
-    pub fn test_rewritten_eq<D: Database>(database: &mut D, query: &str) -> bool {
-        let relations = database.relations();
-        let relation = Relation::try_from(parse(query).unwrap().with(&relations)).unwrap();
-        let rewriten_query: &str = &ast::Query::from(&relation).to_string();
-        // DEBUG
-        // display(&relation);
-        // Displaying the test for DEBUG purpose
-        println!(
-            "{}\n{}",
-            format!("{query}").red(),
-            database
-                .query(query)
-                .unwrap()
-                .iter()
-                .map(ToString::to_string)
-                .join("\n")
-        );
-        println!(
-            "{}\n{}",
-            format!("{rewriten_query}").yellow(),
-            database
-                .query(rewriten_query)
-                .unwrap()
-                .iter()
-                .map(ToString::to_string)
-                .join("\n")
-        );
-        database.eq(query, rewriten_query)
-    }
-
-    const QUERIES: &[&str] = &[
-        "SELECT AVG(x) as a FROM table_2",
-        "SELECT 1+count(y) as a, sum(1+x) as b FROM table_2",
-        "SELECT 1+SUM(a), count(b) FROM table_1",
-        "SELECT 1+SUM(a), count(b) FROM table_1 WHERE a>4",
-        "SELECT 1+SUM(a), count(b) FROM table_1 GROUP BY d",
-        "SELECT 1+SUM(a), count(b) FROM table_1 WHERE d>4 GROUP BY d",
-        "SELECT 1+SUM(a), count(b), d FROM table_1 GROUP BY d",
-        "SELECT sum(a) FROM table_1 JOIN table_2 ON table_1.d = table_2.x",
-        "
-        WITH t1 AS (SELECT a,d FROM table_1),
-        t2 AS (SELECT * FROM table_2)
-        SELECT sum(a) FROM t1 JOIN t2 ON t1.d = t2.x",
-        "
-        WITH t1 AS (SELECT a,d FROM table_1 WHERE a>4),
-        t2 AS (SELECT * FROM table_2)
-        SELECT max(a), sum(d) FROM t1 INNER JOIN t2 ON t1.d = t2.x CROSS JOIN table_2",
-        "
-        WITH t1 AS (SELECT a,d FROM table_1),
-        t2 AS (SELECT * FROM table_2)
-        SELECT * FROM t1 INNER JOIN t2 ON t1.d = t2.x INNER JOIN table_2 ON t1.d=table_2.x ORDER BY t1.a, t2.x, t2.y, t2.z",
-        "
-        WITH t1 AS (SELECT a,d FROM table_1),
-        t2 AS (SELECT * FROM table_2)
-        SELECT * FROM t1 INNER JOIN t2 ON t1.d = t2.x INNER JOIN table_2 ON t1.d=table_2.x ORDER BY t1.a, t2.x, t2.y, t2.z LIMIT 17",
-        "SELECT CASE a WHEN 5 THEN 0 ELSE a END FROM table_1",
-        "SELECT CASE WHEN a < 5 THEN 0 WHEN a < 3 THEN 3 ELSE a END FROM table_1",
-        //"SELECT CASE WHEN a < 5 THEN 0 WHEN a < 3 THEN 3 END FROM table_1",
-    ];
-
-    const SQLITE_QUERIES: &[&str] = &["SELECT AVG(b) as n, count(b) as d FROM table_1"];
-
-    #[test]
-    fn test_on_sqlite() {
-        let mut database = sqlite::test_database();
-        println!("database {} = {}", database.name(), database.relations());
-        for tab in database.tables() {
-            println!("schema {} = {}", tab, tab.schema);
-        }
-        for &query in SQLITE_QUERIES.iter().chain(QUERIES) {
-            assert!(test_rewritten_eq(&mut database, query));
-        }
-    }
-
-    const POSTGRESQL_QUERIES: &[&str] = &["SELECT AVG(b) as n, count(b) as d FROM table_1"];
-
-    #[ignore]
-    #[test]
-    fn test_on_postgresql() {
-        let mut database = postgresql::test_database();
-        println!("database {} = {}", database.name(), database.relations());
-        for tab in database.tables() {
-            println!("schema {} = {}", tab, tab.schema);
-        }
-        for &query in POSTGRESQL_QUERIES.iter().chain(QUERIES) {
-            assert!(test_rewritten_eq(&mut database, query));
-        }
-    }
-
-=======
-    
->>>>>>> bb877f3f
     #[ignore]
     #[test]
     fn test_display() {
