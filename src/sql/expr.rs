//! This file provides tools for converting an ast::Expr
//! into the corresponding Qrlew expression.
//! Example: `Expr::try_from(sql_parser_expr)`

use super::{Error, Result};
use crate::{
    builder::{WithContext, WithoutContext},
    expr::{identifier::Identifier, Expr, Value},
    hierarchy::{Hierarchy, Path},
    namer,
    visitor::{self, Acceptor, Dependencies, Visited},
};
use itertools::Itertools;
use sqlparser::{
    ast,
    dialect::{Dialect, GenericDialect},
    parser::Parser,
    tokenizer::Tokenizer,
};
use std::{iter, result, str::FromStr};

// A few conversions

impl Path for ast::Ident {
    fn path(self) -> Vec<String> {
        self.value.path()
    }
}

impl Path for Vec<ast::Ident> {
    fn path(self) -> Vec<String> {
        self.into_iter().map(|i| i.value).collect()
    }
}

// Implement a visitor for SQL Expr

/// Implement the Acceptor trait
impl<'a> Acceptor<'a> for ast::Expr {
    // TODO fill in the sub exprs
    /// When the number of dependencies is variable, because of Vecs or Optional arguments, the order is preseved in the output vec
    fn dependencies(&'a self) -> Dependencies<'a, Self> {
        match self {
            ast::Expr::Identifier(_) => Dependencies::empty(),
            ast::Expr::CompoundIdentifier(_) => Dependencies::empty(),
            ast::Expr::JsonAccess { value, path: _ } => Dependencies::from([value.as_ref()]),
            ast::Expr::CompositeAccess { expr, key: _ } => Dependencies::from([expr.as_ref()]),
            ast::Expr::IsFalse(expr) => Dependencies::from([expr.as_ref()]),
            ast::Expr::IsNotFalse(expr) => Dependencies::from([expr.as_ref()]),
            ast::Expr::IsTrue(expr) => Dependencies::from([expr.as_ref()]),
            ast::Expr::IsNotTrue(expr) => Dependencies::from([expr.as_ref()]),
            ast::Expr::IsNull(expr) => Dependencies::from([expr.as_ref()]),
            ast::Expr::IsNotNull(expr) => Dependencies::from([expr.as_ref()]),
            ast::Expr::IsUnknown(expr) => Dependencies::from([expr.as_ref()]),
            ast::Expr::IsNotUnknown(expr) => Dependencies::from([expr.as_ref()]),
            ast::Expr::IsDistinctFrom(left, right) => {
                Dependencies::from([left.as_ref(), right.as_ref()])
            }
            ast::Expr::IsNotDistinctFrom(left, right) => {
                Dependencies::from([left.as_ref(), right.as_ref()])
            }
            ast::Expr::InList {
                expr,
                list,
                negated: _,
            } => iter::once(expr.as_ref()).chain(list.iter()).collect(),
            ast::Expr::InSubquery {
                expr,
                subquery: _,
                negated: _,
            } => Dependencies::from([expr.as_ref()]),
            ast::Expr::InUnnest {
                expr,
                array_expr,
                negated: _,
            } => Dependencies::from([expr.as_ref(), array_expr.as_ref()]),
            ast::Expr::Between {
                expr,
                negated: _,
                low,
                high,
            } => Dependencies::from([expr.as_ref(), low.as_ref(), high.as_ref()]),
            ast::Expr::BinaryOp { left, op: _, right } => {
                Dependencies::from([left.as_ref(), right.as_ref()])
            }
            ast::Expr::Like {
                negated: _,
                expr,
                pattern,
                escape_char: _,
            } => Dependencies::from([expr.as_ref(), pattern.as_ref()]),
            ast::Expr::ILike {
                negated: _,
                expr,
                pattern,
                escape_char: _,
            } => Dependencies::from([expr.as_ref(), pattern.as_ref()]),
            ast::Expr::SimilarTo {
                negated: _,
                expr,
                pattern,
                escape_char: _,
            } => Dependencies::from([expr.as_ref(), pattern.as_ref()]),
            ast::Expr::AnyOp {
                left,
                compare_op: _,
                right,
            } => Dependencies::from([left.as_ref(), right.as_ref()]),
            ast::Expr::AllOp {
                left,
                compare_op: _,
                right,
            } => Dependencies::from([left.as_ref(), right.as_ref()]),
            ast::Expr::UnaryOp { op: _, expr } => Dependencies::from([expr.as_ref()]),
            ast::Expr::Cast {
                expr,
                data_type: _,
                format: _,
                kind: _,
            } => Dependencies::from([expr.as_ref()]),
            ast::Expr::AtTimeZone {
                timestamp,
                time_zone: _,
            } => Dependencies::from([timestamp.as_ref()]),
            ast::Expr::Extract { field: _, expr } => Dependencies::from([expr.as_ref()]),
            ast::Expr::Ceil { expr, field: _ } => Dependencies::from([expr.as_ref()]),
            ast::Expr::Floor { expr, field: _ } => Dependencies::from([expr.as_ref()]),
            ast::Expr::Position { expr, r#in } => {
                Dependencies::from([expr.as_ref(), r#in.as_ref()])
            }
            ast::Expr::Substring {
                expr,
                substring_from,
                substring_for,
                special: _,
            } => vec![Some(expr), substring_from.as_ref(), substring_for.as_ref()]
                .iter()
                .filter_map(|expr| expr.map(AsRef::as_ref))
                .collect(),
            ast::Expr::Trim {
                expr,
                trim_where: _,
                trim_what,
                trim_characters: _,
            } => vec![Some(expr), trim_what.as_ref()]
                .iter()
                .filter_map(|expr| expr.map(AsRef::as_ref))
                .collect(),
            ast::Expr::Overlay {
                expr,
                overlay_what,
                overlay_from,
                overlay_for,
            } => vec![
                Some(expr),
                Some(overlay_what),
                Some(overlay_from),
                overlay_for.as_ref(),
            ]
            .iter()
            .filter_map(|expr| expr.map(AsRef::as_ref))
            .collect(),
            ast::Expr::Collate { expr, collation: _ } => Dependencies::from([expr.as_ref()]),
            ast::Expr::Nested(expr) => Dependencies::from([expr.as_ref()]),
            ast::Expr::Value(_) => Dependencies::empty(),
            ast::Expr::TypedString {
                data_type: _,
                value: _,
            } => Dependencies::empty(),
            ast::Expr::MapAccess { column, keys: _ } => Dependencies::from([column.as_ref()]),
            ast::Expr::Function(function) => match &function.args {
                ast::FunctionArguments::None => Dependencies::empty(),
                ast::FunctionArguments::Subquery(_) => Dependencies::empty(),
                ast::FunctionArguments::List(list_args) => list_args
                    .args
                    .iter()
                    .map(|arg| match arg {
                        ast::FunctionArg::Named {
                            name: _,
                            arg,
                            operator: _,
                        } => arg,
                        ast::FunctionArg::Unnamed(arg) => arg,
                    })
                    .filter_map(|arg| match arg {
                        ast::FunctionArgExpr::Expr(expr) => Some(expr),
                        _ => None,
                    })
                    .collect(),
            },
            ast::Expr::Case {
                operand,
                conditions,
                results,
                else_result,
            } => operand
                .as_ref()
                .into_iter()
                .map(AsRef::as_ref)
                .chain(conditions.iter())
                .chain(results.iter())
                .chain(else_result.as_ref().into_iter().map(AsRef::as_ref))
                .collect(),
            ast::Expr::Exists {
                subquery: _,
                negated: _,
            } => Dependencies::empty(),
            ast::Expr::Subquery(_) => Dependencies::empty(),
            ast::Expr::GroupingSets(exprs) => exprs.iter().flat_map(|exprs| exprs.iter()).collect(),
            ast::Expr::Cube(exprs) => exprs.iter().flat_map(|exprs| exprs.iter()).collect(),
            ast::Expr::Rollup(exprs) => exprs.iter().flat_map(|exprs| exprs.iter()).collect(),
            ast::Expr::Tuple(exprs) => exprs.iter().collect(),
            ast::Expr::ArrayIndex { obj, indexes } => {
                iter::once(obj.as_ref()).chain(indexes.iter()).collect()
            }
            ast::Expr::Array(_) => Dependencies::empty(),
            ast::Expr::Interval(_) => Dependencies::empty(),
            ast::Expr::MatchAgainst {
                columns: _,
                match_value: _,
                opt_search_modifier: _,
            } => Dependencies::empty(),
            ast::Expr::IntroducedString { introducer: _, value: _ } => Dependencies::empty(),
            ast::Expr::RLike {
                negated: _,
                expr: _,
                pattern: _,
                regexp: _,
            } => todo!(),
            ast::Expr::Struct { values: _, fields: _ } => todo!(),
            ast::Expr::Named { expr: _, name: _ } => todo!(),
            ast::Expr::Convert {
                expr: _,
                data_type: _,
                charset: _,
                target_before_value: _,
                styles: _,
            } => todo!(),
            ast::Expr::Wildcard => todo!(),
            ast::Expr::QualifiedWildcard(_) => todo!(),
            ast::Expr::Dictionary(_) => Dependencies::empty(),
            ast::Expr::OuterJoin(expr) => Dependencies::from([expr.as_ref()]),
            ast::Expr::Prior(expr) => Dependencies::from([expr.as_ref()]),
        }
    }
}

/// A Visitor for the type Expr
pub trait Visitor<'a, T: Clone> {
    // Quasi-expressions
    fn qualified_wildcard(&self, idents: &'a Vec<ast::Ident>) -> T;
    fn wildcard(&self) -> T;
    // Proper expressions
    fn identifier(&self, ident: &'a ast::Ident) -> T;
    fn compound_identifier(&self, idents: &'a Vec<ast::Ident>) -> T;
    fn binary_op(&self, left: T, op: &'a ast::BinaryOperator, right: T) -> T;
    fn unary_op(&self, op: &'a ast::UnaryOperator, expr: T) -> T;
    fn value(&self, value: &'a ast::Value) -> T;
    fn function(&self, function: &'a ast::Function, args: Vec<FunctionArg<T>>) -> T;
    fn case(
        &self,
        operand: Option<T>,
        conditions: Vec<T>,
        results: Vec<T>,
        else_result: Option<T>,
    ) -> T;
    fn position(&self, expr: T, r#in: T) -> T;
    fn in_list(&self, expr: T, list: Vec<T>) -> T;
    fn trim(&self, expr: T, trim_where: &Option<ast::TrimWhereField>, trim_what: Option<T>) -> T;
    fn substring(&self, expr: T, substring_from: Option<T>, substring_for: Option<T>) -> T;
    fn ceil(&self, expr: T, field: &'a ast::DateTimeField) -> T;
    fn floor(&self, expr: T, field: &'a ast::DateTimeField) -> T;
    fn cast(&self, expr: T, data_type: &'a ast::DataType) -> T;
    fn extract(&self, field: &'a ast::DateTimeField, expr: T) -> T;
    fn like(&self, expr: T, pattern: T) -> T;
    fn ilike(&self, expr: T, pattern: T) -> T;
    fn is(&self, expr: T, value: Option<bool>) -> T;
}

// For the visitor to be more convenient, we create a few auxiliary objects

/// Mirrors ast::FunctionArgs but only contains image of ast::FunctionArgExpr by the visitor
pub enum FunctionArg<T> {
    Named { name: ast::Ident, arg: T },
    Unnamed(T),
}

/// Unpack the visited expressions of visitor::Visitor to ease the writing of Visitor
impl<'a, T: Clone, V: Visitor<'a, T>> visitor::Visitor<'a, ast::Expr, T> for V {
    fn visit(&self, acceptor: &'a ast::Expr, dependencies: Visited<'a, ast::Expr, T>) -> T {
        match acceptor {
            ast::Expr::Identifier(ident) => self.identifier(ident),
            ast::Expr::CompoundIdentifier(idents) => self.compound_identifier(idents),
            ast::Expr::JsonAccess { value: _, path: _ } => todo!(),
            ast::Expr::CompositeAccess { expr: _, key: _ } => todo!(),
            ast::Expr::IsFalse(expr) => self.is(
                self.cast(dependencies.get(expr).clone(), &ast::DataType::Boolean),
                Some(false),
            ),
            ast::Expr::IsNotFalse(expr) => self.unary_op(
                &ast::UnaryOperator::Not,
                self.is(
                    self.cast(dependencies.get(expr).clone(), &ast::DataType::Boolean),
                    Some(false),
                ),
            ),
            ast::Expr::IsTrue(expr) => self.is(
                self.cast(dependencies.get(expr).clone(), &ast::DataType::Boolean),
                Some(true),
            ),
            ast::Expr::IsNotTrue(expr) => self.unary_op(
                &ast::UnaryOperator::Not,
                self.is(
                    self.cast(dependencies.get(expr).clone(), &ast::DataType::Boolean),
                    Some(true),
                ),
            ),
            ast::Expr::IsNull(expr) => self.is(dependencies.get(expr).clone(), None),
            ast::Expr::IsNotNull(expr) => self.unary_op(
                &ast::UnaryOperator::Not,
                self.is(dependencies.get(expr).clone(), None),
            ),
            ast::Expr::IsUnknown(_) => todo!(),
            ast::Expr::IsNotUnknown(_) => todo!(),
            ast::Expr::IsDistinctFrom(_, _) => todo!(),
            ast::Expr::IsNotDistinctFrom(_, _) => todo!(),
            ast::Expr::InList {
                expr,
                list,
                negated,
            } => {
                let in_expr = self.in_list(
                    dependencies.get(expr).clone(),
                    list.iter().map(|x| dependencies.get(x).clone()).collect(),
                );
                if *negated {
                    self.unary_op(&ast::UnaryOperator::Not, in_expr)
                } else {
                    in_expr
                }
            }
            ast::Expr::InSubquery {
                expr: _,
                subquery: _,
                negated: _,
            } => todo!(),
            ast::Expr::InUnnest {
                expr: _,
                array_expr: _,
                negated: _,
            } => todo!(),
            ast::Expr::Between {
                expr,
                negated,
                low,
                high,
            } => {
                let x = self.binary_op(
                    self.binary_op(
                        dependencies.get(expr).clone(),
                        &ast::BinaryOperator::GtEq,
                        dependencies.get(low).clone(),
                    ),
                    &ast::BinaryOperator::And,
                    self.binary_op(
                        dependencies.get(expr).clone(),
                        &ast::BinaryOperator::LtEq,
                        dependencies.get(high).clone(),
                    ),
                );
                if *negated {
                    self.unary_op(&ast::UnaryOperator::Not, x)
                } else {
                    x
                }
            }
            ast::Expr::BinaryOp { left, op, right } => self.binary_op(
                dependencies.get(left).clone(),
                op,
                dependencies.get(right).clone(),
            ),
            ast::Expr::Like {
                negated,
                expr,
                pattern,
                escape_char,
            } => {
                if escape_char.is_some() {
                    todo!()
                };
                let x = self.like(
                    dependencies.get(expr).clone(),
                    dependencies.get(pattern).clone(),
                );
                if *negated {
                    self.unary_op(&ast::UnaryOperator::Not, x)
                } else {
                    x
                }
            }
            ast::Expr::ILike {
                negated,
                expr,
                pattern,
                escape_char,
            } => {
                if escape_char.is_some() {
                    todo!()
                };
                let x = self.ilike(
                    dependencies.get(expr).clone(),
                    dependencies.get(pattern).clone(),
                );
                if *negated {
                    self.unary_op(&ast::UnaryOperator::Not, x)
                } else {
                    x
                }
            }
            ast::Expr::SimilarTo {
                negated: _,
                expr: _,
                pattern: _,
                escape_char: _,
            } => todo!(),
            ast::Expr::AnyOp {
                left: _,
                compare_op: _,
                right: _,
            } => {
                todo!()
            }
            ast::Expr::AllOp {
                left: _,
                compare_op: _,
                right: _,
            } => {
                todo!()
            }
            ast::Expr::UnaryOp { op, expr } => self.unary_op(op, dependencies.get(expr).clone()),
            ast::Expr::Cast {
                expr,
                data_type,
                format: _,
                kind: _,
            } => self.cast(dependencies.get(expr).clone(), data_type),
            ast::Expr::AtTimeZone {
                timestamp: _,
                time_zone: _,
            } => todo!(),
            ast::Expr::Extract { field, expr } => {
                self.extract(field, dependencies.get(expr).clone())
            }
            ast::Expr::Ceil { expr, field } => self.ceil(dependencies.get(expr).clone(), field),
            ast::Expr::Floor { expr, field } => self.floor(dependencies.get(expr).clone(), field),
            ast::Expr::Position { expr, r#in } => self.position(
                dependencies.get(expr).clone(),
                dependencies.get(r#in).clone(),
            ),
            ast::Expr::Substring {
                expr,
                substring_from,
                substring_for,
                special: _,
            } => self.substring(
                dependencies.get(expr).clone(),
                substring_from
                    .as_ref()
                    .map(|x| dependencies.get(x.as_ref()).clone()),
                substring_for
                    .as_ref()
                    .map(|x| dependencies.get(x.as_ref()).clone()),
            ),
            ast::Expr::Trim {
                expr,
                trim_where,
                trim_what,
                trim_characters,
            } => {
                let trim_what = match (trim_what, trim_characters) {
                    (None, None) => None,
                    (Some(x), None) => Some(x.as_ref()),
                    (None, Some(_v)) => todo!(),
                    _ => todo!(),
                };
                self.trim(
                    dependencies.get(expr).clone(),
                    trim_where,
                    trim_what.map(|x| dependencies.get(x).clone()),
                )
            }
            ast::Expr::Overlay {
                expr: _,
                overlay_what: _,
                overlay_from: _,
                overlay_for: _,
            } => todo!(),
            ast::Expr::Collate { expr: _, collation: _ } => todo!(),
            ast::Expr::Nested(expr) => dependencies.get(expr).clone(),
            ast::Expr::Value(value) => self.value(value),
            ast::Expr::TypedString { data_type: _, value: _ } => todo!(),
            ast::Expr::MapAccess { column: _, keys: _ } => todo!(),
            ast::Expr::Function(function) => self.function(function, {
                let mut result = vec![];
                let function_args = match &function.args {
                    ast::FunctionArguments::None => vec![],
                    ast::FunctionArguments::Subquery(_) => vec![],
                    ast::FunctionArguments::List(arg_list) => arg_list.args.iter().collect(),
                };
                for function_arg in function_args.iter() {
                    result.push(match function_arg {
                        ast::FunctionArg::Named {
                            name,
                            arg,
                            operator: _,
                        } => FunctionArg::Named {
                            name: name.clone(),
                            arg: match arg {
                                ast::FunctionArgExpr::Expr(e) => dependencies.get(e).clone(),
                                ast::FunctionArgExpr::QualifiedWildcard(idents) => {
                                    self.qualified_wildcard(&idents.0)
                                }
                                ast::FunctionArgExpr::Wildcard => self.wildcard(),
                            },
                        },
                        ast::FunctionArg::Unnamed(arg) => FunctionArg::Unnamed(match arg {
                            ast::FunctionArgExpr::Expr(e) => dependencies.get(e).clone(),
                            ast::FunctionArgExpr::QualifiedWildcard(idents) => {
                                self.qualified_wildcard(&idents.0)
                            }
                            ast::FunctionArgExpr::Wildcard => self.wildcard(),
                        }),
                    });
                }
                result
            }),
            ast::Expr::Case {
                operand,
                conditions,
                results,
                else_result,
            } => self.case(
                operand.clone().map(|x| dependencies.get(&*x).clone()),
                conditions
                    .iter()
                    .map(|x| dependencies.get(x).clone())
                    .collect(),
                results
                    .iter()
                    .map(|x| dependencies.get(x).clone())
                    .collect(),
                else_result.clone().map(|x| dependencies.get(&*x).clone()),
            ),
            ast::Expr::Exists { subquery: _, negated: _ } => todo!(),
            ast::Expr::Subquery(_) => todo!(),
            ast::Expr::GroupingSets(_) => todo!(),
            ast::Expr::Cube(_) => todo!(),
            ast::Expr::Rollup(_) => todo!(),
            ast::Expr::Tuple(_) => todo!(),
            ast::Expr::ArrayIndex { obj: _, indexes: _ } => todo!(),
            ast::Expr::Array(_) => todo!(),
            ast::Expr::Interval(_) => todo!(),
            ast::Expr::MatchAgainst {
                columns: _,
                match_value: _,
                opt_search_modifier: _,
            } => todo!(),
            ast::Expr::IntroducedString { introducer: _, value: _ } => todo!(),
            ast::Expr::RLike {
                negated: _,
                expr: _,
                pattern: _,
                regexp: _,
            } => todo!(),
            ast::Expr::Struct { values: _, fields: _ } => todo!(),
            ast::Expr::Named { expr: _, name: _ } => todo!(),
            ast::Expr::Convert {
                expr: _,
                data_type: _,
                charset: _,
                target_before_value: _,
                styles: _,
            } => todo!(),
            ast::Expr::Wildcard => todo!(),
            ast::Expr::QualifiedWildcard(_) => todo!(),
            ast::Expr::Dictionary(_) => todo!(),
            ast::Expr::OuterJoin(_) => todo!(),
            ast::Expr::Prior(_) => todo!(),
        }
    }
}

/// A simple SQL expression parser with dialect
pub fn parse_expr_with_dialect<D: Dialect>(expr: &str, dialect: D) -> Result<ast::Expr> {
    let mut tokenizer = Tokenizer::new(&dialect, expr);
    let tokens = tokenizer.tokenize()?;
    let mut parser = Parser::new(&dialect).with_tokens(tokens);
    let expr = parser.parse_expr()?;
    Ok(expr)
}

/// A simple SQL expression parser to test the code
pub fn parse_expr(expr: &str) -> Result<ast::Expr> {
    parse_expr_with_dialect(expr, GenericDialect)
}

/// A simple display Visitor
pub struct DisplayVisitor;

impl<'a> Visitor<'a, String> for DisplayVisitor {
    fn qualified_wildcard(&self, idents: &'a Vec<ast::Ident>) -> String {
        format!("{}.*", idents.iter().join("."))
    }

    fn wildcard(&self) -> String {
        format!("*")
    }

    fn identifier(&self, ident: &'a ast::Ident) -> String {
        format!("{}", ident)
    }

    fn compound_identifier(&self, idents: &'a Vec<ast::Ident>) -> String {
        format!("{}", idents.iter().join("."))
    }

    fn binary_op(&self, left: String, op: &'a ast::BinaryOperator, right: String) -> String {
        format!("({} {} {})", left, op, right)
    }

    fn unary_op(&self, op: &'a ast::UnaryOperator, expr: String) -> String {
        format!("{} ({})", op, expr)
    }

    fn value(&self, value: &'a ast::Value) -> String {
        format!("{}", value)
    }

    fn function(&self, function: &'a ast::Function, args: Vec<FunctionArg<String>>) -> String {
        format!(
            "{}({})",
            function.name,
            args.into_iter()
                .map(|function_arg| match function_arg {
                    FunctionArg::Named { name, arg } => format!("{name}: {arg}"),
                    FunctionArg::Unnamed(arg) => format!("{arg}"),
                })
                .join(", ")
        )
    }

    fn case(
        &self,
        operand: Option<String>,
        conditions: Vec<String>,
        results: Vec<String>,
        else_result: Option<String>,
    ) -> String {
        let mut case_str = "CASE ".to_string();
        if let Some(op) = operand {
            case_str.push_str(&format!("{} ", op))
        };
        conditions
            .iter()
            .zip(results.iter())
            .for_each(|(c, r)| case_str.push_str(&format!("WHEN {} THEN {} ", c, r)));
        if let Some(r) = else_result {
            case_str.push_str(&format!("ELSE {} ", r))
        };
        case_str.push_str("END");
        case_str
    }

    fn position(&self, expr: String, r#in: String) -> String {
        format!("POSITION({} IN {})", expr, r#in)
    }

    fn in_list(&self, expr: String, list: Vec<String>) -> String {
        format!(
            "{} IN ({})",
            expr,
            list.into_iter().map(|x| format!("{x}")).join(", ")
        )
    }

    fn trim(
        &self,
        expr: String,
        trim_where: &Option<ast::TrimWhereField>,
        trim_what: Option<String>,
    ) -> String {
        format!(
            "TRIM ({} {} FROM {})",
            trim_where.map(|w| w.to_string()).unwrap_or("".to_string()),
            expr,
            trim_what.unwrap_or("".to_string()),
        )
    }

    fn substring(
        &self,
        expr: String,
        substring_from: Option<String>,
        substring_for: Option<String>,
    ) -> String {
        format!(
            "SUBSTRING ({} {} {})",
            expr,
            substring_from
                .map(|s| format!("FROM {}", s))
                .unwrap_or("".to_string()),
            substring_for
                .map(|s| format!("FOR {}", s))
                .unwrap_or("".to_string()),
        )
    }

    fn ceil(&self, expr: String, field: &'a ast::DateTimeField) -> String {
        format!(
            "CEIL ({}{})",
            expr,
            if matches!(field, ast::DateTimeField::NoDateTime) {
                "".to_string()
            } else {
                format!(", {field}")
            }
        )
    }

    fn floor(&self, expr: String, field: &'a ast::DateTimeField) -> String {
        format!(
            "FLOOR ({}{})",
            expr,
            if matches!(field, ast::DateTimeField::NoDateTime) {
                "".to_string()
            } else {
                format!(", {field}")
            }
        )
    }

    fn cast(&self, expr: String, data_type: &ast::DataType) -> String {
        format!("CAST ({} AS {})", expr, data_type)
    }

    fn extract(&self, field: &'a ast::DateTimeField, expr: String) -> String {
        format!("EXTRACT({} FROM {})", field, expr)
    }

    fn like(&self, expr: String, pattern: String) -> String {
        format!("{} LIKE {}", expr, pattern)
    }

    fn ilike(&self, expr: String, pattern: String) -> String {
        format!("{} ILIKE {}", expr, pattern)
    }

    fn is(&self, expr: String, value: Option<bool>) -> String {
        format!(
            "{} IS {}",
            expr,
            value
                .map(|b| b.to_string().to_uppercase())
                .unwrap_or("NULL".to_string())
        )
    }
}

/// A simple ast::Expr -> Expr conversion Visitor
pub struct TryIntoExprVisitor<'a>(&'a Hierarchy<Identifier>); // With columns remapping

/// Implement conversion from Ident to Identifier
impl From<&ast::Ident> for Identifier {
    fn from(value: &ast::Ident) -> Self {
        value.value.clone().into()
    }
}

/// Implement conversion from Ident vector to Identifier
impl From<&Vec<ast::Ident>> for Identifier {
    fn from(value: &Vec<ast::Ident>) -> Self {
        value.into_iter().map(|i| i.value.clone()).collect()
    }
}

impl<'a> Visitor<'a, Result<Expr>> for TryIntoExprVisitor<'a> {
    fn qualified_wildcard(&self, _idents: &'a Vec<ast::Ident>) -> Result<Expr> {
        todo!()
    }

    fn wildcard(&self) -> Result<Expr> {
        Ok(Expr::val(1))
    }

    fn identifier(&self, ident: &'a ast::Ident) -> Result<Expr> {
        let column = self.0.get(&ident.cloned()).cloned().unwrap_or_else(|| {
            if let Some(_) = ident.quote_style {
                ident.value.clone().into()
            } else {
                ident.value.to_lowercase().clone().into()
            }
        });
        Ok(Expr::Column(column))
    }

    fn compound_identifier(&self, idents: &'a Vec<ast::Ident>) -> Result<Expr> {
        let column = self
            .0
            .get(&idents.cloned())
            .cloned()
            .unwrap_or_else(|| idents.iter().map(|i| i.value.clone()).collect());
        Ok(Expr::Column(column))
    }

    fn binary_op(
        &self,
        left: Result<Expr>,
        op: &'a ast::BinaryOperator,
        right: Result<Expr>,
    ) -> Result<Expr> {
        let left = left?;
        let right = right?;
        Ok(match op {
            ast::BinaryOperator::Plus => Expr::plus(left, right),
            ast::BinaryOperator::Minus => Expr::minus(left, right),
            ast::BinaryOperator::Multiply => Expr::multiply(left, right),
            ast::BinaryOperator::Divide => Expr::divide(left, right),
            ast::BinaryOperator::Modulo => Expr::modulo(left, right),
            ast::BinaryOperator::StringConcat => Expr::string_concat(left, right),
            ast::BinaryOperator::Gt => Expr::gt(left, right),
            ast::BinaryOperator::Lt => Expr::lt(left, right),
            ast::BinaryOperator::GtEq => Expr::gt_eq(left, right),
            ast::BinaryOperator::LtEq => Expr::lt_eq(left, right),
            ast::BinaryOperator::Spaceship => todo!(),
            ast::BinaryOperator::Eq => Expr::eq(left, right),
            ast::BinaryOperator::NotEq => Expr::not_eq(left, right),
            ast::BinaryOperator::And => Expr::and(left, right),
            ast::BinaryOperator::Or => Expr::or(left, right),
            ast::BinaryOperator::Xor => Expr::xor(left, right),
            ast::BinaryOperator::BitwiseOr => Expr::bitwise_or(left, right),
            ast::BinaryOperator::BitwiseAnd => Expr::bitwise_and(left, right),
            ast::BinaryOperator::BitwiseXor => Expr::bitwise_xor(left, right),
            ast::BinaryOperator::PGBitwiseXor => todo!(),
            ast::BinaryOperator::PGBitwiseShiftLeft => todo!(),
            ast::BinaryOperator::PGBitwiseShiftRight => todo!(),
            ast::BinaryOperator::PGRegexMatch => todo!(),
            ast::BinaryOperator::PGRegexIMatch => todo!(),
            ast::BinaryOperator::PGRegexNotMatch => todo!(),
            ast::BinaryOperator::PGRegexNotIMatch => todo!(),
            ast::BinaryOperator::PGCustomBinaryOperator(_) => todo!(),
            ast::BinaryOperator::PGExp => todo!(),
            ast::BinaryOperator::DuckIntegerDivide => todo!(),
            ast::BinaryOperator::MyIntegerDivide => todo!(),
            ast::BinaryOperator::Custom(_) => todo!(),
            ast::BinaryOperator::PGOverlap => todo!(),
            ast::BinaryOperator::PGLikeMatch => todo!(),
            ast::BinaryOperator::PGILikeMatch => todo!(),
            ast::BinaryOperator::PGNotLikeMatch => todo!(),
            ast::BinaryOperator::PGNotILikeMatch => todo!(),
            ast::BinaryOperator::PGStartsWith => todo!(),
            ast::BinaryOperator::Arrow => todo!(),
            ast::BinaryOperator::LongArrow => todo!(),
            ast::BinaryOperator::HashArrow => todo!(),
            ast::BinaryOperator::HashLongArrow => todo!(),
            ast::BinaryOperator::AtAt => todo!(),
            ast::BinaryOperator::AtArrow => todo!(),
            ast::BinaryOperator::ArrowAt => todo!(),
            ast::BinaryOperator::HashMinus => todo!(),
            ast::BinaryOperator::AtQuestion => todo!(),
            ast::BinaryOperator::Question => todo!(),
            ast::BinaryOperator::QuestionAnd => todo!(),
            ast::BinaryOperator::QuestionPipe => todo!(),
        })
    }

    fn unary_op(&self, op: &'a ast::UnaryOperator, expr: Result<Expr>) -> Result<Expr> {
        let expr = expr?;
        Ok(match op {
            ast::UnaryOperator::Plus => todo!(),
            ast::UnaryOperator::Minus => Expr::opposite(expr),
            ast::UnaryOperator::Not => Expr::not(expr),
            ast::UnaryOperator::PGBitwiseNot => todo!(),
            ast::UnaryOperator::PGSquareRoot => todo!(),
            ast::UnaryOperator::PGCubeRoot => todo!(),
            ast::UnaryOperator::PGPostfixFactorial => todo!(),
            ast::UnaryOperator::PGPrefixFactorial => todo!(),
            ast::UnaryOperator::PGAbs => todo!(),
        })
    }

    fn value(&self, value: &'a ast::Value) -> Result<Expr> {
        Ok(match value {
            ast::Value::Number(number, _) => {
                let x: f64 = FromStr::from_str(number)?;
                Expr::val(x)
            }
            ast::Value::SingleQuotedString(v) => Expr::val(v.to_string()),
            ast::Value::EscapedStringLiteral(_) => todo!(),
            ast::Value::NationalStringLiteral(_) => todo!(),
            ast::Value::HexStringLiteral(_) => todo!(),
            ast::Value::DoubleQuotedString(_) => todo!(),
            ast::Value::Boolean(_) => todo!(),
            ast::Value::Null => todo!(),
            ast::Value::Placeholder(_) => todo!(),
            ast::Value::DollarQuotedString(_) => todo!(),
            ast::Value::SingleQuotedByteStringLiteral(_) => todo!(),
            ast::Value::DoubleQuotedByteStringLiteral(_) => todo!(),
            ast::Value::RawStringLiteral(_) => todo!(),
        })
    }

    fn function(
        &self,
        function: &'a ast::Function,
        args: Vec<FunctionArg<Result<Expr>>>,
    ) -> Result<Expr> {
        // All args are unnamed for now
        let flat_args: Result<Vec<Expr>> = args
            .into_iter()
            .map(|function_arg| match function_arg {
                FunctionArg::Named { name: _, arg } => arg,
                FunctionArg::Unnamed(arg) => arg,
            })
            .collect();
        let flat_args = flat_args?;
        let function_name: &str = &function.name.0.iter().join(".").to_lowercase();
        let distinct: bool = match &function.args {
<<<<<<< HEAD
            ast::FunctionArguments::None => false,
            ast::FunctionArguments::Subquery(_) => false,
            ast::FunctionArguments::List(func_arg_list) => {
                if let Some(duplicate_treatment) = func_arg_list.duplicate_treatment {
                    match duplicate_treatment {
                        ast::DuplicateTreatment::Distinct => true,
                        ast::DuplicateTreatment::All => false,
                    }
                } else {
                    false
                }
            }
=======
            ast::FunctionArguments::List(func_arg_list) if func_arg_list.duplicate_treatment == Some(ast::DuplicateTreatment::Distinct) => true,
            _ => false,
>>>>>>> d6b49a6e
        };
        Ok(match function_name {
            // Math Functions
            "opposite" => Expr::opposite(flat_args[0].clone()),
            "not" => Expr::not(flat_args[0].clone()),
            "exp" => Expr::exp(flat_args[0].clone()),
            "ln" => Expr::ln(flat_args[0].clone()),
            "log" => {
                if flat_args.len() == 1 {
                    Expr::log(flat_args[0].clone())
                } else {
                    Expr::divide(
                        Expr::log(flat_args[1].clone()),
                        Expr::log(flat_args[0].clone()),
                    )
                }
            }
            "log2" => Expr::divide(Expr::log(Expr::val(2)), Expr::log(flat_args[0].clone())),
            "log10" => Expr::divide(Expr::log(Expr::val(10)), Expr::log(flat_args[0].clone())),
            "abs" => Expr::abs(flat_args[0].clone()),
            "sin" => Expr::sin(flat_args[0].clone()),
            "cos" => Expr::cos(flat_args[0].clone()),
            "tan" => Expr::divide(
                Expr::sin(flat_args[0].clone()),
                Expr::cos(flat_args[0].clone()),
            ),
            "sqrt" => Expr::sqrt(flat_args[0].clone()),
            "pow" => Expr::pow(flat_args[0].clone(), flat_args[1].clone()),
            "power" => Expr::pow(flat_args[0].clone(), flat_args[1].clone()),
            "square" => Expr::pow(flat_args[0].clone(), Expr::val(2)),
            "md5" => Expr::md5(flat_args[0].clone()),
            "coalesce" => {
                let (first, vec) = flat_args.split_first().unwrap();
                vec.iter()
                    .fold(first.clone(), |acc, x| Expr::coalesce(acc, x.clone()))
            }
            "ltrim" => self.trim(
                Ok(flat_args[0].clone()),
                &Some(ast::TrimWhereField::Leading),
                (flat_args.len() > 1).then_some(Ok(flat_args[1].clone())),
            )?,
            "rtrim" => self.trim(
                Ok(flat_args[0].clone()),
                &Some(ast::TrimWhereField::Trailing),
                (flat_args.len() > 1).then_some(Ok(flat_args[1].clone())),
            )?,
            "btrim" => self.trim(
                Ok(flat_args[0].clone()),
                &Some(ast::TrimWhereField::Both),
                (flat_args.len() > 1).then_some(Ok(flat_args[1].clone())),
            )?,
            "round" => {
                let precision = if flat_args.len() > 1 {
                    flat_args[1].clone()
                } else {
                    Expr::val(0)
                };
                Expr::round(flat_args[0].clone(), precision)
            }
            "trunc" | "truncate" => {
                let precision = if flat_args.len() > 1 {
                    flat_args[1].clone()
                } else {
                    Expr::val(0)
                };
                Expr::trunc(flat_args[0].clone(), precision)
            }
            "sign" => Expr::sign(flat_args[0].clone()),
            "random" | "rand" => Expr::random(namer::new_id("UNIFORM_SAMPLING")),
            "pi" => Expr::pi(),
            "degrees" => Expr::multiply(
                flat_args[0].clone(),
                Expr::divide(Expr::val(180.), Expr::pi()),
            ),
            "choose" => Expr::choose(
                flat_args[0].clone(),
                Expr::val(Value::list(
                    flat_args
                        .iter()
                        .skip(1)
                        .map(|x| Value::try_from(x.clone()).map_err(|e| Error::other(e)))
                        .collect::<Result<Vec<_>>>()?,
                )),
            ),
            // String functions
            "lower" => Expr::lower(flat_args[0].clone()),
            "upper" => Expr::upper(flat_args[0].clone()),
            "char_length" => Expr::char_length(flat_args[0].clone()),
            "concat" => Expr::concat(flat_args.clone()),
            "substr" => {
                if flat_args.len() > 2 {
                    Expr::substr_with_size(
                        flat_args[0].clone(),
                        flat_args[1].clone(),
                        flat_args[2].clone(),
                    )
                } else {
                    Expr::substr(flat_args[0].clone(), flat_args[1].clone())
                }
            }
            "regexp_contains" => Expr::regexp_contains(flat_args[0].clone(), flat_args[1].clone()),
            "regexp_extract" | "regexp_substr" => {
                let position = if flat_args.len() > 2 {
                    flat_args[2].clone()
                } else {
                    Expr::val(0)
                };
                let occurrence = if flat_args.len() > 3 {
                    flat_args[3].clone()
                } else {
                    Expr::val(1)
                };
                Expr::regexp_extract(
                    flat_args[0].clone(),
                    flat_args[1].clone(),
                    position,
                    occurrence,
                )
            }
            "regexp_replace" => Expr::regexp_replace(
                flat_args[0].clone(),
                flat_args[1].clone(),
                flat_args[2].clone(),
            ),
            "newid" => Expr::newid(),
            "encode" => Expr::encode(flat_args[0].clone(), flat_args[1].clone()),
            "decode" => Expr::decode(flat_args[0].clone(), flat_args[1].clone()),
            "unhex" | "from_hex" => Expr::unhex(flat_args[0].clone()),
            // Date functions
            "current_date" => Expr::current_date(),
            "current_time" => Expr::current_time(),
            "current_timestamp" => Expr::current_timestamp(),
            "dayname" => Expr::dayname(flat_args[0].clone()),
            "date_format" => Expr::date_format(flat_args[0].clone(), flat_args[1].clone()),
            "quarter" => Expr::quarter(flat_args[0].clone()),
            "datetime_diff" => Expr::datetime_diff(
                flat_args[0].clone(),
                flat_args[1].clone(),
                flat_args[2].clone(),
            ),
            "date" => Expr::date(flat_args[0].clone()),
            "from_unixtime" => {
                let format = if flat_args.len() > 1 {
                    flat_args[1].clone()
                } else {
                    Expr::val("%Y-%m-%d %H:%i:%S".to_string())
                };
                Expr::from_unixtime(flat_args[0].clone(), format)
            }
            "unix_timestamp" => {
                let arg = if flat_args.len() > 0 {
                    flat_args[0].clone()
                } else {
                    Expr::current_timestamp()
                };
                Expr::unix_timestamp(arg)
            }
            // Aggregates
            "min" => Expr::min(flat_args[0].clone()),
            "max" => Expr::max(flat_args[0].clone()),
            "count" if distinct => Expr::count_distinct(flat_args[0].clone()),
            "count" => Expr::count(flat_args[0].clone()),
            "avg" if distinct => Expr::mean_distinct(flat_args[0].clone()),
            "avg" => Expr::mean(flat_args[0].clone()),
            "sum" if distinct => Expr::sum_distinct(flat_args[0].clone()),
            "sum" => Expr::sum(flat_args[0].clone()),
            "variance" if distinct => Expr::var_distinct(flat_args[0].clone()),
            "variance" => Expr::var(flat_args[0].clone()),
            "stddev" if distinct => Expr::std_distinct(flat_args[0].clone()),
            "stddev" => Expr::std(flat_args[0].clone()),
            _ => todo!(),
        })
    }

    fn case(
        &self,
        operand: Option<Result<Expr>>,
        conditions: Vec<Result<Expr>>,
        results: Vec<Result<Expr>>,
        else_result: Option<Result<Expr>>,
    ) -> Result<Expr> {
        let when_exprs = match operand {
            Some(op) => conditions
                .iter()
                .map(|x| self.binary_op(op.clone(), &ast::BinaryOperator::Eq, x.clone()))
                .collect::<Result<Vec<Expr>>>()?,
            None => conditions.into_iter().collect::<Result<Vec<Expr>>>()?,
        };
        let then_exprs = results.into_iter().collect::<Result<Vec<Expr>>>()?;
        let mut case_expr = match else_result {
            Some(r) => r?,
            None => Expr::Value(Value::unit()),
        };
        for (w, t) in when_exprs.iter().rev().zip(then_exprs.iter().rev()) {
            case_expr = Expr::case(w.clone(), t.clone(), case_expr.clone());
        }
        Ok(case_expr)
    }

    fn position(&self, expr: Result<Expr>, r#in: Result<Expr>) -> Result<Expr> {
        Ok(Expr::position(expr?, r#in?))
    }

    fn in_list(&self, expr: Result<Expr>, list: Vec<Result<Expr>>) -> Result<Expr> {
        let list: Result<Vec<Value>> = list
            .into_iter()
            .map(|r| {
                r.map(|x| Value::try_from(x).map_err(|e| Error::other(e)))
                    .and_then(|x| x)
                    .map_err(|e| Error::other(e))
            })
            .collect();
        Ok(Expr::in_list(expr?, Expr::val(Value::list(list?))))
    }

    fn trim(
        &self,
        expr: Result<Expr>,
        trim_where: &Option<ast::TrimWhereField>,
        trim_what: Option<Result<Expr>>,
    ) -> Result<Expr> {
        let trim_what = trim_what.unwrap_or(Ok(Expr::val(" ".to_string())));
        Ok(match trim_where {
            Some(ast::TrimWhereField::Leading) => Expr::ltrim(expr?, trim_what?),
            Some(ast::TrimWhereField::Trailing) => Expr::rtrim(expr?, trim_what?),
            Some(ast::TrimWhereField::Both) | None => {
                Expr::ltrim(Expr::rtrim(expr?, trim_what.clone()?), trim_what?)
            }
        })
    }

    fn substring(
        &self,
        expr: Result<Expr>,
        substring_from: Option<Result<Expr>>,
        substring_for: Option<Result<Expr>>,
    ) -> Result<Expr> {
        let substring_from = substring_from.unwrap_or(Ok(Expr::val(0)));
        substring_for
            .map(|x| {
                Ok(Expr::substr_with_size(
                    expr.clone()?,
                    substring_from.clone()?,
                    x?,
                ))
            })
            .unwrap_or(Ok(Expr::substr(expr.clone()?, substring_from.clone()?)))
    }

    fn ceil(&self, expr: Result<Expr>, field: &'a ast::DateTimeField) -> Result<Expr> {
        if !matches!(field, ast::DateTimeField::NoDateTime) {
            todo!()
        }
        Ok(Expr::ceil(expr.clone()?))
    }

    fn floor(&self, expr: Result<Expr>, field: &'a ast::DateTimeField) -> Result<Expr> {
        if !matches!(field, ast::DateTimeField::NoDateTime) {
            todo!()
        }
        Ok(Expr::floor(expr.clone()?))
    }

    fn cast(&self, expr: Result<Expr>, data_type: &'a ast::DataType) -> Result<Expr> {
        Ok(match data_type {
            //Text
            ast::DataType::Character(_)
            | ast::DataType::Char(_)
            | ast::DataType::CharacterVarying(_)
            | ast::DataType::CharVarying(_)
            | ast::DataType::Varchar(_)
            | ast::DataType::Nvarchar(_)
            | ast::DataType::Uuid
            | ast::DataType::CharacterLargeObject(_)
            | ast::DataType::CharLargeObject(_)
            | ast::DataType::Clob(_)
            | ast::DataType::Text
            | ast::DataType::String(_) => Expr::cast_as_text(expr.clone()?),
            //Bytes
            ast::DataType::Binary(_)
            | ast::DataType::Varbinary(_)
            | ast::DataType::Blob(_)
            | ast::DataType::Bytes(_)
            | ast::DataType::Bytea => todo!(),
            //Float
            ast::DataType::Numeric(_)
            | ast::DataType::Decimal(_)
            | ast::DataType::BigNumeric(_)
            | ast::DataType::BigDecimal(_)
            | ast::DataType::Dec(_)
            | ast::DataType::Float(_)
            | ast::DataType::Float4
            | ast::DataType::Float64
            | ast::DataType::Real
            | ast::DataType::Float8
            | ast::DataType::Double
            | ast::DataType::DoublePrecision => Expr::cast_as_float(expr.clone()?),
            // Integer
            ast::DataType::TinyInt(_)
            | ast::DataType::UnsignedTinyInt(_)
            | ast::DataType::Int2(_)
            | ast::DataType::UnsignedInt2(_)
            | ast::DataType::SmallInt(_)
            | ast::DataType::UnsignedSmallInt(_)
            | ast::DataType::MediumInt(_)
            | ast::DataType::UnsignedMediumInt(_)
            | ast::DataType::Int(_)
            | ast::DataType::Int4(_)
            | ast::DataType::Int64
            | ast::DataType::Integer(_)
            | ast::DataType::UnsignedInt(_)
            | ast::DataType::UnsignedInt4(_)
            | ast::DataType::UnsignedInteger(_)
            | ast::DataType::BigInt(_)
            | ast::DataType::UnsignedBigInt(_)
            | ast::DataType::Int8(_)
            | ast::DataType::UnsignedInt8(_) => Expr::cast_as_integer(expr.clone()?),
            // Boolean
            ast::DataType::Bool | ast::DataType::Boolean => Expr::cast_as_boolean(expr.clone()?),
            // Date
            ast::DataType::Date => Expr::cast_as_date(expr.clone()?),
            // Time
            ast::DataType::Time(_, _) => Expr::cast_as_time(expr.clone()?),
            // DateTime
            ast::DataType::Datetime(_) | ast::DataType::Timestamp(_, _) => {
                Expr::cast_as_date_time(expr.clone()?)
            }
            ast::DataType::Interval => todo!(),
            ast::DataType::JSON => todo!(),
            ast::DataType::Regclass => todo!(),
            ast::DataType::Custom(_, _) => todo!(),
            ast::DataType::Array(_) => todo!(),
            ast::DataType::Enum(_) => todo!(),
            ast::DataType::Set(_) => todo!(),
            ast::DataType::Struct(_) => todo!(),
            ast::DataType::JSONB => todo!(),
            ast::DataType::Unspecified => todo!(),
        })
    }

    fn extract(&self, field: &'a ast::DateTimeField, expr: Result<Expr>) -> Result<Expr> {
        Ok(match field {
            ast::DateTimeField::Year => Expr::extract_year(expr.clone()?),
            ast::DateTimeField::Month => Expr::extract_month(expr.clone()?),
            ast::DateTimeField::Week(_) => Expr::extract_week(expr.clone()?),
            ast::DateTimeField::Day => Expr::extract_day(expr.clone()?),
            ast::DateTimeField::Hour => Expr::extract_hour(expr.clone()?),
            ast::DateTimeField::Minute => Expr::extract_minute(expr.clone()?),
            ast::DateTimeField::Second => Expr::extract_second(expr.clone()?),
            ast::DateTimeField::Dow => Expr::extract_dow(expr.clone()?),
            ast::DateTimeField::Microsecond => Expr::extract_microsecond(expr.clone()?),
            ast::DateTimeField::Millisecond => Expr::extract_millisecond(expr.clone()?),
            _ => todo!(),
        })
    }

    fn like(&self, expr: Result<Expr>, pattern: Result<Expr>) -> Result<Expr> {
        Ok(Expr::like(expr.clone()?, pattern.clone()?))
    }

    fn ilike(&self, expr: Result<Expr>, pattern: Result<Expr>) -> Result<Expr> {
        Ok(Expr::ilike(expr.clone()?, pattern.clone()?))
    }

    fn is(&self, expr: Result<Expr>, value: Option<bool>) -> Result<Expr> {
        Ok(match value {
            Some(b) => Expr::is_bool(expr.clone()?, Expr::val(b)),
            None => Expr::is_null(expr.clone()?),
        })
    }
}

/// Based on the TryIntoExprVisitor implement the TryFrom trait
impl<'a> TryFrom<WithContext<&'a ast::Expr, &'a Hierarchy<Identifier>>> for Expr {
    type Error = Error;

    fn try_from(
        value: WithContext<&'a ast::Expr, &'a Hierarchy<Identifier>>,
    ) -> result::Result<Self, Self::Error> {
        let WithContext { object, context } = value;
        object.accept(TryIntoExprVisitor(context))
    }
}

/// Based on the TryIntoExprVisitor implement the TryFrom trait
impl<'a> TryFrom<&'a ast::Expr> for Expr {
    type Error = Error;

    fn try_from(value: &'a ast::Expr) -> result::Result<Self, Self::Error> {
        Expr::try_from(value.with(&Hierarchy::empty()))
    }
}

#[cfg(test)]
mod tests {
    use super::*;
    use crate::{builder::WithContext, data_type::DataType, display::Dot};
    use std::convert::TryFrom;

    #[test]
    fn test_try_into_expr() {
        let ast_expr: ast::Expr = parse_expr("exp(a*cos(SIN(x) + 2*a + b))").unwrap();
        println!("ast::expr = {ast_expr}");
        let expr = Expr::try_from(ast_expr.with(&Hierarchy::empty())).unwrap();
        println!("expr = {}", expr);
    }

    #[test]
    fn test_try_into_expr_iter() {
        let expr = parse_expr("exp(a*cos(SIN(x) + 2*a + b))").unwrap();
        for (x, t) in expr.iter_with(TryIntoExprVisitor(&Hierarchy::empty())) {
            println!("{x} ({})", t.unwrap());
        }
    }

    #[test]
    fn test_display_iter() {
        let expr = parse_expr("(exp(a*max(sin(x) + 2*a + b)))").unwrap();
        for (x, t) in expr.iter_with(DisplayVisitor) {
            println!("{x} ({t})");
        }
    }

    #[test]
    fn test_parsing() {
        let expr = parse_expr("exp(a*max(sin(x) + 2*a + b))").unwrap();
        for x in expr.iter() {
            println!("{x}");
        }
    }

    #[test]
    fn test_try_into_expr_dot() {
        let ast_expr: ast::Expr = parse_expr("exp(a*cos(SIN(x) + 2*a + b))/count(c)").unwrap();
        println!("ast::expr = {ast_expr}");
        let expr = Expr::try_from(&ast_expr).unwrap();
        println!("expr = {}", expr);
        let data_type = DataType::structured([
            ("a", DataType::float_interval(1.1, 2.1)),
            ("b", DataType::float_values([-1., 2., 3.])),
            ("x", DataType::float()),
            ("c", DataType::list(DataType::Any, 1, 10)),
        ]);
        WithContext {
            object: &expr,
            context: data_type,
        }
        .display_dot()
        .unwrap();
    }

    #[test]
    fn test_try_into_expr_with_names() {
        let ast_expr: ast::Expr =
            parse_expr("log(exp(table_1.a*cos(SIN(table_2.x)) + 2*table_2.a + table_1.b))")
                .unwrap();
        println!("ast::expr = {ast_expr}");
        let expr = Expr::try_from(ast_expr.with(&Hierarchy::from([
            (["schema", "table_1", "a"], "a".into()),
            (["schema", "table_1", "b"], "b".into()),
        ])))
        .unwrap();
        println!("expr = {}", expr);
    }

    #[test]
    fn test_case() {
        let ast_expr: ast::Expr =
            parse_expr("CASE WHEN a > 5 THEN 5 WHEN a < 2 THEN 2 ELSE a END").unwrap();
        println!("ast::expr = {ast_expr}");
        let expr = Expr::try_from(ast_expr.with(&Hierarchy::empty())).unwrap();
        println!("expr = {}", expr);
        for (x, t) in ast_expr.iter_with(DisplayVisitor) {
            println!("{x} ({t})");
        }
        let true_expr = expr!(case(gt(a, 5), 5, case(lt(a, 2), 2, a)));
        assert_eq!(true_expr.to_string(), expr.to_string());
        assert_eq!(
            ast::Expr::from(&expr).to_string(),
            String::from(
                "CASE WHEN (a) > (5) THEN 5 ELSE CASE WHEN (a) < (2) THEN 2 ELSE a END END"
            )
        );

        let ast_expr: ast::Expr =
            parse_expr("CASE WHEN a > 5 THEN 5 WHEN a < 2 THEN 2 END").unwrap();
        println!("\nast::expr = {ast_expr}");
        let expr = Expr::try_from(ast_expr.with(&Hierarchy::empty())).unwrap();
        println!("expr = {}", expr);
        assert_eq!(
            ast::Expr::from(&expr).to_string(),
            String::from(
                "CASE WHEN (a) > (5) THEN 5 ELSE CASE WHEN (a) < (2) THEN 2 ELSE NULL END END"
            )
        );

        let ast_expr: ast::Expr =
            parse_expr("CASE a WHEN 5 THEN a + 3 WHEN 2 THEN a -4 ELSE a END").unwrap();
        println!("\nast::expr = {ast_expr}");
        let expr = Expr::try_from(ast_expr.with(&Hierarchy::empty())).unwrap();
        println!("expr = {}", expr);
        assert_eq!(
            ast::Expr::from(&expr).to_string(),
            String::from(
                "CASE WHEN (a) = (5) THEN (a) + (3) ELSE CASE WHEN (a) = (2) THEN (a) - (4) ELSE a END END"
            )
        );
    }

    #[test]
    fn test_in_list() {
        // IN
        let ast_expr: ast::Expr = parse_expr("a in (3, 4, 5)").unwrap();
        println!("ast::expr = {ast_expr}");
        let expr = Expr::try_from(ast_expr.with(&Hierarchy::empty())).unwrap();
        println!("expr = {}", expr);
        for (x, t) in ast_expr.iter_with(DisplayVisitor) {
            println!("{x} ({t})");
        }
        let true_expr = Expr::in_list(Expr::col("a"), Expr::list([3, 4, 5]));
        assert_eq!(true_expr.to_string(), expr.to_string());
        assert_eq!(expr.to_string(), String::from("(a in (3, 4, 5))"));

        // NOT IN
        let ast_expr: ast::Expr = parse_expr("a not in (3, 4, 5)").unwrap();
        println!("ast::expr = {ast_expr}");
        let expr = Expr::try_from(ast_expr.with(&Hierarchy::empty())).unwrap();
        println!("expr = {}", expr);
        for (x, t) in ast_expr.iter_with(DisplayVisitor) {
            println!("{x} ({t})");
        }
        let true_expr = Expr::not(Expr::in_list(Expr::col("a"), Expr::list([3, 4, 5])));
        assert_eq!(true_expr.to_string(), expr.to_string());
        assert_eq!(expr.to_string(), String::from("(not (a in (3, 4, 5)))"));
    }

    #[test]
    fn test_coalesce() {
        let ast_expr: ast::Expr = parse_expr("coalesce(col1, col2, col3, 'default')").unwrap();
        println!("ast::expr = {ast_expr}");
        let expr = Expr::try_from(ast_expr.with(&Hierarchy::empty())).unwrap();
        println!("expr = {}", expr);
        for (x, t) in ast_expr.iter_with(DisplayVisitor) {
            println!("{x} ({t})");
        }
        let true_expr = Expr::coalesce(
            Expr::coalesce(
                Expr::coalesce(Expr::col("col1"), Expr::col("col2")),
                Expr::col("col3"),
            ),
            Expr::val("default".to_string()),
        );
        assert_eq!(true_expr.to_string(), expr.to_string());
        assert_eq!(
            expr.to_string(),
            String::from("coalesce(coalesce(coalesce(col1, col2), col3), default)")
        );
    }

    #[test]
    fn test_trim() {
        // TODO: TRIM(LEADING|TRAILING|BOTH FROM string) does not work in SQLParser

        // TRIM(LEADING 'a' FROM string)
        let ast_expr: ast::Expr = parse_expr("TRIM(LEADING 'a' FROM col1)").unwrap();
        println!("ast::expr = {ast_expr}");
        let expr = Expr::try_from(ast_expr.with(&Hierarchy::empty())).unwrap();
        println!("expr = {}", expr);
        for (x, t) in ast_expr.iter_with(DisplayVisitor) {
            println!("{x} ({t})");
        }
        let true_expr = Expr::ltrim(Expr::col("col1"), Expr::val("a".to_string()));
        assert_eq!(true_expr.to_string(), expr.to_string());
        assert_eq!(expr.to_string(), String::from("ltrim(col1, a)"));

        // LTRIM(string, "a")
        let ast_expr: ast::Expr = parse_expr("LTRIM(col1, 'a')").unwrap();
        println!("\nast::expr = {ast_expr}");
        let expr = Expr::try_from(ast_expr.with(&Hierarchy::empty())).unwrap();
        println!("expr = {}", expr);
        for (x, t) in ast_expr.iter_with(DisplayVisitor) {
            println!("{x} ({t})");
        }
        let true_expr = Expr::ltrim(Expr::col("col1"), Expr::val("a".to_string()));
        assert_eq!(true_expr.to_string(), expr.to_string());
        assert_eq!(expr.to_string(), String::from("ltrim(col1, a)"));

        // TRIM(TRAILING "a" FROM string)
        let ast_expr: ast::Expr = parse_expr("TRIM(TRAILING 'a' FROM col1)").unwrap();
        println!("\nast::expr = {ast_expr}");
        let expr = Expr::try_from(ast_expr.with(&Hierarchy::empty())).unwrap();
        println!("expr = {}", expr);
        for (x, t) in ast_expr.iter_with(DisplayVisitor) {
            println!("{x} ({t})");
        }
        let true_expr = Expr::rtrim(Expr::col("col1"), Expr::val("a".to_string()));
        assert_eq!(true_expr.to_string(), expr.to_string());
        assert_eq!(expr.to_string(), String::from("rtrim(col1, a)"));

        // RTRIM(string, "a")
        let ast_expr: ast::Expr = parse_expr("RTRIM(col1, 'a')").unwrap();
        println!("\nast::expr = {ast_expr}");
        let expr = Expr::try_from(ast_expr.with(&Hierarchy::empty())).unwrap();
        println!("expr = {}", expr);
        for (x, t) in ast_expr.iter_with(DisplayVisitor) {
            println!("{x} ({t})");
        }
        let true_expr = Expr::rtrim(Expr::col("col1"), Expr::val("a".to_string()));
        assert_eq!(true_expr.to_string(), expr.to_string());
        assert_eq!(expr.to_string(), String::from("rtrim(col1, a)"));

        // TRIM(BOTH "a" FROM string)
        let ast_expr: ast::Expr = parse_expr("TRIM(BOTH 'a' FROM col1)").unwrap();
        println!("\nast::expr = {ast_expr}");
        let expr = Expr::try_from(ast_expr.with(&Hierarchy::empty())).unwrap();
        println!("expr = {}", expr);
        for (x, t) in ast_expr.iter_with(DisplayVisitor) {
            println!("{x} ({t})");
        }
        let true_expr = Expr::ltrim(
            Expr::rtrim(Expr::col("col1"), Expr::val("a".to_string())),
            Expr::val("a".to_string()),
        );
        assert_eq!(true_expr.to_string(), expr.to_string());
        assert_eq!(expr.to_string(), String::from("ltrim(rtrim(col1, a), a)"));

        // BTRIM(string, "a")
        let ast_expr: ast::Expr = parse_expr("BTRIM(col1, 'a')").unwrap();
        println!("\nast::expr = {ast_expr}");
        let expr = Expr::try_from(ast_expr.with(&Hierarchy::empty())).unwrap();
        println!("expr = {}", expr);
        for (x, t) in ast_expr.iter_with(DisplayVisitor) {
            println!("{x} ({t})");
        }
        let true_expr = Expr::ltrim(
            Expr::rtrim(Expr::col("col1"), Expr::val("a".to_string())),
            Expr::val("a".to_string()),
        );
        assert_eq!(true_expr.to_string(), expr.to_string());
        assert_eq!(expr.to_string(), String::from("ltrim(rtrim(col1, a), a)"));

        // TRIM(string)
        let ast_expr: ast::Expr = parse_expr("TRIM(col1)").unwrap();
        println!("\nast::expr = {ast_expr}");
        let expr = Expr::try_from(ast_expr.with(&Hierarchy::empty())).unwrap();
        println!("expr = {}", expr);
        for (x, t) in ast_expr.iter_with(DisplayVisitor) {
            println!("{x} ({t})");
        }
        let true_expr = Expr::ltrim(
            Expr::rtrim(Expr::col("col1"), Expr::val(" ".to_string())),
            Expr::val(" ".to_string()),
        );
        assert_eq!(true_expr.to_string(), expr.to_string());
        assert_eq!(expr.to_string(), String::from("ltrim(rtrim(col1,  ),  )"));

        // TRIM("a" FROM string)
        let ast_expr: ast::Expr = parse_expr("TRIM('a' FROM col1)").unwrap();
        println!("\nast::expr = {ast_expr}");
        let expr = Expr::try_from(ast_expr.with(&Hierarchy::empty())).unwrap();
        println!("expr = {}", expr);
        for (x, t) in ast_expr.iter_with(DisplayVisitor) {
            println!("{x} ({t})");
        }
        let true_expr = Expr::ltrim(
            Expr::rtrim(Expr::col("col1"), Expr::val("a".to_string())),
            Expr::val("a".to_string()),
        );
        assert_eq!(true_expr.to_string(), expr.to_string());
        assert_eq!(expr.to_string(), String::from("ltrim(rtrim(col1, a), a)"));
    }
}<|MERGE_RESOLUTION|>--- conflicted
+++ resolved
@@ -925,23 +925,8 @@
         let flat_args = flat_args?;
         let function_name: &str = &function.name.0.iter().join(".").to_lowercase();
         let distinct: bool = match &function.args {
-<<<<<<< HEAD
-            ast::FunctionArguments::None => false,
-            ast::FunctionArguments::Subquery(_) => false,
-            ast::FunctionArguments::List(func_arg_list) => {
-                if let Some(duplicate_treatment) = func_arg_list.duplicate_treatment {
-                    match duplicate_treatment {
-                        ast::DuplicateTreatment::Distinct => true,
-                        ast::DuplicateTreatment::All => false,
-                    }
-                } else {
-                    false
-                }
-            }
-=======
             ast::FunctionArguments::List(func_arg_list) if func_arg_list.duplicate_treatment == Some(ast::DuplicateTreatment::Distinct) => true,
             _ => false,
->>>>>>> d6b49a6e
         };
         Ok(match function_name {
             // Math Functions
