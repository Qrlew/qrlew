//! This file provides tools for converting an ast::Expr
//! into the corresponding Qrlew expression.
//! Example: `Expr::try_from(sql_parser_expr)`

use super::{Error, Result};
use crate::{
    builder::{With, WithContext, WithoutContext},
    expr::{identifier::Identifier, Expr, Value},
    hierarchy::{Hierarchy, Path},
    visitor::{self, Acceptor, Dependencies, Visited},
};
use itertools::Itertools;
use sqlparser::{
    ast,
    dialect::{Dialect, GenericDialect},
    parser::Parser,
    tokenizer::Tokenizer,
};
use std::{iter, result, str::FromStr};

// A few conversions

impl Path for ast::Ident {
    fn path(self) -> Vec<String> {
        self.value.path()
    }
}

impl Path for Vec<ast::Ident> {
    fn path(self) -> Vec<String> {
        self.into_iter().map(|i| i.value).collect()
    }
}

// Implement a visitor for SQL Expr

/// Implement the Acceptor trait
impl<'a> Acceptor<'a> for ast::Expr {
    // TODO fill in the sub exprs
    /// When the number of dependencies is variable, because of Vecs or Optional arguments, the order is preseved in the output vec
    fn dependencies(&'a self) -> Dependencies<'a, Self> {
        match self {
            ast::Expr::Identifier(_) => Dependencies::empty(),
            ast::Expr::CompoundIdentifier(_) => Dependencies::empty(),
            ast::Expr::JsonAccess {
                left,
                operator: _,
                right,
            } => Dependencies::from([left.as_ref(), right.as_ref()]),
            ast::Expr::CompositeAccess { expr, key: _ } => Dependencies::from([expr.as_ref()]),
            ast::Expr::IsFalse(expr) => Dependencies::from([expr.as_ref()]),
            ast::Expr::IsNotFalse(expr) => Dependencies::from([expr.as_ref()]),
            ast::Expr::IsTrue(expr) => Dependencies::from([expr.as_ref()]),
            ast::Expr::IsNotTrue(expr) => Dependencies::from([expr.as_ref()]),
            ast::Expr::IsNull(expr) => Dependencies::from([expr.as_ref()]),
            ast::Expr::IsNotNull(expr) => Dependencies::from([expr.as_ref()]),
            ast::Expr::IsUnknown(expr) => Dependencies::from([expr.as_ref()]),
            ast::Expr::IsNotUnknown(expr) => Dependencies::from([expr.as_ref()]),
            ast::Expr::IsDistinctFrom(left, right) => {
                Dependencies::from([left.as_ref(), right.as_ref()])
            }
            ast::Expr::IsNotDistinctFrom(left, right) => {
                Dependencies::from([left.as_ref(), right.as_ref()])
            }
            ast::Expr::InList {
                expr,
                list,
                negated: _,
            } => iter::once(expr.as_ref()).chain(list.iter()).collect(),
            ast::Expr::InSubquery {
                expr,
                subquery: _,
                negated: _,
            } => Dependencies::from([expr.as_ref()]),
            ast::Expr::InUnnest {
                expr,
                array_expr,
                negated: _,
            } => Dependencies::from([expr.as_ref(), array_expr.as_ref()]),
            ast::Expr::Between {
                expr,
                negated: _,
                low,
                high,
            } => Dependencies::from([expr.as_ref(), low.as_ref(), high.as_ref()]),
            ast::Expr::BinaryOp { left, op: _, right } => {
                Dependencies::from([left.as_ref(), right.as_ref()])
            }
            ast::Expr::Like {
                negated: _,
                expr,
                pattern,
                escape_char: _,
            } => Dependencies::from([expr.as_ref(), pattern.as_ref()]),
            ast::Expr::ILike {
                negated: _,
                expr,
                pattern,
                escape_char: _,
            } => Dependencies::from([expr.as_ref(), pattern.as_ref()]),
            ast::Expr::SimilarTo {
                negated: _,
                expr,
                pattern,
                escape_char: _,
            } => Dependencies::from([expr.as_ref(), pattern.as_ref()]),
            ast::Expr::AnyOp(expr) => Dependencies::from([expr.as_ref()]),
            ast::Expr::AllOp(expr) => Dependencies::from([expr.as_ref()]),
            ast::Expr::UnaryOp { op: _, expr } => Dependencies::from([expr.as_ref()]),
            ast::Expr::Cast { expr, data_type: _ } => Dependencies::from([expr.as_ref()]),
            ast::Expr::TryCast { expr, data_type: _ } => Dependencies::from([expr.as_ref()]),
            ast::Expr::SafeCast { expr, data_type: _ } => Dependencies::from([expr.as_ref()]),
            ast::Expr::AtTimeZone {
                timestamp,
                time_zone: _,
            } => Dependencies::from([timestamp.as_ref()]),
            ast::Expr::Extract { field: _, expr } => Dependencies::from([expr.as_ref()]),
            ast::Expr::Ceil { expr, field: _ } => Dependencies::from([expr.as_ref()]),
            ast::Expr::Floor { expr, field: _ } => Dependencies::from([expr.as_ref()]),
            ast::Expr::Position { expr, r#in } => {
                Dependencies::from([expr.as_ref(), r#in.as_ref()])
            }
            ast::Expr::Substring {
                expr,
                substring_from,
                substring_for,
            } => vec![Some(expr), substring_from.as_ref(), substring_for.as_ref()]
                .iter()
                .filter_map(|expr| expr.map(AsRef::as_ref))
                .collect(),
            ast::Expr::Trim {
                expr,
                trim_where: _,
                trim_what,
            } => vec![Some(expr), trim_what.as_ref()]
                .iter()
                .filter_map(|expr| expr.map(AsRef::as_ref))
                .collect(),
            ast::Expr::Overlay {
                expr,
                overlay_what,
                overlay_from,
                overlay_for,
            } => vec![
                Some(expr),
                Some(overlay_what),
                Some(overlay_from),
                overlay_for.as_ref(),
            ]
            .iter()
            .filter_map(|expr| expr.map(AsRef::as_ref))
            .collect(),
            ast::Expr::Collate { expr, collation: _ } => Dependencies::from([expr.as_ref()]),
            ast::Expr::Nested(expr) => Dependencies::from([expr.as_ref()]),
            ast::Expr::Value(_) => Dependencies::empty(),
            ast::Expr::TypedString {
                data_type: _,
                value: _,
            } => Dependencies::empty(),
            ast::Expr::MapAccess { column, keys } => {
                iter::once(column.as_ref()).chain(keys.iter()).collect()
            }
            ast::Expr::Function(function) => function
                .args
                .iter()
                .map(|arg| match arg {
                    ast::FunctionArg::Named { name: _, arg } => arg,
                    ast::FunctionArg::Unnamed(arg) => arg,
                })
                .filter_map(|arg| match arg {
                    ast::FunctionArgExpr::Expr(expr) => Some(expr),
                    _ => None,
                })
                .collect(),
            ast::Expr::AggregateExpressionWithFilter { expr, filter } => {
                Dependencies::from([expr.as_ref(), filter.as_ref()])
            }
            ast::Expr::Case {
                operand,
                conditions,
                results,
                else_result,
            } => operand
                .as_ref()
                .into_iter()
                .map(AsRef::as_ref)
                .chain(conditions.iter())
                .chain(results.iter())
                .chain(else_result.as_ref().into_iter().map(AsRef::as_ref))
                .collect(),
            ast::Expr::Exists {
                subquery: _,
                negated: _,
            } => Dependencies::empty(),
            ast::Expr::Subquery(_) => Dependencies::empty(),
            ast::Expr::ArraySubquery(_) => Dependencies::empty(),
            ast::Expr::ListAgg(_) => Dependencies::empty(),
            ast::Expr::ArrayAgg(_) => Dependencies::empty(),
            ast::Expr::GroupingSets(exprs) => exprs.iter().flat_map(|exprs| exprs.iter()).collect(),
            ast::Expr::Cube(exprs) => exprs.iter().flat_map(|exprs| exprs.iter()).collect(),
            ast::Expr::Rollup(exprs) => exprs.iter().flat_map(|exprs| exprs.iter()).collect(),
            ast::Expr::Tuple(exprs) => exprs.iter().collect(),
            ast::Expr::ArrayIndex { obj, indexes } => {
                iter::once(obj.as_ref()).chain(indexes.iter()).collect()
            }
            ast::Expr::Array(_) => Dependencies::empty(),
            ast::Expr::Interval(_) => Dependencies::empty(),
            ast::Expr::MatchAgainst {
                columns,
                match_value,
                opt_search_modifier,
            } => Dependencies::empty(),
            ast::Expr::IntroducedString { introducer, value } => Dependencies::empty(),
        }
    }
}

/// A Visitor for the type Expr
pub trait Visitor<'a, T: Clone> {
    // Quasi-expressions
    fn qualified_wildcard(&self, idents: &'a Vec<ast::Ident>) -> T;
    fn wildcard(&self) -> T;
    // Proper expressions
    fn identifier(&self, ident: &'a ast::Ident) -> T;
    fn compound_identifier(&self, idents: &'a Vec<ast::Ident>) -> T;
    fn binary_op(&self, left: T, op: &'a ast::BinaryOperator, right: T) -> T;
    fn unary_op(&self, op: &'a ast::UnaryOperator, expr: T) -> T;
    fn value(&self, value: &'a ast::Value) -> T;
    fn function(&self, function: &'a ast::Function, args: Vec<FunctionArg<T>>) -> T;
    fn case(
        &self,
        operand: Option<T>,
        conditions: Vec<T>,
        results: Vec<T>,
        else_result: Option<T>,
    ) -> T;
    fn position(&self, expr: T, r#in: T) -> T;
    fn in_list(&self, expr: T, list: Vec<T>) -> T;
}

// For the visitor to be more convenient, we create a few auxiliary objects

/// Mirrors ast::FunctionArgs but only contains image of ast::FunctionArgExpr by the visitor
pub enum FunctionArg<T> {
    Named { name: ast::Ident, arg: T },
    Unnamed(T),
}

/// Unpack the visited expressions of visitor::Visitor to ease the writing of Visitor
impl<'a, T: Clone, V: Visitor<'a, T>> visitor::Visitor<'a, ast::Expr, T> for V {
    fn visit(&self, acceptor: &'a ast::Expr, dependencies: Visited<'a, ast::Expr, T>) -> T {
        match acceptor {
            ast::Expr::Identifier(ident) => self.identifier(ident),
            ast::Expr::CompoundIdentifier(idents) => self.compound_identifier(idents),
            ast::Expr::JsonAccess {
                left,
                operator,
                right,
            } => todo!(),
            ast::Expr::CompositeAccess { expr, key } => todo!(),
            ast::Expr::IsFalse(_) => todo!(),
            ast::Expr::IsNotFalse(_) => todo!(),
            ast::Expr::IsTrue(_) => todo!(),
            ast::Expr::IsNotTrue(_) => todo!(),
            ast::Expr::IsNull(_) => todo!(),
            ast::Expr::IsNotNull(_) => todo!(),
            ast::Expr::IsUnknown(_) => todo!(),
            ast::Expr::IsNotUnknown(_) => todo!(),
            ast::Expr::IsDistinctFrom(_, _) => todo!(),
            ast::Expr::IsNotDistinctFrom(_, _) => todo!(),
            ast::Expr::InList {
                expr,
                list,
                negated,
            } => {
                let in_expr = self.in_list(
                    dependencies.get(expr).clone(),
                    list.iter().map(|x| dependencies.get(x).clone()).collect(),
                );
                if *negated {
                    self.unary_op(&ast::UnaryOperator::Not, in_expr)
                } else {
                    in_expr
                }
            }
            ast::Expr::InSubquery {
                expr,
                subquery,
                negated,
            } => todo!(),
            ast::Expr::InUnnest {
                expr,
                array_expr,
                negated,
            } => todo!(),
            ast::Expr::Between {
                expr,
                negated,
                low,
                high,
            } => todo!(),
            ast::Expr::BinaryOp { left, op, right } => self.binary_op(
                dependencies.get(left).clone(),
                op,
                dependencies.get(right).clone(),
            ),
            ast::Expr::Like {
                negated,
                expr,
                pattern,
                escape_char,
            } => todo!(),
            ast::Expr::ILike {
                negated,
                expr,
                pattern,
                escape_char,
            } => todo!(),
            ast::Expr::SimilarTo {
                negated,
                expr,
                pattern,
                escape_char,
            } => todo!(),
            ast::Expr::AnyOp(_) => todo!(),
            ast::Expr::AllOp(_) => todo!(),
            ast::Expr::UnaryOp { op, expr } => self.unary_op(op, dependencies.get(expr).clone()),
            ast::Expr::Cast { expr, data_type } => todo!(),
            ast::Expr::TryCast { expr, data_type } => todo!(),
            ast::Expr::SafeCast { expr, data_type } => todo!(),
            ast::Expr::AtTimeZone {
                timestamp,
                time_zone,
            } => todo!(),
            ast::Expr::Extract { field, expr } => todo!(),
            ast::Expr::Ceil { expr, field } => todo!(),
            ast::Expr::Floor { expr, field } => todo!(),
            ast::Expr::Position { expr, r#in } => self.position(
                dependencies.get(expr).clone(),
                dependencies.get(r#in).clone(),
            ),
            ast::Expr::Substring {
                expr,
                substring_from,
                substring_for,
            } => todo!(),
            ast::Expr::Trim {
                expr,
                trim_where,
                trim_what,
            } => todo!(),
            ast::Expr::Overlay {
                expr,
                overlay_what,
                overlay_from,
                overlay_for,
            } => todo!(),
            ast::Expr::Collate { expr, collation } => todo!(),
            ast::Expr::Nested(expr) => dependencies.get(expr).clone(),
            ast::Expr::Value(value) => self.value(value),
            ast::Expr::TypedString { data_type, value } => todo!(),
            ast::Expr::MapAccess { column, keys } => todo!(),
            ast::Expr::Function(function) => {
                if function.distinct {
                    todo!()
                }
                self.function(function, {
<<<<<<< HEAD
                    let mut result = Vec::new();
=======
                    let mut result = vec![];
>>>>>>> b4960d57
                    for function_arg in function.args.iter() {
                        result.push(match function_arg {
                            ast::FunctionArg::Named { name, arg } => FunctionArg::Named {
                                name: name.clone(),
                                arg: match arg {
                                    ast::FunctionArgExpr::Expr(e) => dependencies.get(e).clone(),
                                    ast::FunctionArgExpr::QualifiedWildcard(idents) => {
                                        self.qualified_wildcard(&idents.0)
                                    }
                                    ast::FunctionArgExpr::Wildcard => self.wildcard(),
                                },
                            },
                            ast::FunctionArg::Unnamed(arg) => FunctionArg::Unnamed(match arg {
                                ast::FunctionArgExpr::Expr(e) => dependencies.get(e).clone(),
                                ast::FunctionArgExpr::QualifiedWildcard(idents) => {
                                    self.qualified_wildcard(&idents.0)
                                }
                                ast::FunctionArgExpr::Wildcard => self.wildcard(),
                            }),
                        });
                    }
                    result
                })
            }
            ast::Expr::AggregateExpressionWithFilter { expr, filter } => todo!(),
            ast::Expr::Case {
                operand,
                conditions,
                results,
                else_result,
            } => self.case(
                operand.clone().map(|x| dependencies.get(&*x).clone()),
                conditions
                    .iter()
                    .map(|x| dependencies.get(x).clone())
                    .collect(),
                results
                    .iter()
                    .map(|x| dependencies.get(x).clone())
                    .collect(),
                else_result.clone().map(|x| dependencies.get(&*x).clone()),
            ),
            ast::Expr::Exists { subquery, negated } => todo!(),
            ast::Expr::Subquery(_) => todo!(),
            ast::Expr::ArraySubquery(_) => todo!(),
            ast::Expr::ListAgg(_) => todo!(),
            ast::Expr::ArrayAgg(_) => todo!(),
            ast::Expr::GroupingSets(_) => todo!(),
            ast::Expr::Cube(_) => todo!(),
            ast::Expr::Rollup(_) => todo!(),
            ast::Expr::Tuple(_) => todo!(),
            ast::Expr::ArrayIndex { obj, indexes } => todo!(),
            ast::Expr::Array(_) => todo!(),
            ast::Expr::Interval(_) => todo!(),
            ast::Expr::MatchAgainst {
                columns,
                match_value,
                opt_search_modifier,
            } => todo!(),
            ast::Expr::IntroducedString { introducer, value } => todo!(),
        }
    }
}

/// A simple SQL expression parser with dialect
pub fn parse_expr_with_dialect<D: Dialect>(expr: &str, dialect: D) -> Result<ast::Expr> {
    let mut tokenizer = Tokenizer::new(&dialect, expr);
    let tokens = tokenizer.tokenize()?;
    let mut parser = Parser::new(&dialect).with_tokens(tokens);
    let expr = parser.parse_expr()?;
    Ok(expr)
}

/// A simple SQL expression parser to test the code
pub fn parse_expr(expr: &str) -> Result<ast::Expr> {
    parse_expr_with_dialect(expr, GenericDialect)
}

/// A simple display Visitor
pub struct DisplayVisitor;

impl<'a> Visitor<'a, String> for DisplayVisitor {
    fn qualified_wildcard(&self, idents: &'a Vec<ast::Ident>) -> String {
        format!("{}.*", idents.iter().join("."))
    }

    fn wildcard(&self) -> String {
        format!("*")
    }

    fn identifier(&self, ident: &'a ast::Ident) -> String {
        format!("{}", ident)
    }

    fn compound_identifier(&self, idents: &'a Vec<ast::Ident>) -> String {
        format!("{}", idents.iter().join("."))
    }

    fn binary_op(&self, left: String, op: &'a ast::BinaryOperator, right: String) -> String {
        format!("({} {} {})", left, op, right)
    }

    fn unary_op(&self, op: &'a ast::UnaryOperator, expr: String) -> String {
        format!("{} ({})", op, expr)
    }

    fn value(&self, value: &'a ast::Value) -> String {
        format!("{}", value)
    }

    fn function(&self, function: &'a ast::Function, args: Vec<FunctionArg<String>>) -> String {
        format!(
            "{}({})",
            function.name,
            args.into_iter()
                .map(|function_arg| match function_arg {
                    FunctionArg::Named { name, arg } => format!("{name}: {arg}"),
                    FunctionArg::Unnamed(arg) => format!("{arg}"),
                })
                .join(", ")
        )
    }

    fn case(
        &self,
        operand: Option<String>,
        conditions: Vec<String>,
        results: Vec<String>,
        else_result: Option<String>,
    ) -> String {
        let mut case_str = "CASE ".to_string();
        if let Some(op) = operand {
            case_str.push_str(&format!("{} ", op))
        };
        conditions
            .iter()
            .zip(results.iter())
            .for_each(|(c, r)| case_str.push_str(&format!("WHEN {} THEN {} ", c, r)));
        if let Some(r) = else_result {
            case_str.push_str(&format!("ELSE {} ", r))
        };
        case_str.push_str("END");
        case_str
    }

    fn position(&self, expr: String, r#in: String) -> String {
        format!("POSITION({} IN {})", expr, r#in)
    }

    fn in_list(&self, expr: String, list: Vec<String>) -> String {
        format!(
            "{} IN ({})",
            expr,
            list.into_iter().map(|x| format!("{x}")).join(", ")
        )
    }
}

/// A simple ast::Expr -> Expr conversion Visitor
pub struct TryIntoExprVisitor<'a>(&'a Hierarchy<Identifier>); // With columns remapping

/// Implement conversion from Ident to Identifier
impl From<&ast::Ident> for Identifier {
    fn from(value: &ast::Ident) -> Self {
        value.value.clone().into()
    }
}

/// Implement conversion from Ident vector to Identifier
impl From<&Vec<ast::Ident>> for Identifier {
    fn from(value: &Vec<ast::Ident>) -> Self {
        value.into_iter().map(|i| i.value.clone()).collect()
    }
}

impl<'a> Visitor<'a, Result<Expr>> for TryIntoExprVisitor<'a> {
    fn qualified_wildcard(&self, idents: &'a Vec<ast::Ident>) -> Result<Expr> {
        todo!()
    }

    fn wildcard(&self) -> Result<Expr> {
        todo!()
    }

    fn identifier(&self, ident: &'a ast::Ident) -> Result<Expr> {
        let column = self
            .0
            .get(&ident.cloned())
            .cloned()
            .unwrap_or_else(|| ident.value.clone().into());
        Ok(Expr::Column(column))
    }

    fn compound_identifier(&self, idents: &'a Vec<ast::Ident>) -> Result<Expr> {
        let column = self
            .0
            .get(&idents.cloned())
            .cloned()
            .unwrap_or_else(|| idents.iter().map(|i| i.value.clone()).collect());
        Ok(Expr::Column(column))
    }

    fn binary_op(
        &self,
        left: Result<Expr>,
        op: &'a ast::BinaryOperator,
        right: Result<Expr>,
    ) -> Result<Expr> {
        let left = left?;
        let right = right?;
        Ok(match op {
            ast::BinaryOperator::Plus => Expr::plus(left, right),
            ast::BinaryOperator::Minus => Expr::minus(left, right),
            ast::BinaryOperator::Multiply => Expr::multiply(left, right),
            ast::BinaryOperator::Divide => Expr::divide(left, right),
            ast::BinaryOperator::Modulo => Expr::modulo(left, right),
            ast::BinaryOperator::StringConcat => Expr::string_concat(left, right),
            ast::BinaryOperator::Gt => Expr::gt(left, right),
            ast::BinaryOperator::Lt => Expr::lt(left, right),
            ast::BinaryOperator::GtEq => Expr::gt_eq(left, right),
            ast::BinaryOperator::LtEq => Expr::lt_eq(left, right),
            ast::BinaryOperator::Spaceship => todo!(),
            ast::BinaryOperator::Eq => Expr::eq(left, right),
            ast::BinaryOperator::NotEq => Expr::not_eq(left, right),
            ast::BinaryOperator::And => Expr::and(left, right),
            ast::BinaryOperator::Or => Expr::or(left, right),
            ast::BinaryOperator::Xor => Expr::xor(left, right),
            ast::BinaryOperator::BitwiseOr => Expr::bitwise_or(left, right),
            ast::BinaryOperator::BitwiseAnd => Expr::bitwise_and(left, right),
            ast::BinaryOperator::BitwiseXor => Expr::bitwise_xor(left, right),
            ast::BinaryOperator::PGBitwiseXor => todo!(),
            ast::BinaryOperator::PGBitwiseShiftLeft => todo!(),
            ast::BinaryOperator::PGBitwiseShiftRight => todo!(),
            ast::BinaryOperator::PGRegexMatch => todo!(),
            ast::BinaryOperator::PGRegexIMatch => todo!(),
            ast::BinaryOperator::PGRegexNotMatch => todo!(),
            ast::BinaryOperator::PGRegexNotIMatch => todo!(),
            ast::BinaryOperator::PGCustomBinaryOperator(_) => todo!(),
            ast::BinaryOperator::PGExp => todo!(),
            ast::BinaryOperator::DuckIntegerDivide => todo!(),
            ast::BinaryOperator::MyIntegerDivide => todo!(),
            ast::BinaryOperator::Custom(_) => todo!(),
            ast::BinaryOperator::PGOverlap => todo!(),
        })
    }

    fn unary_op(&self, op: &'a ast::UnaryOperator, expr: Result<Expr>) -> Result<Expr> {
        let expr = expr?;
        Ok(match op {
            ast::UnaryOperator::Plus => todo!(),
            ast::UnaryOperator::Minus => Expr::opposite(expr),
            ast::UnaryOperator::Not => Expr::not(expr),
            ast::UnaryOperator::PGBitwiseNot => todo!(),
            ast::UnaryOperator::PGSquareRoot => todo!(),
            ast::UnaryOperator::PGCubeRoot => todo!(),
            ast::UnaryOperator::PGPostfixFactorial => todo!(),
            ast::UnaryOperator::PGPrefixFactorial => todo!(),
            ast::UnaryOperator::PGAbs => todo!(),
        })
    }

    fn value(&self, value: &'a ast::Value) -> Result<Expr> {
        Ok(match value {
            ast::Value::Number(number, _) => {
                let x: f64 = FromStr::from_str(number)?;
                Expr::val(x)
            }
            ast::Value::SingleQuotedString(v) => Expr::val(v.to_string()),
            ast::Value::EscapedStringLiteral(_) => todo!(),
            ast::Value::NationalStringLiteral(_) => todo!(),
            ast::Value::HexStringLiteral(_) => todo!(),
            ast::Value::DoubleQuotedString(_) => todo!(),
            ast::Value::Boolean(_) => todo!(),
            ast::Value::Null => todo!(),
            ast::Value::Placeholder(_) => todo!(),
            ast::Value::UnQuotedString(_) => todo!(),
            ast::Value::DollarQuotedString(_) => todo!(),
            ast::Value::SingleQuotedByteStringLiteral(_) => todo!(),
            ast::Value::DoubleQuotedByteStringLiteral(_) => todo!(),
            ast::Value::RawStringLiteral(_) => todo!(),
        })
    }

    fn function(
        &self,
        function: &'a ast::Function,
        args: Vec<FunctionArg<Result<Expr>>>,
    ) -> Result<Expr> {
        // All args are unnamed for now
        let flat_args: Result<Vec<Expr>> = args
            .into_iter()
            .map(|function_arg| match function_arg {
                FunctionArg::Named { name: _, arg } => arg,
                FunctionArg::Unnamed(arg) => arg,
            })
            .collect();
        let flat_args = flat_args?;
        let function_name: &str = &function.name.0.iter().join(".").to_lowercase();
        Ok(match function_name {
            // Functions Opposite, Not, Exp, Ln, Log, Abs, Sin, Cos
            "opposite" => Expr::opposite(flat_args[0].clone()),
            "not" => Expr::not(flat_args[0].clone()),
            "exp" => Expr::exp(flat_args[0].clone()),
            "ln" => Expr::ln(flat_args[0].clone()),
            "log" => Expr::log(flat_args[0].clone()),
            "abs" => Expr::abs(flat_args[0].clone()),
            "sin" => Expr::sin(flat_args[0].clone()),
            "cos" => Expr::cos(flat_args[0].clone()),
            "sqrt" => Expr::sqrt(flat_args[0].clone()),
            "pow" => Expr::pow(flat_args[0].clone(), flat_args[1].clone()),
            "power" => Expr::pow(flat_args[0].clone(), flat_args[1].clone()),
            "md5" => Expr::md5(flat_args[0].clone()),
            // string functions
            "lower" => Expr::lower(flat_args[0].clone()),
            "upper" => Expr::upper(flat_args[0].clone()),
            "char_length" => Expr::char_length(flat_args[0].clone()),
            "concat" => Expr::concat(flat_args.clone()),
            // Aggregates
            "min" => Expr::min(flat_args[0].clone()),
            "max" => Expr::max(flat_args[0].clone()),
            "count" => Expr::count(flat_args[0].clone()),
            "avg" => Expr::mean(flat_args[0].clone()),
            "sum" => Expr::sum(flat_args[0].clone()),
            "variance" => Expr::var(flat_args[0].clone()),
            "stddev" => Expr::std(flat_args[0].clone()),
            _ => todo!(),
        })
    }

    fn case(
        &self,
        operand: Option<Result<Expr>>,
        conditions: Vec<Result<Expr>>,
        results: Vec<Result<Expr>>,
        else_result: Option<Result<Expr>>,
    ) -> Result<Expr> {
        let when_exprs = match operand {
            Some(op) => conditions
                .iter()
                .map(|x| self.binary_op(op.clone(), &ast::BinaryOperator::Eq, x.clone()))
                .collect::<Result<Vec<Expr>>>()?,
            None => conditions.into_iter().collect::<Result<Vec<Expr>>>()?,
        };
        let then_exprs = results.into_iter().collect::<Result<Vec<Expr>>>()?;
        let mut case_expr = match else_result {
            Some(r) => r?,
            None => Expr::Value(Value::unit()),
        };
        for (w, t) in when_exprs.iter().rev().zip(then_exprs.iter().rev()) {
            case_expr = Expr::case(w.clone(), t.clone(), case_expr.clone());
        }
        Ok(case_expr)
    }

    fn position(&self, expr: Result<Expr>, r#in: Result<Expr>) -> Result<Expr> {
        Ok(Expr::position(expr?, r#in?))
    }

    fn in_list(&self, expr: Result<Expr>, list: Vec<Result<Expr>>) -> Result<Expr> {
        let list: Result<Vec<Value>> = list
            .into_iter()
            .map(|x| {
                if let Ok(Expr::Value(v)) = x {
                    Ok(v)
                } else {
                    Err(Error::Other(
                        "Listed expression in IN expression must be Expr::Value".into(),
                    ))
                }
            })
            .collect();
        Ok(Expr::in_list(expr?, Expr::val(Value::list(list?))))
    }
}

/// Based on the TryIntoExprVisitor implement the TryFrom trait
impl<'a> TryFrom<WithContext<&'a ast::Expr, &'a Hierarchy<Identifier>>> for Expr {
    type Error = Error;

    fn try_from(
        value: WithContext<&'a ast::Expr, &'a Hierarchy<Identifier>>,
    ) -> result::Result<Self, Self::Error> {
        let WithContext { object, context } = value;
        object.accept(TryIntoExprVisitor(context))
    }
}

/// Based on the TryIntoExprVisitor implement the TryFrom trait
impl<'a> TryFrom<&'a ast::Expr> for Expr {
    type Error = Error;

    fn try_from(value: &'a ast::Expr) -> result::Result<Self, Self::Error> {
        Expr::try_from(value.with(&Hierarchy::empty()))
    }
}

#[cfg(test)]
mod tests {
    use super::*;
    use crate::{builder::WithContext, data_type::DataType, display::Dot};
    use std::convert::TryFrom;

    #[test]
    fn test_try_into_expr() {
        let ast_expr: ast::Expr = parse_expr("exp(a*cos(SIN(x) + 2*a + b))").unwrap();
        println!("ast::expr = {ast_expr}");
        let expr = Expr::try_from(ast_expr.with(&Hierarchy::empty())).unwrap();
        println!("expr = {}", expr);
    }

    #[test]
    fn test_try_into_expr_iter() {
        let expr = parse_expr("exp(a*cos(SIN(x) + 2*a + b))").unwrap();
        for (x, t) in expr.iter_with(TryIntoExprVisitor(&Hierarchy::empty())) {
            println!("{x} ({})", t.unwrap());
        }
    }

    #[test]
    fn test_display_iter() {
        let expr = parse_expr("(exp(a*max(sin(x) + 2*a + b)))").unwrap();
        for (x, t) in expr.iter_with(DisplayVisitor) {
            println!("{x} ({t})");
        }
    }

    #[test]
    fn test_parsing() {
        let expr = parse_expr("exp(a*max(sin(x) + 2*a + b))").unwrap();
        for x in expr.iter() {
            println!("{x}");
        }
    }

    #[test]
    fn test_try_into_expr_dot() {
        let ast_expr: ast::Expr = parse_expr("exp(a*cos(SIN(x) + 2*a + b))/count(c)").unwrap();
        println!("ast::expr = {ast_expr}");
        let expr = Expr::try_from(&ast_expr).unwrap();
        println!("expr = {}", expr);
        let data_type = DataType::structured([
            ("a", DataType::float_interval(1.1, 2.1)),
            ("b", DataType::float_values([-1., 2., 3.])),
            ("x", DataType::float()),
            ("c", DataType::list(DataType::Any, 1, 10)),
        ]);
        WithContext {
            object: &expr,
            context: data_type,
        }
        .display_dot()
        .unwrap();
    }

    #[test]
    fn test_try_into_expr_with_names() {
        let ast_expr: ast::Expr =
            parse_expr("log(exp(table_1.a*cos(SIN(table_2.x)) + 2*table_2.a + table_1.b))")
                .unwrap();
        println!("ast::expr = {ast_expr}");
        let expr = Expr::try_from(ast_expr.with(&Hierarchy::from([
            (["schema", "table_1", "a"], "a".into()),
            (["schema", "table_1", "b"], "b".into()),
        ])))
        .unwrap();
        println!("expr = {}", expr);
    }

    #[test]
    fn test_case() {
        let ast_expr: ast::Expr =
            parse_expr("CASE WHEN a > 5 THEN 5 WHEN a < 2 THEN 2 ELSE a END").unwrap();
        println!("ast::expr = {ast_expr}");
        let expr = Expr::try_from(ast_expr.with(&Hierarchy::empty())).unwrap();
        println!("expr = {}", expr);
        for (x, t) in ast_expr.iter_with(DisplayVisitor) {
            println!("{x} ({t})");
        }
        let true_expr = expr!(case(gt(a, 5), 5, case(lt(a, 2), 2, a)));
        assert_eq!(true_expr.to_string(), expr.to_string());
        assert_eq!(
            expr.to_string(),
            String::from("CASE WHEN (a > 5) THEN 5 ELSE CASE WHEN (a < 2) THEN 2 ELSE a END END")
        );

        let ast_expr: ast::Expr =
            parse_expr("CASE WHEN a > 5 THEN 5 WHEN a < 2 THEN 2 END").unwrap();
        println!("\nast::expr = {ast_expr}");
        let expr = Expr::try_from(ast_expr.with(&Hierarchy::empty())).unwrap();
        println!("expr = {}", expr);
        assert_eq!(
            expr.to_string(),
            String::from(
                "CASE WHEN (a > 5) THEN 5 ELSE CASE WHEN (a < 2) THEN 2 ELSE NULL END END"
            )
        );

        let ast_expr: ast::Expr =
            parse_expr("CASE a WHEN 5 THEN a + 3 WHEN 2 THEN a -4 ELSE a END").unwrap();
        println!("\nast::expr = {ast_expr}");
        let expr = Expr::try_from(ast_expr.with(&Hierarchy::empty())).unwrap();
        println!("expr = {}", expr);
        assert_eq!(
            expr.to_string(),
            String::from(
                "CASE WHEN (a = 5) THEN (a + 3) ELSE CASE WHEN (a = 2) THEN (a - 4) ELSE a END END"
            )
        );
    }

    #[test]
    fn test_in_list() {
        // IN
        let ast_expr: ast::Expr = parse_expr("a in (3, 4, 5)").unwrap();
        println!("ast::expr = {ast_expr}");
        let expr = Expr::try_from(ast_expr.with(&Hierarchy::empty())).unwrap();
        println!("expr = {}", expr);
        for (x, t) in ast_expr.iter_with(DisplayVisitor) {
            println!("{x} ({t})");
        }
        let true_expr = Expr::in_list(Expr::col("a"), Expr::list([3, 4, 5]));
        assert_eq!(true_expr.to_string(), expr.to_string());
        assert_eq!(expr.to_string(), String::from("(a in (3, 4, 5))"));

        // NOT IN
        let ast_expr: ast::Expr = parse_expr("a not in (3, 4, 5)").unwrap();
        println!("ast::expr = {ast_expr}");
        let expr = Expr::try_from(ast_expr.with(&Hierarchy::empty())).unwrap();
        println!("expr = {}", expr);
        for (x, t) in ast_expr.iter_with(DisplayVisitor) {
            println!("{x} ({t})");
        }
        let true_expr = Expr::not(Expr::in_list(Expr::col("a"), Expr::list([3, 4, 5])));
        assert_eq!(true_expr.to_string(), expr.to_string());
        assert_eq!(expr.to_string(), String::from("(not (a in (3, 4, 5)))"));
    }
}<|MERGE_RESOLUTION|>--- conflicted
+++ resolved
@@ -365,11 +365,7 @@
                     todo!()
                 }
                 self.function(function, {
-<<<<<<< HEAD
-                    let mut result = Vec::new();
-=======
                     let mut result = vec![];
->>>>>>> b4960d57
                     for function_arg in function.args.iter() {
                         result.push(match function_arg {
                             ast::FunctionArg::Named { name, arg } => FunctionArg::Named {
