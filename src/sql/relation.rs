//! This file provides tools for converting a ast::Statement
//! into the corresponding Qrlew Relation.
//! Example: `Expr::try_from(sql_parser_statement)`

use super::{
    query_names::{IntoQueryNamesVisitor, QueryNames},
    visitor::Visitor,
    Error, Result,
};
use crate::{
    ast,
    builder::{Ready, With, WithIterator, WithoutContext},
    dialect::{Dialect, GenericDialect},
    expr::{Expr, Identifier, Split},
    hierarchy::{Hierarchy, Path},
    namer::{self, FIELD},
    parser::Parser,
    relation::{
        Join, JoinConstraint, JoinOperator, MapBuilder, Relation, SetOperator, SetQuantifier,
        Variant as _, WithInput,
    },
    tokenizer::Tokenizer,
    visitor::{Acceptor, Dependencies, Visited},
    types::And
};
use itertools::Itertools;
use std::{
    convert::TryFrom,
    iter::{once, Iterator},
    result,
    str::FromStr,
    sync::Arc, collections::HashMap,
};

/*
Before we visit queries to build Relations we must collect the namespaces of all subqueries to map the right names to the right Relations.
This is done in the query_names module.
 */

/// A visitor for AST queries conversion into relations
/// The Hierarchy of Relations is the context in which the query is converted, typically the list of tables with their Path
/// The QueryNames is the map of sub-query referrenced by their names, so that links can be unfolded
#[derive(Clone, Debug, Hash, PartialEq, Eq)]
struct TryIntoRelationVisitor<'a>(&'a Hierarchy<Arc<Relation>>, QueryNames<'a>);

impl<'a> TryIntoRelationVisitor<'a> {
    fn new(relations: &'a Hierarchy<Arc<Relation>>, query_names: QueryNames<'a>) -> Self {
        TryIntoRelationVisitor(relations, query_names)
    }
}

//TODO Add columns as (alias.col -> field, name.col -> field) for all fields

// A few useful conversions

impl From<ast::SetOperator> for SetOperator {
    fn from(value: ast::SetOperator) -> Self {
        match value {
            ast::SetOperator::Union => SetOperator::Union,
            ast::SetOperator::Except => SetOperator::Except,
            ast::SetOperator::Intersect => SetOperator::Intersect,
        }
    }
}

impl From<ast::SetQuantifier> for SetQuantifier {
    fn from(value: ast::SetQuantifier) -> Self {
        match value {
            ast::SetQuantifier::All => SetQuantifier::All,
            ast::SetQuantifier::Distinct => SetQuantifier::Distinct,
            ast::SetQuantifier::None => SetQuantifier::None,
            ast::SetQuantifier::ByName => SetQuantifier::ByName,
            ast::SetQuantifier::AllByName => SetQuantifier::AllByName,
            ast::SetQuantifier::DistinctByName => SetQuantifier::DistinctByName,
        }
    }
}

// This is RelationWithColumns from_xxx method

/// A struct to hold Relations with column mapping in the FROM
struct RelationWithColumns(Arc<Relation>, Hierarchy<Identifier>);

impl RelationWithColumns {
    fn new(relation: Arc<Relation>, columns: Hierarchy<Identifier>) -> Self {
        RelationWithColumns(relation, columns)
    }
}

/// A struct to hold the query being visited and its Relations
struct VisitedQueryRelations<'a>(
    Hierarchy<Arc<Relation>>,
    Visited<'a, ast::Query, Result<Arc<Relation>>>,
);

impl<'a> VisitedQueryRelations<'a> {
    fn new(
        try_into_relation_visitor: &TryIntoRelationVisitor<'a>,
        query: &'a ast::Query,
        visited: Visited<'a, ast::Query, Result<Arc<Relation>>>,
    ) -> Self {
        let TryIntoRelationVisitor(relations, query_names) = try_into_relation_visitor;
        let mut relations: Hierarchy<Arc<Relation>> = (*relations).clone();
        relations.extend(
            query_names
                .name_referred(query)
                .map(|(name, referred)| (name.clone(), visited.get(referred).clone().unwrap())),
        );
        VisitedQueryRelations(relations, visited)
    }

    /// Convert a TableFactor into a RelationWithColumns
    fn try_from_table_factor(
        &self,
        table_factor: &'a ast::TableFactor,
    ) -> Result<RelationWithColumns> {
        let VisitedQueryRelations(relations, visited) = self;
        // Process the table_factor

        match &table_factor {
            ast::TableFactor::Table { name, alias, .. } => {
                let relation = relations
                    .get(&name.cloned())
                    .cloned()
                    .ok_or(Error::parsing_error(format!("Unknown table: {name}")))?;
                let name = alias
                    .clone()
                    .map(|a| a.name.cloned())
                    .unwrap_or(name.cloned());
                let columns: Hierarchy<Identifier> = relation
                    .schema()
                    .iter()
                    .map(|f| {
                        (
                            name.cloned()
                                .into_iter()
                                .chain(once(f.name().to_string()))
                                .collect_vec(),
                            [f.name()].into(),
                        )
                    })
                    .collect();
                Ok(RelationWithColumns::new(relation, columns))
            }
            ast::TableFactor::Derived {
                subquery, alias, ..
            } => {
                let relation = visited.get(subquery).clone()?;
                let name = alias
                    .clone()
                    .map(|a| a.name.cloned())
                    .unwrap_or(relation.name().cloned());
                let columns: Hierarchy<Identifier> = relation
                    .schema()
                    .iter()
                    .map(|f| {
                        (
                            name.cloned()
                                .into_iter()
                                .chain(once(f.name().to_string()))
                                .collect_vec(),
                            [f.name()].into(),
                        )
                    })
                    .collect();
                Ok(RelationWithColumns::new(relation, columns))
            }
            _ => todo!(),
        }
    }

    fn try_from_join_constraint_with_columns(
        &self,
        join_constraint: &ast::JoinConstraint,
        columns: &'a Hierarchy<Identifier>,
    ) -> Result<JoinConstraint> {
        match join_constraint {
            ast::JoinConstraint::On(expr) => Ok(JoinConstraint::On(expr.with(columns).try_into()?)),
            ast::JoinConstraint::Using(idents) => Ok(JoinConstraint::Using(
                idents
                    .into_iter()
                    .map(|ident| Identifier::from(ident.value.clone()))
                    .collect(),
            )),
            ast::JoinConstraint::Natural => Ok(JoinConstraint::Natural),
            ast::JoinConstraint::None => Ok(JoinConstraint::None),
        }
    }

    fn try_from_join_operator_with_columns(
        &self,
        join_operator: &ast::JoinOperator,
        columns: &'a Hierarchy<Identifier>,
    ) -> Result<JoinOperator> {
        match join_operator {
            ast::JoinOperator::Inner(join_constraint) => Ok(JoinOperator::Inner(
                self.try_from_join_constraint_with_columns(join_constraint, columns)?,
            )),
            ast::JoinOperator::LeftOuter(join_constraint) => Ok(JoinOperator::LeftOuter(
                self.try_from_join_constraint_with_columns(join_constraint, columns)?,
            )),
            ast::JoinOperator::RightOuter(join_constraint) => Ok(JoinOperator::RightOuter(
                self.try_from_join_constraint_with_columns(join_constraint, columns)?,
            )),
            ast::JoinOperator::FullOuter(join_constraint) => Ok(JoinOperator::FullOuter(
                self.try_from_join_constraint_with_columns(join_constraint, columns)?,
            )),
            ast::JoinOperator::CrossJoin => Ok(JoinOperator::Cross),
            _ => todo!(), //TODO implement other JOIN later
        }
    }

    /// Convert a TableWithJoins into a RelationWithColumns
    fn try_from_table_with_joins(
        &self,
        table_with_joins: &'a ast::TableWithJoins,
    ) -> Result<RelationWithColumns> {
        // Process the relation
        // Then the JOIN if needed
        let result = table_with_joins.joins.iter().fold(
            self.try_from_table_factor(&table_with_joins.relation),
            |left, join| {
                let RelationWithColumns(left_relation, left_columns) = left?;
                let RelationWithColumns(right_relation, right_columns) =
                    self.try_from_table_factor(&join.relation)?;
                let left_columns = left_columns.map(|i| {
                    let mut v = vec![Join::left_name().to_string()];
                    v.extend(i.to_vec());
                    v.into()
                });
                let right_columns = right_columns.map(|i| {
                    let mut v = vec![Join::right_name().to_string()];
                    v.extend(i.to_vec());
                    v.into()
                });
                let all_columns = left_columns.with(right_columns);
                let operator = self.try_from_join_operator_with_columns(
                    &join.join_operator,
                    // &all_columns.filter_map(|i| Some(i.split_last().ok()?.0)),//TODO remove this
                    &all_columns,
                )?;
                // We build a Join
                let join: Join = Relation::join()
                    .operator(operator)
                    .left(left_relation)
                    .right(right_relation)
                    .build();
                // We collect column mapping inputs should map to new names (hence the inversion)
                let new_columns: Hierarchy<Identifier> =
                    join.field_inputs().map(|(f, i)| (i, f.into())).collect();
                let composed_columns = all_columns.and_then(new_columns);
                let relation = Arc::new(Relation::from(join));
                // We should compose hierarchies
                Ok(RelationWithColumns::new(relation, composed_columns))
            },
        );
        result
    }

    /// Convert a Vec<TableWithJoins> into a Relation
    fn try_from_tables_with_joins(
        &self,
        tables_with_joins: &'a Vec<ast::TableWithJoins>,
    ) -> Result<RelationWithColumns> {
        // TODO consider more tables
        // For now, only consider the first element
        // It should eventually be cross joined as described in: https://www.postgresql.org/docs/current/queries-table-expressions.html
        self.try_from_table_with_joins(&tables_with_joins[0])
    }

    /// Build a relation from the
    fn try_from_select_items_selection_and_group_by(
        &self,
        names: &'a Hierarchy<String>,
        select_items: &'a [ast::SelectItem],
        selection: &'a Option<ast::Expr>,
        group_by: &'a ast::GroupByExpr,
        from: Arc<Relation>,
        having: &'a Option<ast::Expr>,
        distinct: &'a Option<ast::Distinct>,
    ) -> Result<Arc<Relation>> {
        // Collect all expressions with their aliases
        let mut named_exprs: Vec<(String, Expr)> = vec![];
        // Columns from names
        let columns = &names.map(|s| s.clone().into());
        for select_item in select_items {
            match select_item {
                ast::SelectItem::UnnamedExpr(expr) => named_exprs.push((
                    match expr {
                        // Pull the original name for implicit aliasing
                        ast::Expr::Identifier(ident) => ident.value.clone(),
                        ast::Expr::CompoundIdentifier(idents) => {
                            idents.last().unwrap().value.clone()
                        }
                        expr => namer::name_from_content(FIELD, &expr),
                    },
                    Expr::try_from(expr.with(columns))?,
                )),
                ast::SelectItem::ExprWithAlias { expr, alias } => {
                    named_exprs.push((alias.clone().value, Expr::try_from(expr.with(columns))?))
                }
                ast::SelectItem::QualifiedWildcard(_, _) => todo!(),
                ast::SelectItem::Wildcard(_) => {
                    for field in from.schema().iter() {
                        named_exprs.push((field.name().to_string(), Expr::col(field.name())))
                    }
                }
            }
        }
        // Prepare the GROUP BY
        let group_by  = match group_by {
            ast::GroupByExpr::All => todo!(),
            ast::GroupByExpr::Expressions(group_by_exprs) => group_by_exprs
                .iter()
                .map(|e| e.with(columns).try_into())
                .collect::<Result<Vec<Expr>>>()?,
        };
        let exprs:HashMap<Expr, String> = named_exprs
            .iter()
            .cloned()
            .map(|(name, x)| (x, name))
            .collect();
        // let mut named_exprs = named_exprs.into_iter().chain(
        //     group_by.iter()
        //     .cloned()
        //     .map(|gx| (
        //         exprs
        //         .get(&gx)
        //         .unwrap_or(&namer::name_from_content(FIELD, &gx))
        //         .to_string(),
        //         gx)
        //     )
        //     .collect::<Vec<_>>()
        // ).collect::<Vec<_>>();


        // Add the having in named_exprs
        let having = if let Some(expr) = having {
            let having_name = namer::name_from_content(FIELD, &expr);
            let mut expr = Expr::try_from(expr.with(columns))?;
            let columns = named_exprs
                .iter()
                .map(|(s, x)| (Expr::col(s.to_string()), x.clone()))
                .collect();
            expr = expr.replace(columns).0;
            let columns = group_by
                .iter()
                .filter_map(|x| {
                    matches!(x, Expr::Column(_)).then_some((x.clone(), Expr::first(x.clone())))
                })
                .collect();
            expr = expr.replace(columns).0;
            named_exprs.push((having_name.clone(), expr));
            Some(having_name)
        } else {
            None
        };

        // Build the Map or Reduce based on the type of split
        let split = group_by.into_iter()
            .fold(
                Split::from_iter(named_exprs),
                |s, expr| s.and(Split::Reduce(Split::group_by(expr)))
            );
        println!("split = {}", split);
        // Prepare the WHERE
        let filter: Option<Expr> = selection
            .as_ref()
            .map(|e| e.with(columns).try_into())
            .map_or(Ok(None), |r| r.map(Some))?;
        // Build a Relation
        let mut relation: Relation = match split {
            Split::Map(map) => {
                let builder = Relation::map().split(map);
                let builder = filter.into_iter().fold(builder, |b, e| b.filter(e));
                //let builder = group_by.into_iter().fold(builder, |b, e| b.group_by(e));
                builder.input(from).build()
            }
            Split::Reduce(reduce) => {
                let builder = Relation::reduce().split(reduce);
                let builder = filter.into_iter().fold(builder, |b, e| b.filter(e));
                //let builder = group_by.into_iter().fold(builder, |b, e| b.group_by(e));
                builder.input(from).build()
            }
        };
        if let Some(h) = having {
            relation = Relation::map()
                .with_iter(
                    relation
                        .fields()
                        .iter()
                        .filter_map(|f| (f.name() != h).then_some((f.name(), Expr::col(f.name()))))
                        .collect::<Vec<_>>(),
                )
                .filter(Expr::col(h))
                .input(relation)
                .build();
        }
        if let Some(distinct) = distinct {
            if matches!(distinct, ast::Distinct::On(_)) {
                return Err(Error::other("DISTINCT IN is not supported"));
            }
            relation = relation.distinct()
        }
        Ok(Arc::new(relation))
    }

    /// Convert a Select into a Relation
    fn try_from_select(&self, select: &'a ast::Select) -> Result<RelationWithColumns> {
        let ast::Select {
            projection,
            from,
            selection,
            group_by,
            distinct,
            top,
            into,
            lateral_views,
            cluster_by,
            distribute_by,
            sort_by,
            having,
            named_window,
            qualify,
        } = select;
        if top.is_some() {
            return Err(Error::other("TOP is not supported"));
        }
        if into.is_some() {
            return Err(Error::other("INTO is not supported"));
        }
        if !lateral_views.is_empty() {
            return Err(Error::other("LATERAL VIEWS are not supported"));
        }
        if !cluster_by.is_empty() {
            return Err(Error::other("CLUSTER BY is not supported"));
        }
        if !distribute_by.is_empty() {
            return Err(Error::other("DISTRIBUTE BY is not supported"));
        }
        if !sort_by.is_empty() {
            return Err(Error::other("SORT BY is not supported"));
        }
        if !named_window.is_empty() {
            return Err(Error::other("NAMED WINDOW is not supported"));
        }
        if qualify.is_some() {
            return Err(Error::other("QUALIFY is not supported"));
        }
        let RelationWithColumns(from, columns) = self.try_from_tables_with_joins(from)?;
        let relation = self.try_from_select_items_selection_and_group_by(
            &columns.filter_map(|i| Some(i.split_last().ok()?.0)),
            projection,
            selection,
            group_by,
            from,
            having,
            distinct
        )?;
        Ok(RelationWithColumns::new(relation, columns))
    }

    fn try_from_limit(&self, limit: &'a ast::Expr) -> Result<usize> {
        if let ast::Expr::Value(ast::Value::Number(number, false)) = limit {
            Ok(usize::from_str(number)?)
        } else {
            Err(Error::parsing_error(limit))
        }
    }

    /// Convert a Query into a Relation
    fn try_from_query(&self, query: &'a ast::Query) -> Result<Arc<Relation>> {
        let ast::Query {
            body,
            order_by,
            limit,
            ..
        } = query;
        match body.as_ref() {
            ast::SetExpr::Select(select) => {
                let RelationWithColumns(relation, columns) =
                    self.try_from_select(select.as_ref())?;
                // let names = &columns.filter_map(|i| Some(i.split_last().ok()?.0));//TODO remove this
                if order_by.is_empty() && limit.is_none() {
                    Ok(relation)
                } else {
                    // Build a relation with ORDER BY and LIMIT if needed
                    let relation_bulider = Relation::map();
                    // We add all the columns
                    let relation_builder = relation
                        .schema()
                        .iter()
                        .fold(relation_bulider, |builder, field| {
                            builder.with((field.name(), Expr::col(field.name())))
                        });
                    // Add input
                    let relation_bulider = relation_builder.input(relation);
                    // Add ORDER BYs
                    let relation_bulider: Result<MapBuilder<WithInput>> = order_by.iter().fold(
                        Ok(relation_bulider),
                        |builder, ast::OrderByExpr { expr, asc, .. }| {
                            Ok(builder?
                                .order_by(expr.with(&columns).try_into()?, asc.unwrap_or(true)))
                        },
                    );
                    // Add LIMITs
                    let relation_bulider: Result<MapBuilder<WithInput>> =
                        limit.iter().fold(relation_bulider, |builder, limit| {
                            Ok(builder?.limit(self.try_from_limit(limit)?))
                        });
                    // Build a relation with ORDER BY and LIMIT
                    Ok(Arc::new(relation_bulider?.try_build()?))
                }
            }
            ast::SetExpr::SetOperation {
                op,
                set_quantifier,
                left,
                right,
            } => match (left.as_ref(), right.as_ref()) {
                (ast::SetExpr::Select(left_select), ast::SetExpr::Select(right_select)) => {
                    let RelationWithColumns(left_relation, _left_columns) =
                        self.try_from_select(left_select.as_ref())?;
                    let RelationWithColumns(right_relation, _right_columns) =
                        self.try_from_select(right_select.as_ref())?;
                    let relation_bulider = Relation::set()
                        .operator(op.clone().into())
                        .quantifier(set_quantifier.clone().into())
                        .left(left_relation)
                        .right(right_relation);
                    // Build a Relation from set operation
                    Ok(Arc::new(relation_bulider.try_build()?))
                }
                _ => panic!("We only support set operations over SELECTs"),
            },
            _ => todo!(),
        }
    }
}

impl<'a> Visitor<'a, Result<Arc<Relation>>> for TryIntoRelationVisitor<'a> {
    fn dependencies(&self, acceptor: &'a ast::Query) -> Dependencies<'a, ast::Query> {
        let TryIntoRelationVisitor(_relations, query_names) = self;
        let mut dependencies = acceptor.dependencies();
        // Add subqueries from the body
        dependencies.extend(
            query_names
                .iter()
                .filter_map(|((query, _name), dependency)| {
                    if (*query) == acceptor {
                        dependency.clone()
                    } else {
                        None
                    }
                }),
        );
        dependencies
    }
    fn query(
        &self,
        query: &'a ast::Query,
        visited: Visited<'a, ast::Query, Result<Arc<Relation>>>,
    ) -> Result<Arc<Relation>> {
        // Pull relations accessible from this query
        let visited_query_relations = VisitedQueryRelations::new(self, query, visited);
        // Retrieve a relation before ORDER BY and LIMIT
        let relation = visited_query_relations.try_from_query(query)?;
        Ok(relation)
    }
}

/*
To convert a Query into a Relation, one need to pack it with a few named Relations to refer to
 */

/// A struct holding a query and a context for conversion to Relation
/// This is the main entrypoint of this module
#[derive(Clone, Debug, Hash, PartialEq, Eq)]
pub struct QueryWithRelations<'a>(&'a ast::Query, &'a Hierarchy<Arc<Relation>>);

impl<'a> QueryWithRelations<'a> {
    pub fn new(query: &'a ast::Query, relations: &'a Hierarchy<Arc<Relation>>) -> Self {
        QueryWithRelations(query, relations)
    }

    pub fn query(&self) -> &ast::Query {
        self.0
    }

    pub fn relations(&self) -> &Hierarchy<Arc<Relation>> {
        self.1
    }
}

impl<'a> With<&'a Hierarchy<Arc<Relation>>, QueryWithRelations<'a>> for &'a ast::Query {
    fn with(self, input: &'a Hierarchy<Arc<Relation>>) -> QueryWithRelations<'a> {
        QueryWithRelations::new(self, input)
    }
}

impl<'a> TryFrom<QueryWithRelations<'a>> for Relation {
    type Error = Error;

    fn try_from(value: QueryWithRelations<'a>) -> result::Result<Self, Self::Error> {
        // Pull values from the object
        let QueryWithRelations(query, relations) = value;
        // Visit the query to get query names
        let query_names = query.accept(IntoQueryNamesVisitor);
        // Visit for conversion
        query
            .accept(TryIntoRelationVisitor::new(relations, query_names))
            .map(|r| r.as_ref().clone())
    }
}

/// A simple SQL query parser with dialect
pub fn parse_with_dialect<D: Dialect>(query: &str, dialect: D) -> Result<ast::Query> {
    let mut tokenizer = Tokenizer::new(&dialect, query);
    let tokens = tokenizer.tokenize()?;
    let mut parser = Parser::new(&dialect).with_tokens(tokens);
    let expr = parser.parse_query()?;
    Ok(expr)
}

/// A simple SQL query parser to test the code
pub fn parse(query: &str) -> Result<ast::Query> {
    parse_with_dialect(query, GenericDialect)
}

#[cfg(test)]
mod tests {
    use std::sync::Arc;

    use colored::Colorize;

    use super::*;
    use crate::{
        builder::Ready,
        data_type::{DataType, DataTyped, Variant},
        display::Dot,
        relation::schema::Schema,
        io::{Database, postgresql}
    };

    #[test]
    fn test_map_from_query() {
        let query = parse("SELECT exp(table.a) FROM schema.table").unwrap();
        let schema: Schema = vec![
            ("a", DataType::float()),
            ("b", DataType::float_interval(-2., 2.)),
            ("c", DataType::float()),
            ("d", DataType::float_interval(0., 1.)),
        ]
        .into_iter()
        .collect();
        let table = Relation::table()
            .name("tab")
            .schema(schema.clone())
            .size(100)
            .build();
        let map = Relation::try_from(QueryWithRelations::new(
            &query,
            &Hierarchy::from([(["schema", "table"], Arc::new(table))]),
        ))
        .unwrap();
        print!("{}", map);
    }

    #[test]
    fn test_parse() {
        let query = parse("SELECT 2 * my_table.price FROM schema.table AS my_table").unwrap();
        //println!("\nquery: {:?}", query);
        println!("\n{}", query.to_string());
        let schema: Schema = vec![("price", DataType::float_interval(1., 4.))]
            .into_iter()
            .collect();
        let table = Relation::table()
            .name("tab")
            .schema(schema.clone())
            .size(100)
            .build();
        let map = Relation::try_from(QueryWithRelations::new(
            &query,
            &Hierarchy::from([(["schema", "table"], Arc::new(table))]),
        ))
        .unwrap();
        let query2 = &ast::Query::from(&map);
        //println!("\nquery2: {:?}", query2);
        println!("\n{}", query2.to_string());
        map.display_dot().unwrap();
    }

    #[test]
    fn test_parse_auto_join() {
        let query = parse("SELECT 2 * my_table.price + table2.price FROM schema.table AS my_table JOIN schema.table AS table2 ON my_table.id = table2.id").unwrap();
        //println!("\nquery: {:?}", query);
        println!("\n{}", query.to_string());
        let schema: Schema = vec![
            ("price", DataType::float_interval(1., 4.)),
            ("id", DataType::text()),
        ]
        .into_iter()
        .collect();
        let table = Relation::table()
            .name("tab")
            .schema(schema.clone())
            .size(100)
            .build();
        println!("Table = {:?}", table);
        let relation = Relation::try_from(QueryWithRelations::new(
            &query,
            &Hierarchy::from([(["schema", "table"], Arc::new(table))]),
        ))
        .unwrap();
        let query2 = &ast::Query::from(&relation);
        //println!("\nquery2: {:?}", query2);
        println!("\n{}", query2.to_string());
        relation.display_dot().unwrap();
    }

    fn complex_query() -> ast::Query {
        parse(r#"
            with view_1 as (select * from schema.table_1),
            view_2 as (select * from view_1)
            select 2*a, b+1 from (select view_2.c as a, right.d as b from (select * from view_2) LEFT OUTER JOIN schema.table_2 as right ON view_1.id = table_2.id);
            select * from table_1;
        "#).unwrap()
    }

    #[test]
    fn test_query_names() {
        let query_1 = parse("select * from table_1").unwrap();
        let query_2 = parse("select * from table_2").unwrap();
        let query_3 = parse("select * from table_3").unwrap();
        let query_4 = parse("select * from table_4").unwrap();
        let name_1 = ast::ObjectName(vec!["name_1".into()]);
        let name_2 = ast::ObjectName(vec!["name_2".into()]);
        let name_3 = ast::ObjectName(vec!["name_3".into()]);
        println!("query_1 = {}", query_1.to_string().blue());
        let mut query_names_1 = QueryNames::new();
        let mut query_names_2 = QueryNames::new();
        let mut query_names_3 = QueryNames::new();
        query_names_2.insert((&query_1, name_1), None);
        query_names_2.insert((&query_1, name_2), Some(&query_2));
        query_names_3.insert((&query_1, name_3.clone()), Some(&query_3));
        query_names_3.insert((&query_2, name_3.clone()), None);
        query_names_3.insert((&query_3, name_3.clone()), None);
        query_names_1.extend(query_names_2);
        query_names_1.extend(query_names_3);
        query_names_1.set(name_3.clone(), &query_4);
    }

    #[test]
    fn test_query_names_visitor() {
        let query = complex_query();
        println!("Query = {}", query.to_string().blue());
        let visitor = IntoQueryNamesVisitor;
        let query_names = query.accept(visitor);
        println!("{}", query_names);
    }

    const QUERIES: &[&str] = &["
        with view_1 as (select a, b from schema.table_1),
        view_2 as (select a, b from view_1)
        select 2*a, b+1 from (select view_2.c as a, right.d as b from (select a, b from view_2) LEFT OUTER JOIN schema.table_2 as right ON view_1.id = table_2.id);",
        "
        with view_1 as (select a,b,c,d from schema.table_1)
        select 2*a, b+1 from (select c as a, d as b from view_1) join table_2 on a=b;",
        "
        with view_1 as (select a,b,c,d from schema.table_1)
        select a from (select c as a, d as b from view_1) join table_2 on a=b;",
        "
        with view_1 as (select a,b,c,d from schema.table_1)
        select cos(0.1*view_1.b) as k, table_2.u as l, table_2.v, tab.a from (select c as a, d as b from view_1) as tab join table_2 on a=b join view_1 on a=b;",
        "
        with view_1 as (select table_1.a,b,c as s,d from schema.table_1),
        view_2 as (select 2*sum(tu.a) as a, count(tu.b) as b, sum(table_2.u) as u, 10+sum(table_2.v) as v from (select s as a, d as b from view_1) as tu join table_2 on a=b)
        select cos(0.1*ta.b) as cs, tb.b as l, tb.a from view_2 as ta left outer join table_1 as tb on ta.a=tb.b;",
        ];

    #[test]
    fn test_try_from_complex_query() {
        let query = parse(QUERIES[4]).unwrap();
        let schema_1: Schema = vec![
            ("a", DataType::float()),
            ("b", DataType::float_interval(-2., 2.)),
            ("c", DataType::float()),
            ("d", DataType::float_interval(0., 1.)),
        ]
        .into_iter()
        .collect();
        let schema_2: Schema = vec![
            ("u", DataType::float()),
            ("v", DataType::float_interval(-2., 2.)),
            ("w", DataType::float()),
            ("x", DataType::float_interval(0., 1.)),
        ]
        .into_iter()
        .collect();
        let table_1 = Relation::table()
            .name("tab_1")
            .schema(schema_1.clone())
            .size(100)
            .build();
        let table_2 = Relation::table()
            .name("tab_2")
            .schema(schema_2.clone())
            .size(100)
            .build();
        let relation = Relation::try_from(QueryWithRelations::new(
            &query,
            &Hierarchy::from([
                (["schema", "table_1"], Arc::new(table_1)),
                (["schema", "table_2"], Arc::new(table_2)),
            ]),
        ))
        .unwrap();
        println!("relation = {relation}");
        let q = ast::Query::from(&relation);
        println!("query = {q}");
        relation.display_dot();
    }

    #[test]
    fn test_try_from_simple_query() {
        let query = parse(
            "
            WITH view_1 as (select 1+sum(2*a), count(b) from table_1)
            SELECT * FROM view_1;
        ",
        )
        .unwrap();
        let schema_1: Schema = vec![
            ("a", DataType::float_interval(-1., 3.)),
            ("b", DataType::float_interval(-2., 2.)),
            ("c", DataType::float()),
            ("d", DataType::float_interval(0., 1.)),
        ]
        .into_iter()
        .collect();
        let schema_2: Schema = vec![
            ("u", DataType::float()),
            ("v", DataType::float_interval(-2., 2.)),
            ("w", DataType::float()),
            ("x", DataType::float_interval(0., 1.)),
        ]
        .into_iter()
        .collect();
        let table_1 = Relation::table()
            .name("tab_1")
            .schema(schema_1.clone())
            .size(100)
            .build();
        let table_2 = Relation::table()
            .name("tab_2")
            .schema(schema_2.clone())
            .size(100)
            .build();
        let relation = Relation::try_from(QueryWithRelations::new(
            &query,
            &Hierarchy::from([
                (["schema", "table_1"], Arc::new(table_1)),
                (["schema", "table_2"], Arc::new(table_2)),
            ]),
        ))
        .unwrap();
        println!("relation = {relation}");
        let q = ast::Query::from(&relation);
        println!("query = {q}");
        relation.display_dot().unwrap();
    }

    #[test]
    fn test_try_from_aggregate_query() {
        let query = parse(
            "
            SELECT 1+count(a) as c, sum(b+1) as s FROM table_1;
        ",
        )
        .unwrap();
        let schema_1: Schema = vec![
            ("a", DataType::float_interval(-1., 3.)),
            ("b", DataType::float_interval(-2., 2.)),
            ("c", DataType::float()),
            ("d", DataType::float_interval(0., 1.)),
        ]
        .into_iter()
        .collect();
        let table_1 = Relation::table()
            .name("tab_1")
            .schema(schema_1.clone())
            .size(100)
            .build();
        let relation = Relation::try_from(QueryWithRelations::new(
            &query,
            &Hierarchy::from([(["schema", "table_1"], Arc::new(table_1))]),
        ))
        .unwrap();
        println!("relation = {relation}");
        let q = ast::Query::from(&relation);
        println!("query = {q}");
        relation.display_dot().unwrap();
    }

    #[test]
    fn test_where() {
        let query = parse(
            "
            --SELECT 1+SUM(a), count(b) FROM table_1 WHERE a>4;
            --SELECT SUM(a), count(b) FROM table_1 WHERE a IN (1, 2, 13);
            SELECT a, SUM(b) FROM table_1 WHERE a IN (1, -0.5, 2, 13) GROUP BY a;
            --SELECT a, count(b) FROM table_1 GROUP BY a WHERE a IN (1, 2, 13);
        ",
        )
        .unwrap();
        let schema_1: Schema = vec![
            ("a", DataType::float_interval(-1., 3.)),
            ("b", DataType::float_interval(-2., 2.)),
            ("c", DataType::float()),
            ("d", DataType::float_interval(0., 1.)),
        ]
        .into_iter()
        .collect();
        let table_1 = Relation::table()
            .name("tab_1")
            .schema(schema_1.clone())
            .size(100)
            .build();
        let relation = Relation::try_from(QueryWithRelations::new(
            &query,
            &Hierarchy::from([(["schema", "table_1"], Arc::new(table_1))]),
        ))
        .unwrap();
        println!("relation = {relation:#?}");
        let q = ast::Query::from(&relation);
        println!("query = {q}");
        relation.display_dot().unwrap();
    }

    #[test]
    fn test_reduce_where() {
        let query = parse(
            "
            SELECT SUM(a), count(b) FROM table_1 WHERE a>4;
        ",
        )
        .unwrap();
        let schema_1: Schema = vec![
            ("a", DataType::float_interval(-1., 3.)),
            ("b", DataType::float_interval(-2., 2.)),
            ("c", DataType::float()),
            ("d", DataType::float_interval(0., 1.)),
        ]
        .into_iter()
        .collect();
        let table_1 = Relation::table()
            .name("tab_1")
            .schema(schema_1.clone())
            .size(100)
            .build();
        let relation = Relation::try_from(QueryWithRelations::new(
            &query,
            &Hierarchy::from([(["schema", "table_1"], Arc::new(table_1))]),
        ))
        .unwrap();
        println!("relation = {relation:#?}");
        let q = ast::Query::from(&relation);
        println!("query = {q}");
        relation.display_dot().unwrap();
    }

    #[test]
    fn test_case() {
        let query =
            parse("SELECT CASE WHEN SUM(a) = 5 THEN 5 ELSE 4 * AVG(a) END FROM table_1").unwrap();
        let schema_1: Schema = vec![("a", DataType::float_interval(0., 10.))]
            .into_iter()
            .collect();
        let table_1 = Relation::table()
            .name("tab_1")
            .schema(schema_1.clone())
            .size(100)
            .build();
        let relation = Relation::try_from(QueryWithRelations::new(
            &query,
            &Hierarchy::from([(["schema", "table_1"], Arc::new(table_1))]),
        ))
        .unwrap();
        println!("relation = {relation}");
        relation.display_dot().unwrap();
        let q = ast::Query::from(&relation);
        println!("query = {q}");
    }

    #[test]
    fn test_group_by_columns() {
        let query = parse("SELECT a, sum(b) as s FROM table_1 GROUP BY a").unwrap();
        let schema_1: Schema = vec![
            ("a", DataType::integer_interval(0, 10)),
            ("b", DataType::float_interval(0., 10.)),
        ]
        .into_iter()
        .collect();
        let table_1: Relation = Relation::table()
            .name("tab_1")
            .path(["schema", "table_1"])
            .schema(schema_1.clone())
            .size(100)
            .build();
        let relation = Relation::try_from(QueryWithRelations::new(
            &query,
            &Hierarchy::from([(["schema", "table_1"], Arc::new(table_1))]),
        ));
        // .unwrap();
        // println!("relation = {relation}");
        // relation.display_dot().unwrap();
        // let q = ast::Query::from(&relation);
        // println!("query = {q}");
    }

    #[test]
    fn test_count_all() {
        let query = parse("SELECT count(*) FROM table_1 GROUP BY a").unwrap();
        let schema_1: Schema = vec![
            ("a", DataType::integer_interval(0, 10)),
            ("b", DataType::float_interval(0., 10.)),
        ]
        .into_iter()
        .collect();
        let table_1: Relation = Relation::table()
            .name("tab_1")
            .path(["schema", "table_1"])
            .schema(schema_1.clone())
            .size(100)
            .build();
        let relation = Relation::try_from(QueryWithRelations::new(
            &query,
            &Hierarchy::from([(["schema", "table_1"], Arc::new(table_1))]),
        ))
        .unwrap();
        println!("relation = {relation}");
        relation.display_dot().unwrap();
        let q = ast::Query::from(&relation);
        println!("query = {q}");
    }

    #[test]
    fn test_reduce_with_only_group_by_columns() {
        let query = parse("SELECT a AS a FROM table_1 GROUP BY a").unwrap();
        let schema_1: Schema = vec![("a", DataType::integer_interval(0, 10))]
            .into_iter()
            .collect();
        let table_1 = Relation::table()
            .name("tab_1")
            .schema(schema_1.clone())
            .size(100)
            .build();
        let relation = Relation::try_from(QueryWithRelations::new(
            &query,
            &Hierarchy::from([(["schema", "table_1"], Arc::new(table_1))]),
        ))
        .unwrap();
        println!("relation = {relation}");
        relation.display_dot().unwrap();
        let q = ast::Query::from(&relation);
        println!("query = {q}");
    }

    #[test]
    fn test_reduce_with_only_group_by_columns_multiple_map_reduce() {
        let schema_1: Schema = vec![("a", DataType::integer_interval(0, 10))]
            .into_iter()
            .collect();
        let table_1 = Relation::table()
            .name("tab_1")
            .schema(schema_1.clone())
            .size(100)
            .build();

        let query = parse(
            "
        WITH tab_a AS (SELECT a FROM table_1),
        tab_b AS (SELECT a FROM tab_a GROUP BY a),
        tab_c AS (SELECT LOG(a) AS log_a FROM tab_b),
        tab_d AS (SELECT SUM(log_a) AS aaa FROM tab_c)
        SELECT aaa FROM tab_d",
        )
        .unwrap();
        let relation = Relation::try_from(QueryWithRelations::new(
            &query,
            &Hierarchy::from([(["schema", "table_1"], Arc::new(table_1))]),
        ))
        .unwrap();
        println!("relation = {relation}");
        relation.display_dot().unwrap();
    }

    #[test]
    #[ignore]
    fn test_values() {
        let query = parse("SELECT a FROM (VALUES (1), (2), (3)) AS t1 (a) ;").unwrap();
        let schema_1: Schema = vec![
            ("a", DataType::integer_interval(0, 10)),
            ("b", DataType::float_interval(0., 10.)),
        ]
        .into_iter()
        .collect();
        let table_1 = Relation::table()
            .name("tab_1")
            .schema(schema_1.clone())
            .size(100)
            .build();
        let relation = Relation::try_from(QueryWithRelations::new(
            &query,
            &Hierarchy::from([(["schema", "table_1"], Arc::new(table_1))]),
        ))
        .unwrap();
        println!("relation = {relation}");
        relation.display_dot().unwrap();
        let q = ast::Query::from(&relation);
        println!("query = {q}");
    }

    #[test]
    fn test_having() {
        let query = parse("SELECT SUM(b) As my_sum FROM table_1 HAVING COUNT(b) > 4;").unwrap();
        let schema_1: Schema = vec![
            ("a", DataType::integer_interval(0, 10)),
            ("b", DataType::float_interval(0., 10.)),
        ]
        .into_iter()
        .collect();
        let table_1 = Relation::table()
            .name("table_1")
            .schema(schema_1.clone())
            .size(100)
            .build();
        let relation = Relation::try_from(QueryWithRelations::new(
            &query,
            &Hierarchy::from([(["schema", "table_1"], Arc::new(table_1))]),
        ))
        .unwrap();
        relation.display_dot().unwrap();
        println!("relation = {relation}");
        assert_eq!(
            relation.data_type(),
            DataType::structured(vec![("my_sum", DataType::float_interval(0., 1000.))])
        );

        let q = ast::Query::from(&relation);
        println!("query = {q}");

        let query = parse("SELECT SUM(b) AS my_sum FROM table_1 GROUP BY a HAVING COUNT(b) > 4 and a > 4 AND my_sum > 6;").unwrap();
        let schema_1: Schema = vec![
            ("a", DataType::integer_values([0, 2, 4, 10])),
            ("b", DataType::float_interval(0., 10.)),
        ]
        .into_iter()
        .collect();
        let table_1 = Relation::table()
            .name("table_1")
            .schema(schema_1.clone())
            .size(100)
            .build();
        let relation = Relation::try_from(QueryWithRelations::new(
            &query,
            &Hierarchy::from([(["schema", "table_1"], Arc::new(table_1))]),
        ))
        .unwrap();
        println!("relation = {relation}");
        relation.display_dot().unwrap();
        let q = ast::Query::from(&relation);
        println!("query = {q}");
        assert_eq!(
            relation.data_type(),
            DataType::structured(vec![("my_sum", DataType::float_interval(0., 1000.))])
        );

        let query =
            parse("SELECT SUM(b) AS my_sum FROM table_1 GROUP BY a HAVING a > 40;").unwrap();
        let schema_1: Schema = vec![
            ("a", DataType::integer_values([0, 2, 4, 10])),
            ("b", DataType::float_interval(0., 10.)),
        ]
        .into_iter()
        .collect();
        let table_1 = Relation::table()
            .name("table_1")
            .schema(schema_1.clone())
            .size(100)
            .build();
        let relation = Relation::try_from(QueryWithRelations::new(
            &query,
            &Hierarchy::from([(["schema", "table_1"], Arc::new(table_1))]),
        ))
        .unwrap();
        println!("relation = {relation}");
        relation.display_dot().unwrap();
        let q = ast::Query::from(&relation);
        println!("query = {q}");
        assert_eq!(
            relation.data_type(),
            DataType::structured(vec![("my_sum", DataType::float().try_empty().unwrap())])
        );

        let query = parse("SELECT SUM(b) AS my_sum FROM table_1 GROUP BY a HAVING COUNT(b) > 4 and a > 40 AND my_sum > 6;").unwrap();
        let schema_1: Schema = vec![
            ("a", DataType::integer_values([0, 2, 4, 10])),
            ("b", DataType::float_interval(0., 10.)),
        ]
        .into_iter()
        .collect();
        let table_1 = Relation::table()
            .name("table_1")
            .schema(schema_1.clone())
            .size(100)
            .build();
        let relation = Relation::try_from(QueryWithRelations::new(
            &query,
            &Hierarchy::from([(["schema", "table_1"], Arc::new(table_1))]),
        ))
        .unwrap();
        println!("relation = {relation}");
        relation.display_dot().unwrap();
        let q = ast::Query::from(&relation);
        println!("query = {q}");
        assert_eq!(
            relation.data_type(),
            DataType::structured(vec![("my_sum", DataType::float().try_empty().unwrap())])
        );
    }

    #[test]
<<<<<<< HEAD
    fn test_group_by_exprs() {
        let mut database = postgresql::test_database();
        let relations = database.relations();

        let query_str = "SELECT 3*d, COUNT(*) AS my_count FROM table_1 GROUP BY 3*d;";
        let query = parse(query_str).unwrap();
        let relation = Relation::try_from(QueryWithRelations::new(
            &query,
            &relations
=======
    fn test_distinct_in_select() {
        let query = parse("SELECT DISTINCT a, b FROM table_1;").unwrap();
        let schema_1: Schema = vec![
            ("a", DataType::integer_interval(0, 10)),
            ("b", DataType::float_interval(0., 10.)),
        ]
        .into_iter()
        .collect();
        let table_1 = Relation::table()
            .name("table_1")
            .schema(schema_1.clone())
            .size(100)
            .build();
        let relation = Relation::try_from(QueryWithRelations::new(
            &query,
            &Hierarchy::from([(["schema", "table_1"], Arc::new(table_1))]),
>>>>>>> 47acfbcc
        ))
        .unwrap();
        relation.display_dot().unwrap();
        println!("relation = {relation}");
        assert_eq!(
            relation.data_type(),
            DataType::structured(vec![
<<<<<<< HEAD
                ("case_d", DataType::float_values([1., 5.])),
                ("my_count", DataType::integer_interval(0, 10)),
            ])
        );
        let query: &str = &ast::Query::from(&relation).to_string();
        println!("{query}");
        _ = database
            .query(query)
            .unwrap()
            .iter()
            .map(ToString::to_string);


=======
                ("a", DataType::integer_interval(0, 10)),
                ("b", DataType::float_interval(0., 10.)),
            ])
        );
>>>>>>> 47acfbcc
    }
}<|MERGE_RESOLUTION|>--- conflicted
+++ resolved
@@ -1231,7 +1231,6 @@
     }
 
     #[test]
-<<<<<<< HEAD
     fn test_group_by_exprs() {
         let mut database = postgresql::test_database();
         let relations = database.relations();
@@ -1241,24 +1240,6 @@
         let relation = Relation::try_from(QueryWithRelations::new(
             &query,
             &relations
-=======
-    fn test_distinct_in_select() {
-        let query = parse("SELECT DISTINCT a, b FROM table_1;").unwrap();
-        let schema_1: Schema = vec![
-            ("a", DataType::integer_interval(0, 10)),
-            ("b", DataType::float_interval(0., 10.)),
-        ]
-        .into_iter()
-        .collect();
-        let table_1 = Relation::table()
-            .name("table_1")
-            .schema(schema_1.clone())
-            .size(100)
-            .build();
-        let relation = Relation::try_from(QueryWithRelations::new(
-            &query,
-            &Hierarchy::from([(["schema", "table_1"], Arc::new(table_1))]),
->>>>>>> 47acfbcc
         ))
         .unwrap();
         relation.display_dot().unwrap();
@@ -1266,7 +1247,6 @@
         assert_eq!(
             relation.data_type(),
             DataType::structured(vec![
-<<<<<<< HEAD
                 ("case_d", DataType::float_values([1., 5.])),
                 ("my_count", DataType::integer_interval(0, 10)),
             ])
@@ -1278,13 +1258,35 @@
             .unwrap()
             .iter()
             .map(ToString::to_string);
-
-
-=======
+    }
+
+    #[test]
+    fn test_distinct_in_select() {
+        let query = parse("SELECT DISTINCT a, b FROM table_1;").unwrap();
+        let schema_1: Schema = vec![
+            ("a", DataType::integer_interval(0, 10)),
+            ("b", DataType::float_interval(0., 10.)),
+        ]
+        .into_iter()
+        .collect();
+        let table_1 = Relation::table()
+            .name("table_1")
+            .schema(schema_1.clone())
+            .size(100)
+            .build();
+        let relation = Relation::try_from(QueryWithRelations::new(
+            &query,
+            &Hierarchy::from([(["schema", "table_1"], Arc::new(table_1))]),
+            ))
+        .unwrap();
+        relation.display_dot().unwrap();
+        println!("relation = {relation}");
+        assert_eq!(
+            relation.data_type(),
+            DataType::structured(vec![
                 ("a", DataType::integer_interval(0, 10)),
                 ("b", DataType::float_interval(0., 10.)),
             ])
         );
->>>>>>> 47acfbcc
     }
 }