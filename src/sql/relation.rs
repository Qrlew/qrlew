--- conflicted
+++ resolved
@@ -461,10 +461,6 @@
                 _ => panic!("We only support set operations over SELECTs"),
             },
             _ => todo!(),
-<<<<<<< HEAD
-
-=======
->>>>>>> 92a4db02
         }
     }
 }
