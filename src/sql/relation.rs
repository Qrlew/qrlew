//! This file provides tools for converting a ast::Statement
//! into the corresponding Qrlew Relation.
//! Example: `Expr::try_from(sql_parser_statement)`

use super::{
    query_names::{IntoQueryNamesVisitor, QueryNames},
    visitor::Visitor,
    Error, Result,
};
use crate::{
    ast,
    builder::{Ready, With, WithIterator, WithoutContext},
    dialect::{Dialect, GenericDialect},
    expr::{Expr, Identifier, Split},
    hierarchy::{Hierarchy, Path},
    namer::{self, FIELD},
    parser::Parser,
    relation::{
        Join, JoinConstraint, JoinOperator, MapBuilder, Relation, SetOperator, SetQuantifier,
        Variant as _, WithInput,
    },
    tokenizer::Tokenizer,
    visitor::{Acceptor, Dependencies, Visited},
};
use itertools::Itertools;
use std::{
    convert::TryFrom,
    iter::{once, Iterator},
    result,
    str::FromStr,
    sync::Arc,
};

/*
Before we visit queries to build Relations we must collect the namespaces of all subqueries to map the right names to the right Relations.
This is done in the query_names module.
 */

/// A visitor for AST queries conversion into relations
/// The Hierarchy of Relations is the context in which the query is converted, typically the list of tables with their Path
/// The QueryNames is the map of sub-query referrenced by their names, so that links can be unfolded
#[derive(Clone, Debug, Hash, PartialEq, Eq)]
struct TryIntoRelationVisitor<'a>(&'a Hierarchy<Arc<Relation>>, QueryNames<'a>);

impl<'a> TryIntoRelationVisitor<'a> {
    fn new(relations: &'a Hierarchy<Arc<Relation>>, query_names: QueryNames<'a>) -> Self {
        TryIntoRelationVisitor(relations, query_names)
    }
}

//TODO Add columns as (alias.col -> field, name.col -> field) for all fields

// A few useful conversions

impl From<ast::SetOperator> for SetOperator {
    fn from(value: ast::SetOperator) -> Self {
        match value {
            ast::SetOperator::Union => SetOperator::Union,
            ast::SetOperator::Except => SetOperator::Except,
            ast::SetOperator::Intersect => SetOperator::Intersect,
        }
    }
}

impl From<ast::SetQuantifier> for SetQuantifier {
    fn from(value: ast::SetQuantifier) -> Self {
        match value {
            ast::SetQuantifier::All => SetQuantifier::All,
            ast::SetQuantifier::Distinct => SetQuantifier::Distinct,
            ast::SetQuantifier::None => SetQuantifier::None,
            ast::SetQuantifier::ByName => SetQuantifier::ByName,
            ast::SetQuantifier::AllByName => SetQuantifier::AllByName,
        }
    }
}

// This is RelationWithColumns from_xxx method

/// A struct to hold Relations with column mapping in the FROM
struct RelationWithColumns(Arc<Relation>, Hierarchy<Identifier>);

impl RelationWithColumns {
    fn new(relation: Arc<Relation>, columns: Hierarchy<Identifier>) -> Self {
        RelationWithColumns(relation, columns)
    }
}

/// A struct to hold the query being visited and its Relations
struct VisitedQueryRelations<'a>(
    Hierarchy<Arc<Relation>>,
    Visited<'a, ast::Query, Result<Arc<Relation>>>,
);

impl<'a> VisitedQueryRelations<'a> {
    fn new(
        try_into_relation_visitor: &TryIntoRelationVisitor<'a>,
        query: &'a ast::Query,
        visited: Visited<'a, ast::Query, Result<Arc<Relation>>>,
    ) -> Self {
        let TryIntoRelationVisitor(relations, query_names) = try_into_relation_visitor;
        let mut relations: Hierarchy<Arc<Relation>> = (*relations).clone();
        relations.extend(
            query_names
                .name_referred(query)
                .map(|(name, referred)| (name.clone(), visited.get(referred).clone().unwrap())),
        );
        VisitedQueryRelations(relations, visited)
    }

    /// Convert a TableFactor into a RelationWithColumns
    fn try_from_table_factor(
        &self,
        table_factor: &'a ast::TableFactor,
    ) -> Result<RelationWithColumns> {
        let VisitedQueryRelations(relations, visited) = self;
        // Process the table_factor
        match &table_factor {
            ast::TableFactor::Table {
                name, alias: None, ..
            } => {
                let relation = relations
                    .get(&name.cloned())
                    .cloned()
                    .ok_or(Error::parsing_error(format!("Unknown table: {name}")))?;
                let columns: Hierarchy<Identifier> = relation
                    .schema()
                    .iter()
                    .map(|f| {
                        (
                            name.cloned()
                                .into_iter()
                                .chain(once(f.name().to_string()))
                                .collect_vec(),
                            [relation.name(), f.name()].into(),
                        )
                    })
                    .collect();
                Ok(RelationWithColumns::new(relation, columns))
            }
            ast::TableFactor::Table {
                name,
                alias: Some(alias),
                ..
            } => {
                // TODO Only the table can be aliased for now -> Fix this
                let relation = relations
                    .get(&name.cloned())
                    .cloned()
                    .ok_or(Error::parsing_error(format!("Unknown table: {name}")))?;
                let columns: Hierarchy<Identifier> = relation
                    .schema()
                    .iter()
                    .map(|f| {
                        (
                            alias
                                .name
                                .cloned()
                                .into_iter()
                                .chain(once(f.name().to_string()))
                                .collect_vec(),
                            [relation.name(), f.name()].into(),
                        )
                    })
                    .collect();
                Ok(RelationWithColumns::new(relation, columns))
            }
            ast::TableFactor::Derived {
                subquery,
                alias: None,
                ..
            } => {
                let relation = visited.get(subquery).clone()?;
                let columns: Hierarchy<Identifier> = relation
                    .schema()
                    .iter()
                    .map(|f| {
                        (
                            relation
                                .name()
                                .cloned()
                                .into_iter()
                                .chain(once(f.name().to_string()))
                                .collect_vec(),
                            [relation.name(), f.name()].into(),
                        )
                    })
                    .collect();
                Ok(RelationWithColumns::new(relation, columns))
            }
            ast::TableFactor::Derived {
                subquery,
                alias: Some(alias),
                ..
            } => {
                // TODO Only the table can be aliased for now -> Fix this
                let relation = visited.get(subquery).clone()?;
                let columns: Hierarchy<Identifier> = relation
                    .schema()
                    .iter()
                    .map(|f| {
                        (
                            alias
                                .name
                                .cloned()
                                .into_iter()
                                .chain(once(f.name().to_string()))
                                .collect_vec(),
                            [relation.name(), f.name()].into(),
                        )
                    })
                    .collect();
                Ok(RelationWithColumns::new(relation, columns))
            }
            _ => todo!(),
        }
    }

    fn try_from_join_constraint_with_columns(
        &self,
        join_constraint: &ast::JoinConstraint,
        columns: &'a Hierarchy<Identifier>,
    ) -> Result<JoinConstraint> {
        match join_constraint {
            ast::JoinConstraint::On(expr) => Ok(JoinConstraint::On(expr.with(columns).try_into()?)),
            ast::JoinConstraint::Using(idents) => Ok(JoinConstraint::Using(
                idents
                    .into_iter()
                    .map(|ident| Identifier::from(ident.value.clone()))
                    .collect(),
            )),
            ast::JoinConstraint::Natural => Ok(JoinConstraint::Natural),
            ast::JoinConstraint::None => Ok(JoinConstraint::None),
        }
    }

    fn try_from_join_operator_with_columns(
        &self,
        join_operator: &ast::JoinOperator,
        columns: &'a Hierarchy<Identifier>,
    ) -> Result<JoinOperator> {
        match join_operator {
            ast::JoinOperator::Inner(join_constraint) => Ok(JoinOperator::Inner(
                self.try_from_join_constraint_with_columns(join_constraint, columns)?,
            )),
            ast::JoinOperator::LeftOuter(join_constraint) => Ok(JoinOperator::LeftOuter(
                self.try_from_join_constraint_with_columns(join_constraint, columns)?,
            )),
            ast::JoinOperator::RightOuter(join_constraint) => Ok(JoinOperator::RightOuter(
                self.try_from_join_constraint_with_columns(join_constraint, columns)?,
            )),
            ast::JoinOperator::FullOuter(join_constraint) => Ok(JoinOperator::FullOuter(
                self.try_from_join_constraint_with_columns(join_constraint, columns)?,
            )),
            ast::JoinOperator::CrossJoin => Ok(JoinOperator::Cross),
            _ => todo!(), //TODO implement other JOIN later
        }
    }

    /// Convert a TableWithJoins into a RelationWithColumns
    fn try_from_table_with_joins(
        &self,
        table_with_joins: &'a ast::TableWithJoins,
    ) -> Result<RelationWithColumns> {
        // Process the relation
        // Then the JOIN if needed
        let result = table_with_joins.joins.iter().fold(
            self.try_from_table_factor(&table_with_joins.relation),
            |left, join| {
                let RelationWithColumns(left_relation, left_columns) = left?;
                let RelationWithColumns(right_relation, right_columns) =
                    self.try_from_table_factor(&join.relation)?;
                let all_columns = left_columns.with(right_columns);
                let operator = self.try_from_join_operator_with_columns(
                    &join.join_operator,
                    // &all_columns.filter_map(|i| Some(i.split_last().ok()?.0)),//TODO remove this
                    &all_columns,
                )?;
                // We build a Join
                let join: Join = Relation::join()
                    .operator(operator)
                    .left(left_relation)
                    .right(right_relation)
                    .build();
                // We collect column mapping inputs should map to new names (hence the inversion)
                let new_columns: Hierarchy<Identifier> =
                    join.field_inputs().map(|(f, i)| (i, f.into())).collect();
                let composed_columns = all_columns.and_then(new_columns);
                let relation = Arc::new(Relation::from(join));
                // We should compose hierarchies
                Ok(RelationWithColumns::new(relation, composed_columns))
            },
        );
        result
    }

    /// Convert a Vec<TableWithJoins> into a Relation
    fn try_from_tables_with_joins(
        &self,
        tables_with_joins: &'a Vec<ast::TableWithJoins>,
    ) -> Result<RelationWithColumns> {
        // TODO consider more tables
        // For now, only consider the first element
        // It should eventually be cross joined as described in: https://www.postgresql.org/docs/current/queries-table-expressions.html
        self.try_from_table_with_joins(&tables_with_joins[0])
    }

    /// Build a relation from the
    fn try_from_select_items_selection_and_group_by(
        &self,
        names: &'a Hierarchy<String>,
        select_items: &'a [ast::SelectItem],
        selection: &'a Option<ast::Expr>,
        group_by: &'a ast::GroupByExpr,
        from: Arc<Relation>,
        having: &'a Option<ast::Expr>,
    ) -> Result<Arc<Relation>> {
        // Collect all expressions with their aliases
        let mut named_exprs: Vec<(String, Expr)> = vec![];
        // Columns from names
        let columns = &names.map(|s| s.clone().into());
        for select_item in select_items {
            match select_item {
                ast::SelectItem::UnnamedExpr(expr) => named_exprs.push((
                    match expr {
                        // Pull the original name for implicit aliasing
                        ast::Expr::Identifier(ident) => ident.value.clone(),
                        ast::Expr::CompoundIdentifier(idents) => {
                            idents.last().unwrap().value.clone()
                        }
                        expr => namer::name_from_content(FIELD, &expr),
                    },
                    Expr::try_from(expr.with(columns))?,
                )),
                ast::SelectItem::ExprWithAlias { expr, alias } => {
                    named_exprs.push((alias.clone().value, Expr::try_from(expr.with(columns))?))
                }
                ast::SelectItem::QualifiedWildcard(_, _) => todo!(),
                ast::SelectItem::Wildcard(_) => {
                    for field in from.schema().iter() {
                        named_exprs.push((field.name().to_string(), Expr::col(field.name())))
                    }
                }
            }
        }
        // Prepare the GROUP BY
        let group_by: Result<Vec<Expr>> = match group_by {
            ast::GroupByExpr::All => todo!(),
            ast::GroupByExpr::Expressions(group_by_exprs) => group_by_exprs
                .iter()
                .map(|e| e.with(columns).try_into())
                .collect(),
        };

        // Add the having in named_exprs
        let having = if let Some(expr) = having {
            let having_name = namer::name_from_content(FIELD, &expr);
            let mut expr = Expr::try_from(expr.with(columns))?;
            let columns = named_exprs
                .iter()
                .map(|(s, x)| (Expr::col(s.to_string()), x.clone()))
                .collect();
            expr = expr.replace(columns).0;
            if let Ok(g) = &group_by {
                let columns = g
                    .iter()
                    .filter_map(|x| {
                        matches!(x, Expr::Column(_)).then_some((x.clone(), Expr::first(x.clone())))
                    })
                    .collect();
                expr = expr.replace(columns).0;
            }
            named_exprs.push((having_name.clone(), expr));
            Some(having_name)
        } else {
            None
        };
        // Build the Map or Reduce based on the type of split
        let split = Split::from_iter(named_exprs);
        // Prepare the WHERE
        let filter: Option<Expr> = selection
            .as_ref()
            .map(|e| e.with(columns).try_into())
            .map_or(Ok(None), |r| r.map(Some))?;
        // Build a Relation
        let mut relation: Relation = match split {
            Split::Map(map) => {
                let builder = Relation::map().split(map);
                let builder = filter.into_iter().fold(builder, |b, e| b.filter(e));
                let builder = group_by?.into_iter().fold(builder, |b, e| b.group_by(e));
                builder.input(from).build()
            }
            Split::Reduce(reduce) => {
                let builder = Relation::reduce().split(reduce);
                let builder = filter.into_iter().fold(builder, |b, e| b.filter(e));
                let builder = group_by?.into_iter().fold(builder, |b, e| b.group_by(e));
                builder.input(from).build()
            }
        };
        if let Some(h) = having {
            relation = Relation::map()
                .with_iter(
                    relation
                        .fields()
                        .iter()
                        .filter_map(|f| (f.name() != h).then_some((f.name(), Expr::col(f.name()))))
                        .collect::<Vec<_>>(),
                )
                .filter(Expr::col(h))
                .input(relation)
                .build();
        }
        Ok(Arc::new(relation))
    }

    /// Convert a Select into a Relation
    fn try_from_select(&self, select: &'a ast::Select) -> Result<RelationWithColumns> {
        let ast::Select {
            projection,
            from,
            selection,
            group_by,
            distinct,
            top,
            into,
            lateral_views,
            cluster_by,
            distribute_by,
            sort_by,
            having,
            named_window,
            qualify,
        } = select;
        if distinct.is_some() {
            return Err(Error::other("DISTINCT is not supported"));
        }
        if top.is_some() {
            return Err(Error::other("TOP is not supported"));
        }
        if into.is_some() {
            return Err(Error::other("INTO is not supported"));
        }
        if !lateral_views.is_empty() {
            return Err(Error::other("LATERAL VIEWS are not supported"));
        }
        if !cluster_by.is_empty() {
            return Err(Error::other("CLUSTER BY is not supported"));
        }
        if !distribute_by.is_empty() {
            return Err(Error::other("DISTRIBUTE BY is not supported"));
        }
        if !sort_by.is_empty() {
            return Err(Error::other("SORT BY is not supported"));
        }
        if !named_window.is_empty() {
            return Err(Error::other("NAMED WINDOW is not supported"));
        }
        if qualify.is_some() {
            return Err(Error::other("QUALIFY is not supported"));
        }
        let RelationWithColumns(from, columns) = self.try_from_tables_with_joins(from)?;
        let relation = self.try_from_select_items_selection_and_group_by(
            &columns.filter_map(|i| Some(i.split_last().ok()?.0)),
            projection,
            selection,
            group_by,
            from,
            having,
        )?;
        Ok(RelationWithColumns::new(relation, columns))
    }

    fn try_from_limit(&self, limit: &'a ast::Expr) -> Result<usize> {
        if let ast::Expr::Value(ast::Value::Number(number, false)) = limit {
            Ok(usize::from_str(number)?)
        } else {
            Err(Error::parsing_error(limit))
        }
    }

    /// Convert a Query into a Relation
    fn try_from_query(&self, query: &'a ast::Query) -> Result<Arc<Relation>> {
        let ast::Query {
            body,
            order_by,
            limit,
            ..
        } = query;
        match body.as_ref() {
            ast::SetExpr::Select(select) => {
                let RelationWithColumns(relation, columns) =
                    self.try_from_select(select.as_ref())?;
                // let names = &columns.filter_map(|i| Some(i.split_last().ok()?.0));//TODO remove this
                if order_by.is_empty() && limit.is_none() {
                    Ok(relation)
                } else {
                    // Build a relation with ORDER BY and LIMIT if needed
                    let relation_bulider = Relation::map();
                    // We add all the columns
                    let relation_builder = relation
                        .schema()
                        .iter()
                        .fold(relation_bulider, |builder, field| {
                            builder.with((field.name(), Expr::col(field.name())))
                        });
                    // Add input
                    let relation_bulider = relation_builder.input(relation);
                    // Add ORDER BYs
                    let relation_bulider: Result<MapBuilder<WithInput>> = order_by.iter().fold(
                        Ok(relation_bulider),
                        |builder, ast::OrderByExpr { expr, asc, .. }| {
                            Ok(builder?
                                .order_by(expr.with(&columns).try_into()?, asc.unwrap_or(true)))
                        },
                    );
                    // Add LIMITs
                    let relation_bulider: Result<MapBuilder<WithInput>> =
                        limit.iter().fold(relation_bulider, |builder, limit| {
                            Ok(builder?.limit(self.try_from_limit(limit)?))
                        });
                    // Build a relation with ORDER BY and LIMIT
                    Ok(Arc::new(relation_bulider?.try_build()?))
                }
            }
            ast::SetExpr::SetOperation {
                op,
                set_quantifier,
                left,
                right,
            } => match (left.as_ref(), right.as_ref()) {
                (ast::SetExpr::Select(left_select), ast::SetExpr::Select(right_select)) => {
                    let RelationWithColumns(left_relation, _left_columns) =
                        self.try_from_select(left_select.as_ref())?;
                    let RelationWithColumns(right_relation, _right_columns) =
                        self.try_from_select(right_select.as_ref())?;
                    let relation_bulider = Relation::set()
                        .operator(op.clone().into())
                        .quantifier(set_quantifier.clone().into())
                        .left(left_relation)
                        .right(right_relation);
                    // Build a Relation from set operation
                    Ok(Arc::new(relation_bulider.try_build()?))
                }
                _ => panic!("We only support set operations over SELECTs"),
            },
            _ => todo!(),
        }
    }
}

impl<'a> Visitor<'a, Result<Arc<Relation>>> for TryIntoRelationVisitor<'a> {
    fn dependencies(&self, acceptor: &'a ast::Query) -> Dependencies<'a, ast::Query> {
        let TryIntoRelationVisitor(_relations, query_names) = self;
        let mut dependencies = acceptor.dependencies();
        // Add subqueries from the body
        dependencies.extend(
            query_names
                .iter()
                .filter_map(|((query, _name), dependency)| {
                    if (*query) == acceptor {
                        dependency.clone()
                    } else {
                        None
                    }
                }),
        );
        dependencies
    }
    fn query(
        &self,
        query: &'a ast::Query,
        visited: Visited<'a, ast::Query, Result<Arc<Relation>>>,
    ) -> Result<Arc<Relation>> {
        // Pull relations accessible from this query
        let visited_query_relations = VisitedQueryRelations::new(self, query, visited);
        // Retrieve a relation before ORDER BY and LIMIT
        let relation = visited_query_relations.try_from_query(query)?;
        Ok(relation)
    }
}

/*
To convert a Query into a Relation, one need to pack it with a few named Relations to refer to
 */

/// A struct holding a query and a context for conversion to Relation
/// This is the main entrypoint of this module
#[derive(Clone, Debug, Hash, PartialEq, Eq)]
pub struct QueryWithRelations<'a>(&'a ast::Query, &'a Hierarchy<Arc<Relation>>);

impl<'a> QueryWithRelations<'a> {
    pub fn new(query: &'a ast::Query, relations: &'a Hierarchy<Arc<Relation>>) -> Self {
        QueryWithRelations(query, relations)
    }

    pub fn query(&self) -> &ast::Query {
        self.0
    }

    pub fn relations(&self) -> &Hierarchy<Arc<Relation>> {
        self.1
    }
}

impl<'a> With<&'a Hierarchy<Arc<Relation>>, QueryWithRelations<'a>> for &'a ast::Query {
    fn with(self, input: &'a Hierarchy<Arc<Relation>>) -> QueryWithRelations<'a> {
        QueryWithRelations::new(self, input)
    }
}

impl<'a> TryFrom<QueryWithRelations<'a>> for Relation {
    type Error = Error;

    fn try_from(value: QueryWithRelations<'a>) -> result::Result<Self, Self::Error> {
        // Pull values from the object
        let QueryWithRelations(query, relations) = value;
        // Visit the query to get query names
        let query_names = query.accept(IntoQueryNamesVisitor);
        // Visit for conversion
        query
            .accept(TryIntoRelationVisitor::new(relations, query_names))
            .map(|r| r.as_ref().clone())
    }
}

/// A simple SQL query parser with dialect
pub fn parse_with_dialect<D: Dialect>(query: &str, dialect: D) -> Result<ast::Query> {
    let mut tokenizer = Tokenizer::new(&dialect, query);
    let tokens = tokenizer.tokenize()?;
    let mut parser = Parser::new(&dialect).with_tokens(tokens);
    let expr = parser.parse_query()?;
    Ok(expr)
}

/// A simple SQL query parser to test the code
pub fn parse(query: &str) -> Result<ast::Query> {
    parse_with_dialect(query, GenericDialect)
}

#[cfg(test)]
mod tests {
    use std::sync::Arc;

    use colored::Colorize;

    use super::*;
    use crate::{
        builder::Ready,
<<<<<<< HEAD
        data_type::{DataType, DataTyped},
=======
        data_type::{DataType, DataTyped, Variant},
>>>>>>> 1698cc13
        display::Dot,
        relation::schema::Schema,
    };

    #[test]
    fn test_map_from_query() {
        let query = parse("SELECT exp(a) FROM schema.table").unwrap();
        let schema: Schema = vec![
            ("a", DataType::float()),
            ("b", DataType::float_interval(-2., 2.)),
            ("c", DataType::float()),
            ("d", DataType::float_interval(0., 1.)),
        ]
        .into_iter()
        .collect();
        let table = Relation::table()
            .name("tab")
            .schema(schema.clone())
            .size(100)
            .build();
        let map = Relation::try_from(QueryWithRelations::new(
            &query,
            &Hierarchy::from([(["schema", "table"], Arc::new(table))]),
        ))
        .unwrap();
        print!("{}", map)
    }

    #[test]
    fn test_parse() {
        let query = parse("SELECT 2 * (price - 1) FROM schema.table").unwrap();
        let query = parse("SELECT 2 * price FROM schema.table").unwrap();
        //println!("\nquery: {:?}", query);
        println!("\n{}", query.to_string());
        let schema: Schema = vec![("price", DataType::float_interval(1., 4.))]
            .into_iter()
            .collect();
        let table = Relation::table()
            .name("tab")
            .schema(schema.clone())
            .size(100)
            .build();
        let map = Relation::try_from(QueryWithRelations::new(
            &query,
            &Hierarchy::from([(["schema", "table"], Arc::new(table))]),
        ))
        .unwrap();
        let query2 = &ast::Query::from(&map);
        //println!("\nquery2: {:?}", query2);
        println!("\n{}", query2.to_string());
        map.display_dot().unwrap();
    }

    fn complex_query() -> ast::Query {
        parse(r#"
            with view_1 as (select * from schema.table_1),
            view_2 as (select * from view_1)
            select 2*a, b+1 from (select view_2.c as a, right.d as b from (select * from view_2) LEFT OUTER JOIN schema.table_2 as right ON view_1.id = table_2.id);
            select * from table_1;
        "#).unwrap()
    }

    #[test]
    fn test_query_names() {
        let query_1 = parse("select * from table_1").unwrap();
        let query_2 = parse("select * from table_2").unwrap();
        let query_3 = parse("select * from table_3").unwrap();
        let query_4 = parse("select * from table_4").unwrap();
        let name_1 = ast::ObjectName(vec!["name_1".into()]);
        let name_2 = ast::ObjectName(vec!["name_2".into()]);
        let name_3 = ast::ObjectName(vec!["name_3".into()]);
        println!("query_1 = {}", query_1.to_string().blue());
        let mut query_names_1 = QueryNames::new();
        let mut query_names_2 = QueryNames::new();
        let mut query_names_3 = QueryNames::new();
        query_names_2.insert((&query_1, name_1), None);
        query_names_2.insert((&query_1, name_2), Some(&query_2));
        query_names_3.insert((&query_1, name_3.clone()), Some(&query_3));
        query_names_3.insert((&query_2, name_3.clone()), None);
        query_names_3.insert((&query_3, name_3.clone()), None);
        query_names_1.extend(query_names_2);
        query_names_1.extend(query_names_3);
        query_names_1.set(name_3.clone(), &query_4);
    }

    #[test]
    fn test_query_names_visitor() {
        let query = complex_query();
        println!("Query = {}", query.to_string().blue());
        let visitor = IntoQueryNamesVisitor;
        let query_names = query.accept(visitor);
        println!("{}", query_names);
    }

    const QUERIES: &[&str] = &["
        with view_1 as (select a, b from schema.table_1),
        view_2 as (select a, b from view_1)
        select 2*a, b+1 from (select view_2.c as a, right.d as b from (select a, b from view_2) LEFT OUTER JOIN schema.table_2 as right ON view_1.id = table_2.id);",
        "
        with view_1 as (select a,b,c,d from schema.table_1)
        select 2*a, b+1 from (select c as a, d as b from view_1) join table_2 on a=b;",
        "
        with view_1 as (select a,b,c,d from schema.table_1)
        select a from (select c as a, d as b from view_1) join table_2 on a=b;",
        "
        with view_1 as (select a,b,c,d from schema.table_1)
        select cos(0.1*view_1.b) as k, table_2.u as l, table_2.v, tab.a from (select c as a, d as b from view_1) as tab join table_2 on a=b join view_1 on a=b;",
        "
        with view_1 as (select table_1.a,b,c as s,d from schema.table_1),
        view_2 as (select 2*sum(tu.a) as a, count(tu.b) as b, sum(table_2.u) as u, 10+sum(table_2.v) as v from (select s as a, d as b from view_1) as tu join table_2 on a=b)
        select cos(0.1*ta.b) as cs, tb.b as l, tb.a from view_2 as ta left outer join table_1 as tb on ta.a=tb.b;",
        ];

    #[test]
    fn test_try_from_complex_query() {
        let query = parse(QUERIES[4]).unwrap();
        let schema_1: Schema = vec![
            ("a", DataType::float()),
            ("b", DataType::float_interval(-2., 2.)),
            ("c", DataType::float()),
            ("d", DataType::float_interval(0., 1.)),
        ]
        .into_iter()
        .collect();
        let schema_2: Schema = vec![
            ("u", DataType::float()),
            ("v", DataType::float_interval(-2., 2.)),
            ("w", DataType::float()),
            ("x", DataType::float_interval(0., 1.)),
        ]
        .into_iter()
        .collect();
        let table_1 = Relation::table()
            .name("tab_1")
            .schema(schema_1.clone())
            .size(100)
            .build();
        let table_2 = Relation::table()
            .name("tab_2")
            .schema(schema_2.clone())
            .size(100)
            .build();
        let relation = Relation::try_from(QueryWithRelations::new(
            &query,
            &Hierarchy::from([
                (["schema", "table_1"], Arc::new(table_1)),
                (["schema", "table_2"], Arc::new(table_2)),
            ]),
        ))
        .unwrap();
        println!("relation = {relation}");
        let q = ast::Query::from(&relation);
        println!("query = {q}");
        relation.display_dot();
    }

    #[test]
    fn test_try_from_simple_query() {
        let query = parse(
            "
            WITH view_1 as (select 1+sum(2*a), count(b) from table_1)
            SELECT * FROM view_1;
        ",
        )
        .unwrap();
        let schema_1: Schema = vec![
            ("a", DataType::float_interval(-1., 3.)),
            ("b", DataType::float_interval(-2., 2.)),
            ("c", DataType::float()),
            ("d", DataType::float_interval(0., 1.)),
        ]
        .into_iter()
        .collect();
        let schema_2: Schema = vec![
            ("u", DataType::float()),
            ("v", DataType::float_interval(-2., 2.)),
            ("w", DataType::float()),
            ("x", DataType::float_interval(0., 1.)),
        ]
        .into_iter()
        .collect();
        let table_1 = Relation::table()
            .name("tab_1")
            .schema(schema_1.clone())
            .size(100)
            .build();
        let table_2 = Relation::table()
            .name("tab_2")
            .schema(schema_2.clone())
            .size(100)
            .build();
        let relation = Relation::try_from(QueryWithRelations::new(
            &query,
            &Hierarchy::from([
                (["schema", "table_1"], Arc::new(table_1)),
                (["schema", "table_2"], Arc::new(table_2)),
            ]),
        ))
        .unwrap();
        println!("relation = {relation}");
        let q = ast::Query::from(&relation);
        println!("query = {q}");
        relation.display_dot().unwrap();
    }

    #[test]
    fn test_try_from_aggregate_query() {
        let query = parse(
            "
            SELECT 1+count(a) as c, sum(b+1) as s FROM table_1;
        ",
        )
        .unwrap();
        let schema_1: Schema = vec![
            ("a", DataType::float_interval(-1., 3.)),
            ("b", DataType::float_interval(-2., 2.)),
            ("c", DataType::float()),
            ("d", DataType::float_interval(0., 1.)),
        ]
        .into_iter()
        .collect();
        let table_1 = Relation::table()
            .name("tab_1")
            .schema(schema_1.clone())
            .size(100)
            .build();
        let relation = Relation::try_from(QueryWithRelations::new(
            &query,
            &Hierarchy::from([(["schema", "table_1"], Arc::new(table_1))]),
        ))
        .unwrap();
        println!("relation = {relation}");
        let q = ast::Query::from(&relation);
        println!("query = {q}");
        relation.display_dot().unwrap();
    }

    #[test]
    fn test_where() {
        let query = parse(
            "
            --SELECT 1+SUM(a), count(b) FROM table_1 WHERE a>4;
            --SELECT SUM(a), count(b) FROM table_1 WHERE a IN (1, 2, 13);
            SELECT a, SUM(b) FROM table_1 WHERE a IN (1, -0.5, 2, 13) GROUP BY a;
            --SELECT a, count(b) FROM table_1 GROUP BY a WHERE a IN (1, 2, 13);
        ",
        )
        .unwrap();
        let schema_1: Schema = vec![
            ("a", DataType::float_interval(-1., 3.)),
            ("b", DataType::float_interval(-2., 2.)),
            ("c", DataType::float()),
            ("d", DataType::float_interval(0., 1.)),
        ]
        .into_iter()
        .collect();
        let table_1 = Relation::table()
            .name("tab_1")
            .schema(schema_1.clone())
            .size(100)
            .build();
        let relation = Relation::try_from(QueryWithRelations::new(
            &query,
            &Hierarchy::from([(["schema", "table_1"], Arc::new(table_1))]),
        ))
        .unwrap();
        println!("relation = {relation:#?}");
        let q = ast::Query::from(&relation);
        println!("query = {q}");
        relation.display_dot().unwrap();
    }

    #[test]
    fn test_reduce_where() {
        let query = parse(
            "
            SELECT SUM(a), count(b) FROM table_1 WHERE a>4;
        ",
        )
        .unwrap();
        let schema_1: Schema = vec![
            ("a", DataType::float_interval(-1., 3.)),
            ("b", DataType::float_interval(-2., 2.)),
            ("c", DataType::float()),
            ("d", DataType::float_interval(0., 1.)),
        ]
        .into_iter()
        .collect();
        let table_1 = Relation::table()
            .name("tab_1")
            .schema(schema_1.clone())
            .size(100)
            .build();
        let relation = Relation::try_from(QueryWithRelations::new(
            &query,
            &Hierarchy::from([(["schema", "table_1"], Arc::new(table_1))]),
        ))
        .unwrap();
        println!("relation = {relation:#?}");
        let q = ast::Query::from(&relation);
        println!("query = {q}");
        relation.display_dot().unwrap();
    }

    #[test]
    fn test_case() {
        let query =
            parse("SELECT CASE WHEN SUM(a) = 5 THEN 5 ELSE 4 * AVG(a) END FROM table_1").unwrap();
        let schema_1: Schema = vec![("a", DataType::float_interval(0., 10.))]
            .into_iter()
            .collect();
        let table_1 = Relation::table()
            .name("tab_1")
            .schema(schema_1.clone())
            .size(100)
            .build();
        let relation = Relation::try_from(QueryWithRelations::new(
            &query,
            &Hierarchy::from([(["schema", "table_1"], Arc::new(table_1))]),
        ))
        .unwrap();
        println!("relation = {relation}");
        relation.display_dot().unwrap();
        let q = ast::Query::from(&relation);
        println!("query = {q}");
    }

    #[test]
    fn test_group_by_columns() {
        let query = parse("SELECT a, sum(b) as s FROM table_1 GROUP BY a").unwrap();
        let schema_1: Schema = vec![
            ("a", DataType::integer_interval(0, 10)),
            ("b", DataType::float_interval(0., 10.)),
        ]
        .into_iter()
        .collect();
        let table_1: Relation = Relation::table()
            .name("tab_1")
            .path(["schema", "table_1"])
            .schema(schema_1.clone())
            .size(100)
            .build();
        let relation = Relation::try_from(QueryWithRelations::new(
            &query,
            &Hierarchy::from([(["schema", "table_1"], Arc::new(table_1))]),
        ));
        // .unwrap();
        // println!("relation = {relation}");
        // relation.display_dot().unwrap();
        // let q = ast::Query::from(&relation);
        // println!("query = {q}");
    }

    #[test]
    fn test_reduce_with_only_group_by_columns() {
        let query = parse("SELECT a AS a FROM table_1 GROUP BY a").unwrap();
        let schema_1: Schema = vec![("a", DataType::integer_interval(0, 10))]
            .into_iter()
            .collect();
        let table_1 = Relation::table()
            .name("tab_1")
            .schema(schema_1.clone())
            .size(100)
            .build();
        let relation = Relation::try_from(QueryWithRelations::new(
            &query,
            &Hierarchy::from([(["schema", "table_1"], Arc::new(table_1))]),
        ))
        .unwrap();
        println!("relation = {relation}");
        relation.display_dot().unwrap();
        let q = ast::Query::from(&relation);
        println!("query = {q}");
    }

    #[test]
    fn test_reduce_with_only_group_by_columns_multiple_map_reduce() {
        let schema_1: Schema = vec![("a", DataType::integer_interval(0, 10))]
            .into_iter()
            .collect();
        let table_1 = Relation::table()
            .name("tab_1")
            .schema(schema_1.clone())
            .size(100)
            .build();

        let query = parse(
            "
        WITH tab_a AS (SELECT a FROM table_1),
        tab_b AS (SELECT a FROM tab_a GROUP BY a),
        tab_c AS (SELECT LOG(a) AS log_a FROM tab_b),
        tab_d AS (SELECT SUM(log_a) AS aaa FROM tab_c)
        SELECT aaa FROM tab_d",
        )
        .unwrap();
        let relation = Relation::try_from(QueryWithRelations::new(
            &query,
            &Hierarchy::from([(["schema", "table_1"], Arc::new(table_1))]),
        ))
        .unwrap();
        println!("relation = {relation}");
        relation.display_dot().unwrap();
    }

    #[test]
    #[ignore]
    fn test_values() {
        let query = parse("SELECT a FROM (VALUES (1), (2), (3)) AS t1 (a) ;").unwrap();
        let schema_1: Schema = vec![
            ("a", DataType::integer_interval(0, 10)),
            ("b", DataType::float_interval(0., 10.)),
        ]
        .into_iter()
        .collect();
        let table_1 = Relation::table()
            .name("tab_1")
            .schema(schema_1.clone())
            .size(100)
            .build();
        let relation = Relation::try_from(QueryWithRelations::new(
            &query,
            &Hierarchy::from([(["schema", "table_1"], Arc::new(table_1))]),
        ))
        .unwrap();
        println!("relation = {relation}");
        relation.display_dot().unwrap();
        let q = ast::Query::from(&relation);
        println!("query = {q}");
    }

    #[test]
    fn test_having() {
        let query = parse("SELECT SUM(b) As my_sum FROM table_1 HAVING COUNT(b) > 4;").unwrap();
        let schema_1: Schema = vec![
            ("a", DataType::integer_interval(0, 10)),
            ("b", DataType::float_interval(0., 10.)),
        ]
        .into_iter()
        .collect();
        let table_1 = Relation::table()
            .name("table_1")
            .schema(schema_1.clone())
            .size(100)
            .build();
        let relation = Relation::try_from(QueryWithRelations::new(
            &query,
            &Hierarchy::from([(["schema", "table_1"], Arc::new(table_1))]),
        ))
        .unwrap();
        println!("relation = {relation}");
        assert_eq!(
            relation.data_type(),
            DataType::structured(vec![("my_sum", DataType::float_interval(0., 1000.))])
        );

        //relation.display_dot().unwrap();
        let q = ast::Query::from(&relation);
        println!("query = {q}");

        let query = parse("SELECT SUM(b) AS my_sum FROM table_1 GROUP BY a HAVING COUNT(b) > 4 and a > 4 AND my_sum > 6;").unwrap();
        let schema_1: Schema = vec![
            ("a", DataType::integer_values([0, 2, 4, 10])),
            ("b", DataType::float_interval(0., 10.)),
        ]
        .into_iter()
        .collect();
        let table_1 = Relation::table()
            .name("table_1")
            .schema(schema_1.clone())
            .size(100)
            .build();
        let relation = Relation::try_from(QueryWithRelations::new(
            &query,
            &Hierarchy::from([(["schema", "table_1"], Arc::new(table_1))]),
        ))
        .unwrap();
        println!("relation = {relation}");
        relation.display_dot().unwrap();
        let q = ast::Query::from(&relation);
        println!("query = {q}");
        assert_eq!(
            relation.data_type(),
            DataType::structured(vec![("my_sum", DataType::float_interval(0., 1000.))])
        );

        let query =
            parse("SELECT SUM(b) AS my_sum FROM table_1 GROUP BY a HAVING a > 40;").unwrap();
        let schema_1: Schema = vec![
            ("a", DataType::integer_values([0, 2, 4, 10])),
            ("b", DataType::float_interval(0., 10.)),
        ]
        .into_iter()
        .collect();
        let table_1 = Relation::table()
            .name("table_1")
            .schema(schema_1.clone())
            .size(100)
            .build();
        let relation = Relation::try_from(QueryWithRelations::new(
            &query,
            &Hierarchy::from([(["schema", "table_1"], Arc::new(table_1))]),
        ))
        .unwrap();
        println!("relation = {relation}");
        relation.display_dot().unwrap();
        let q = ast::Query::from(&relation);
        println!("query = {q}");
        assert_eq!(
            relation.data_type(),
<<<<<<< HEAD
            DataType::structured(vec![("my_sum", DataType::float().empty())])
=======
            DataType::structured(vec![("my_sum", DataType::float().try_empty().unwrap())])
>>>>>>> 1698cc13
        );

        let query = parse("SELECT SUM(b) AS my_sum FROM table_1 GROUP BY a HAVING COUNT(b) > 4 and a > 40 AND my_sum > 6;").unwrap();
        let schema_1: Schema = vec![
            ("a", DataType::integer_values([0, 2, 4, 10])),
            ("b", DataType::float_interval(0., 10.)),
        ]
        .into_iter()
        .collect();
        let table_1 = Relation::table()
            .name("table_1")
            .schema(schema_1.clone())
            .size(100)
            .build();
        let relation = Relation::try_from(QueryWithRelations::new(
            &query,
            &Hierarchy::from([(["schema", "table_1"], Arc::new(table_1))]),
        ))
        .unwrap();
        println!("relation = {relation}");
        relation.display_dot().unwrap();
        let q = ast::Query::from(&relation);
        println!("query = {q}");
        assert_eq!(
            relation.data_type(),
<<<<<<< HEAD
            DataType::structured(vec![("my_sum", DataType::float().empty())])
        );
    }

    #[test]
    fn test_distinct() {
        let query =
            parse("SELECT SUM(b) AS my_sum, SUM(DISTINCT b) AS my_distinct_sum FROM table_1;")
                .unwrap();
        let schema_1: Schema = vec![
            ("a", DataType::integer_interval(0, 10)),
            ("b", DataType::float_interval(0., 10.)),
        ]
        .into_iter()
        .collect();
        let table_1 = Relation::table()
            .name("table_1")
            .schema(schema_1.clone())
            .size(100)
            .build();
        let relation = Relation::try_from(QueryWithRelations::new(
            &query,
            &Hierarchy::from([(["schema", "table_1"], Arc::new(table_1))]),
        ))
        .unwrap();
        println!("relation = {relation}");
        assert_eq!(
            relation.data_type(),
            DataType::structured(vec![
                ("my_sum", DataType::float_interval(0., 1000.)),
                ("my_distinct_sum", DataType::float_interval(0., 1000.)),
            ])
        );
        relation.display_dot().unwrap();
    }
=======
            DataType::structured(vec![("my_sum", DataType::float().try_empty().unwrap())])
        );
    }
>>>>>>> 1698cc13
}<|MERGE_RESOLUTION|>--- conflicted
+++ resolved
@@ -645,11 +645,7 @@
     use super::*;
     use crate::{
         builder::Ready,
-<<<<<<< HEAD
-        data_type::{DataType, DataTyped},
-=======
         data_type::{DataType, DataTyped, Variant},
->>>>>>> 1698cc13
         display::Dot,
         relation::schema::Schema,
     };
@@ -1159,11 +1155,7 @@
         println!("query = {q}");
         assert_eq!(
             relation.data_type(),
-<<<<<<< HEAD
-            DataType::structured(vec![("my_sum", DataType::float().empty())])
-=======
             DataType::structured(vec![("my_sum", DataType::float().try_empty().unwrap())])
->>>>>>> 1698cc13
         );
 
         let query = parse("SELECT SUM(b) AS my_sum FROM table_1 GROUP BY a HAVING COUNT(b) > 4 and a > 40 AND my_sum > 6;").unwrap();
@@ -1189,8 +1181,7 @@
         println!("query = {q}");
         assert_eq!(
             relation.data_type(),
-<<<<<<< HEAD
-            DataType::structured(vec![("my_sum", DataType::float().empty())])
+            DataType::structured(vec![("my_sum", DataType::float().try_empty().unwrap())])
         );
     }
 
@@ -1225,9 +1216,4 @@
         );
         relation.display_dot().unwrap();
     }
-=======
-            DataType::structured(vec![("my_sum", DataType::float().try_empty().unwrap())])
-        );
-    }
->>>>>>> 1698cc13
 }