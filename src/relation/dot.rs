use super::{Error, Field, JoinConstraint, JoinOperator, Relation, Variant as _, Visitor};
use crate::{
    data_type::DataTyped,
    display::{self, colors},
    expr::Expr,
    namer,
    visitor::Acceptor,
};
use itertools::Itertools;
use std::{borrow::Cow, fmt, fs::File, io, process::Command, str, string};

impl From<string::FromUtf8Error> for Error {
    fn from(err: string::FromUtf8Error) -> Self {
        Error::Other(err.to_string())
    }
}

#[derive(Clone, Debug)]
pub struct Node<'a, T: Clone + fmt::Display>(&'a Relation, T);
#[derive(Clone, Debug)]
pub struct Edge<'a, T: Clone + fmt::Display>(&'a Relation, &'a Relation, T);
#[derive(Clone, Debug)]
pub struct VisitedRelation<'a, V>(&'a Relation, V);

#[derive(Clone, Debug)]
pub struct DotVisitor;

#[derive(Clone, Debug)]
pub struct FieldDataTypes(Vec<(Field, Expr)>);

impl fmt::Display for FieldDataTypes {
    fn fmt(&self, f: &mut fmt::Formatter<'_>) -> fmt::Result {
        write!(
            f,
            "{}",
            self.0
                .iter()
<<<<<<< HEAD
                .map(|(field, expr)| format!(
                    "{} = {} ∈ {}",
                    field.name(),
                    dot::escape_html(&expr.to_string()),
                    field.data_type()
                ))
=======
                .map(|(field, expr)| format!("{} = {} ∈ {}", field.name(), dot::escape_html(&expr.to_string()), field.data_type()))
>>>>>>> 76546e2d
                .join("<br/>")
        )
    }
}

impl<'a> Visitor<'a, FieldDataTypes> for DotVisitor {
    fn table(&self, table: &'a super::Table) -> FieldDataTypes {
        FieldDataTypes(
            table
                .schema()
                .fields()
                .iter()
                .map(|field| (field.clone(), Expr::col(field.name())))
                .collect(),
        )
    }

    fn map(&self, map: &'a super::Map, _input: FieldDataTypes) -> FieldDataTypes {
        FieldDataTypes(
            map.schema()
                .fields()
                .iter()
                .zip(&map.projection)
                .map(|(field, expr)| (field.clone(), expr.clone()))
                .collect(),
        )
    }

    fn reduce(&self, reduce: &'a super::Reduce, _input: FieldDataTypes) -> FieldDataTypes {
        FieldDataTypes(
            reduce
                .schema()
                .fields()
                .iter()
                .zip(&reduce.aggregate)
                .map(|(field, expr)| (field.clone(), expr.clone()))
                .collect(),
        )
    }

    fn join(
        &self,
        join: &'a super::Join,
        _left: FieldDataTypes,
        _right: FieldDataTypes,
    ) -> FieldDataTypes {
        FieldDataTypes(
            join.field_inputs()
                .map(|(f, i)| {
                    (
                        join.field_from_qualified_name(&f).unwrap().clone(),
                        Expr::from(i),
                    )
                })
                .collect(),
        )
    }

    fn set(
        &self,
        set: &'a super::Set,
        _left: FieldDataTypes,
        _right: FieldDataTypes,
    ) -> FieldDataTypes {
        FieldDataTypes(
            set.schema()
                .fields()
                .iter()
                .map(|field| (field.clone(), Expr::col(field.name())))
                .collect(),
        )
    }
}

#[allow(dead_code)]
fn shorten_string(s: &str) -> Cow<str> {
    const MAX_STR_LEN: usize = 16;
    if s.len() > MAX_STR_LEN {
        let mut ms: String = s.into();
        ms.truncate(MAX_STR_LEN - 3);
        format!("{}...", ms).into()
    } else {
        s.into()
    }
}

impl<'a, T: Clone + fmt::Display, V: Visitor<'a, T>> dot::Labeller<'a, Node<'a, T>, Edge<'a, T>>
    for VisitedRelation<'a, V>
{
    fn graph_id(&'a self) -> dot::Id<'a> {
        dot::Id::new(namer::name_from_content("graph", self.0)).unwrap()
    }

    fn node_id(&'a self, node: &Node<'a, T>) -> dot::Id<'a> {
        dot::Id::new(namer::name_from_content("graph", node.0)).unwrap()
    }

    fn node_label(&'a self, node: &Node<'a, T>) -> dot::LabelText<'a> {
        dot::LabelText::html(match &node.0 {
            Relation::Table(table) => format!(
                "<b>{} size ∈ {}</b><br/>{}",
                table.name().to_uppercase(),
                table.size(),
                &node.1
            ),
            Relation::Map(map) => {
                let filter = (map.filter.as_ref()).map_or(format!(""), |f| {
                    format!("<br/>WHERE {}", dot::escape_html(&f.to_string()))
                });
                let order_by = if map.order_by.is_empty() {
                    "".to_string()
                } else {
                    format!(
                        "<br/>ORDER BY ({})",
                        dot::escape_html(
                            &map.order_by
                                .iter()
                                .map(|o| format!(
                                    "{} {}",
                                    o.expr,
                                    if o.asc { "ASC" } else { "DESC" }
                                ))
                                .join(", ")
                        )
                    )
                };
                format!(
                    "<b>{} size ∈ {}</b><br/>{}{filter}{order_by}",
                    map.name().to_uppercase(),
                    map.size(),
                    &node.1
                )
            }
            Relation::Reduce(reduce) => {
                let group_by = if reduce.group_by.is_empty() {
                    "".to_string()
                } else {
                    format!(
                        "<br/>GROUP BY ({})",
                        dot::escape_html(&reduce.group_by.iter().map(|e| e.to_string()).join(", "))
                    )
                };
                format!(
                    "<b>{} size ∈ {}</b><br/>{}{group_by}",
                    reduce.name().to_uppercase(),
                    reduce.size(),
                    &node.1
                )
            }
            Relation::Join(join) => {
                let operator = match &join.operator {
                    JoinOperator::Inner(JoinConstraint::On(expr))
                    | JoinOperator::LeftOuter(JoinConstraint::On(expr))
                    | JoinOperator::RightOuter(JoinConstraint::On(expr))
                    | JoinOperator::FullOuter(JoinConstraint::On(expr)) => {
                        format!("<br/>{} ON {}", join.operator.to_string(), expr)
                    }
                    JoinOperator::Inner(JoinConstraint::Using(identifiers))
                    | JoinOperator::LeftOuter(JoinConstraint::Using(identifiers))
                    | JoinOperator::RightOuter(JoinConstraint::Using(identifiers))
                    | JoinOperator::FullOuter(JoinConstraint::Using(identifiers)) => format!(
                        "<br/>{} USING ({})",
                        join.operator.to_string(),
                        identifiers.iter().join(", ")
                    ),
                    JoinOperator::Inner(JoinConstraint::Natural)
                    | JoinOperator::LeftOuter(JoinConstraint::Natural)
                    | JoinOperator::RightOuter(JoinConstraint::Natural)
                    | JoinOperator::FullOuter(JoinConstraint::Natural) => {
                        format!("<br/>NATURAL {}", join.operator.to_string())
                    }
                    JoinOperator::Inner(JoinConstraint::None)
                    | JoinOperator::LeftOuter(JoinConstraint::None)
                    | JoinOperator::RightOuter(JoinConstraint::None)
                    | JoinOperator::FullOuter(JoinConstraint::None)
                    | JoinOperator::Cross => format!("<br/>{}", join.operator.to_string()),
                };
                format!(
                    "<b>{} size ∈ {}</b><br/>{}{}",
                    join.name().to_uppercase(),
                    join.size(),
                    &node.1,
                    operator,
                )
            }
            Relation::Set(set) => format!(
                "<b>{} size ∈ {}</b><br/>{}",
                set.name().to_uppercase(),
                set.size(),
                &node.1
            ),
        })
    }

    fn node_color(&'a self, node: &Node<'a, T>) -> Option<dot::LabelText<'a>> {
        Some(dot::LabelText::label(match &node.0 {
            Relation::Table(_) => colors::MEDIUM_RED,
            Relation::Map(_) => colors::LIGHT_GREEN,
            Relation::Reduce(_) => colors::DARK_GREEN,
            Relation::Join(_) => colors::LIGHT_RED,
            Relation::Set(_) => colors::LIGHTER_GREEN,
        }))
    }
}

impl<'a, T: Clone + fmt::Display, V: Visitor<'a, T> + Clone>
    dot::GraphWalk<'a, Node<'a, T>, Edge<'a, T>> for VisitedRelation<'a, V>
{
    fn nodes(&'a self) -> dot::Nodes<'a, Node<'a, T>> {
        self.0
            .iter_with(self.1.clone())
            .map(|(relation, t)| Node(relation, t))
            .collect()
    }

    fn edges(&'a self) -> dot::Edges<'a, Edge<'a, T>> {
        self.0
            .iter_with(self.1.clone())
            .flat_map(|(relation, t)| match relation {
                Relation::Table(_) => Vec::new(),
                Relation::Map(map) => vec![Edge(relation, &map.input, t)],
                Relation::Reduce(reduce) => vec![Edge(relation, &reduce.input, t)],
                Relation::Join(join) => vec![
                    Edge(relation, &join.left, t.clone()),
                    Edge(relation, &join.right, t),
                ],
                Relation::Set(set) => vec![
                    Edge(relation, &set.left, t.clone()),
                    Edge(relation, &set.right, t),
                ],
            })
            .collect()
    }

    fn source(&'a self, edge: &Edge<'a, T>) -> Node<'a, T> {
        Node(edge.0, edge.2.clone())
    }

    fn target(&'a self, edge: &Edge<'a, T>) -> Node<'a, T> {
        Node(edge.1, edge.2.clone())
    }
}

impl Relation {
    /// Render the Relation to dot
    pub fn dot<W: io::Write>(&self, w: &mut W, opts: &[&str]) -> io::Result<()> {
        display::dot::render(&VisitedRelation(self, DotVisitor), w, opts)
    }
}

#[cfg(test)]
mod tests {
    use super::*;
    use crate::{
        builder::{Ready, With},
        data_type::DataType,
        display::Dot,
        expr::Expr,
        relation::{schema::Schema, Relation},
    };

    #[test]
    fn test_dot() {
        namer::reset();
        let schema: Schema = vec![
            ("a", DataType::float()),
            ("b", DataType::float_interval(-2., 2.)),
            ("c", DataType::float()),
            ("d", DataType::float_interval(0., 1.)),
        ]
        .into_iter()
        .collect();
        let table: Relation = Relation::table()
            .name("table")
            .schema(schema.clone())
            .size(1000)
            .build();
        println!("table = {}", table);
        println!("table[a] = {}", table[&"a".into()]);
        let map: Relation = Relation::map()
            .name("map_1")
            .with(("exp_a", Expr::exp(Expr::col("a"))))
            .input(table.clone())
            .with(("alias", Expr::col("b") + Expr::col("d")))
            .build();
        println!("map = {}", map);
        println!("map[0] = {}", map[0]);
        println!("map[table.a] = {}", map[&["table", "a"].into()]);
        let join: Relation = Relation::join()
            .name("join")
            .cross()
            .left(table.clone())
            .right(map.clone())
            .build();
        println!("join = {}", join);
        let map_2: Relation = Relation::map()
            .name("map_2")
            .with(("a", Expr::exp(Expr::col(join[4].name()))))
            .input(join.clone())
            .with(Expr::col(join[0].name()) + Expr::col(join[1].name()))
            .build();
        println!("map_2 = {}", map_2);
        let join_2: Relation = Relation::join()
            .name("join_2")
            .cross()
            .left(join.clone())
            .right(map_2.clone())
            .build();
        println!("join_2 = {}", join_2);
        join_2.display_dot();
    }

    #[test]
    fn test_escape_html() {
        namer::reset();
        let schema: Schema = vec![("a", DataType::float())].into_iter().collect();
        let table: Relation = Relation::table()
            .name("table")
            .schema(schema.clone())
            .size(1000)
            .build();
        println!("table = {}", table);
        println!("table[a] = {}", table[&"a".into()]);
        let map: Relation = Relation::map()
            .name("map_1")
            .with((
                "case_expr",
                Expr::case(
                    Expr::gt(Expr::col("a"), Expr::val(0)),
                    Expr::val(1),
                    Expr::val(-1),
                ),
            ))
            .input(table.clone())
            .build();
        map.display_dot();
    }

    #[ignore]
    #[test]
    fn test_display_join() {
        namer::reset();
        let schema: Schema = vec![("b", DataType::float_interval(-2., 2.))]
            .into_iter()
            .collect();
        let left: Relation = Relation::table()
            .name("left")
            .schema(schema.clone())
            .size(1000)
            .build();
        let right: Relation = Relation::table()
            .name("right")
            .schema(schema.clone())
            .size(1000)
            .build();

        let join: Relation = Relation::join()
            .name("join")
            .cross()
            //.using("a")
            //.on(Expr::eq(Expr::qcol("left", "b"), Expr::qcol("right", "b")))
            .left(left)
            .right(right)
            .build();
        join.display_dot();
    }

    #[test]
    fn test_display_reduce() {
        namer::reset();
        let schema: Schema = vec![
            ("a", DataType::integer_interval(1, 5)),
            ("b", DataType::float_interval(-2., 2.)),
        ]
        .into_iter()
        .collect();
        let table: Relation = Relation::table()
            .name("table")
            .schema(schema.clone())
            .size(1000)
            .build();
        let reduce: Relation = Relation::reduce()
            .name("reduce")
            .input(table)
            .with_group_by_column("a")
            .with(Expr::sum(Expr::col("b")))
            .build();
        reduce.display_dot();
    }
}<|MERGE_RESOLUTION|>--- conflicted
+++ resolved
@@ -35,16 +35,12 @@
             "{}",
             self.0
                 .iter()
-<<<<<<< HEAD
                 .map(|(field, expr)| format!(
                     "{} = {} ∈ {}",
                     field.name(),
                     dot::escape_html(&expr.to_string()),
                     field.data_type()
                 ))
-=======
-                .map(|(field, expr)| format!("{} = {} ∈ {}", field.name(), dot::escape_html(&expr.to_string()), field.data_type()))
->>>>>>> 76546e2d
                 .join("<br/>")
         )
     }
