--- conflicted
+++ resolved
@@ -289,11 +289,8 @@
     use crate::{
         sql::parse,
         io::{Database, postgresql},
-<<<<<<< HEAD
-        relation::{Table, schema::Schema, builder::*}
-=======
+        relation::{Table, schema::Schema, builder::*},
         display::Dot,
->>>>>>> 96313206
     };
 
     #[test]
