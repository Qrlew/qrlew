//! A few transforms for relations
//!

<<<<<<< HEAD
use super::{Join, Map, Reduce, Relation, Set, Table, Variant as _};
=======
use std::collections::HashMap;
use std::{ops::Deref, rc::Rc};
use itertools::Itertools;
use super::{Table, Map, Reduce, Join, Set, Relation, Variant as _};
>>>>>>> e0f4e94a
use crate::display::Dot;
use crate::{
    builder::{Ready, With, WithIterator},
    expr::{aggregate, Aggregate, Expr, Value},
    hierarchy::Hierarchy,
    DataType,
};
use itertools::Itertools;
use std::{ops::Deref, rc::Rc};

/* Reduce
 */

impl Table {
    /// Rename a Table
    pub fn with_name(mut self, name: String) -> Table {
        self.name = name;
        self
    }
}

/* Map
 */

impl Map {
    /// Rename a Map
    pub fn with_name(mut self, name: String) -> Map {
        self.name = name;
        self
    }
    /// Prepend a field to a Map
    pub fn with_field(self, name: &str, expr: Expr) -> Map {
        Relation::map().with((name, expr)).with(self).build()
    }
    /// Insert a field in a Map at position index
    pub fn insert_field(self, index: usize, inserted_name: &str, inserted_expr: Expr) -> Map {
        let Map {
            name,
            projection,
            filter,
            order_by,
            limit,
            schema,
            input,
            ..
        } = self;
        let mut builder = Map::builder().name(name);
        let field_exprs: Vec<_> = schema.into_iter().zip(projection).collect();
        for (f, e) in &field_exprs[0..index] {
            builder = builder.with((f.name().to_string(), e.clone()));
        }
        builder = builder.with((inserted_name, inserted_expr));
        for (f, e) in &field_exprs[index..field_exprs.len()] {
            builder = builder.with((f.name().to_string(), e.clone()));
        }
        // Filter
        builder = filter.into_iter().fold(builder, |b, f| b.filter(f));
        // Order by
        builder = order_by
            .into_iter()
            .fold(builder, |b, o| b.order_by(o.expr, o.asc));
        // Limit
        builder = limit.into_iter().fold(builder, |b, l| b.limit(l));
        builder.input(input).build()
    }
    /// Filter fields
    pub fn filter_fields<P: Fn(&str) -> bool>(self, predicate: P) -> Map {
        Relation::map().filter_with(self, predicate).build()
    }
    /// Map fields
    pub fn map_fields<F: Fn(&str, Expr) -> Expr>(self, f: F) -> Map {
        Relation::map().map_with(self, f).build()
    }
}

// A few utility objects
#[derive(Clone, Debug)]
pub struct Step<'a> {
    pub referring_id: &'a str,
    pub referred_relation: &'a str,
    pub referred_id: &'a str,
}

impl<'a> From<(&'a str, &'a str, &'a str)> for Step<'a> {
    fn from((referring_id, referred_relation, referred_id): (&'a str, &'a str, &'a str)) -> Self {
        Step {
            referring_id,
            referred_relation,
            referred_id,
        }
    }
}

/* Reduce
 */

impl Reduce {
    /// Rename a Reduce
    pub fn with_name(mut self, name: String) -> Reduce {
        self.name = name;
        self
    }

    pub fn clip_aggregates(self, vectors: &str, clipping_value: f64) -> Relation {
        let (vectors, base, coordinates): (Option<String>, Vec<String>, Vec<String>) = self
            .schema()
            .clone()
            .iter()
            .zip(self.aggregate.into_iter())
            .fold((None, vec![], vec![]), |(v, b, c), (f, x)| {
                if let (name, Expr::Aggregate(agg)) = (f.name(), x) {
                    match agg.aggregate() {
                        aggregate::Aggregate::Sum => {
                            let mut c = c;
                            c.push(agg.argument_name().unwrap().clone());
                            (v, b, c)
                        }
                        aggregate::Aggregate::First => {
                            if name == vectors {
                                (Some(agg.argument_name().unwrap().clone()), b, c)
                            } else {
                                let mut b = b;
                                b.push(agg.argument_name().unwrap().clone());
                                (v, b, c)
                            }
                        }
                        _ => (v, b, c),
                    }
                } else {
                    (v, b, c)
                }
            });

        self.input.as_ref().clone().clipped_sum(
            vectors.unwrap().as_str(),
            base.iter().map(|s| s.as_str()).collect(),
            coordinates.iter().map(|s| s.as_str()).collect(),
            clipping_value,
        )
    }
}

/* Join
 */

impl Join {
    /// Rename a Join
    pub fn with_name(mut self, name: String) -> Join {
        self.name = name;
        self
    }
}

/* Set
 */

impl Set {
    /// Rename a Join
    pub fn with_name(mut self, name: String) -> Set {
        self.name = name;
        self
    }
}

#[derive(Clone, Debug)]
pub struct Path<'a>(pub Vec<Step<'a>>);

impl<'a> Deref for Path<'a> {
    type Target = Vec<Step<'a>>;

    fn deref(&self) -> &Self::Target {
        &self.0
    }
}

impl<'a> FromIterator<&'a (&'a str, &'a str, &'a str)> for Path<'a> {
    fn from_iter<T: IntoIterator<Item = &'a (&'a str, &'a str, &'a str)>>(iter: T) -> Self {
        Path(
            iter.into_iter()
                .map(|(referring_id, referred_relation, referred_id)| Step {
                    referring_id,
                    referred_relation,
                    referred_id,
                })
                .collect(),
        )
    }
}

impl<'a> IntoIterator for Path<'a> {
    type Item = Step<'a>;
    type IntoIter = <Vec<Step<'a>> as IntoIterator>::IntoIter;

    fn into_iter(self) -> Self::IntoIter {
        self.0.into_iter()
    }
}

/// A link to a relation and a field to keep with a new name
#[derive(Clone, Debug)]
pub struct ReferredField<'a> {
    pub referring_id: &'a str,
    pub referred_relation: &'a str,
    pub referred_id: &'a str,
    pub referred_field: &'a str,
    pub referred_field_name: &'a str,
}

#[derive(Clone, Debug)]
pub struct FieldPath<'a>(pub Vec<ReferredField<'a>>);

impl<'a> FieldPath<'a> {
    pub fn from_path(
        path: Path<'a>,
        referred_field: &'a str,
        referred_field_name: &'a str,
    ) -> Self {
        let mut field_path = FieldPath(Vec::new());
        let mut last_step: Option<Step> = None;
        // Fill the vec
        for step in path {
            if let Some(last_step) = &mut last_step {
                field_path.0.push(ReferredField {
                    referring_id: last_step.referring_id,
                    referred_relation: last_step.referred_relation,
                    referred_id: last_step.referred_id,
                    referred_field: step.referring_id,
                    referred_field_name,
                });
                *last_step = Step {
                    referring_id: referred_field_name,
                    referred_relation: step.referred_relation,
                    referred_id: step.referred_id,
                };
            } else {
                last_step = Some(step);
            }
        }
        if let Some(last_step) = last_step {
            field_path.0.push(ReferredField {
                referring_id: last_step.referring_id,
                referred_relation: last_step.referred_relation,
                referred_id: last_step.referred_id,
                referred_field,
                referred_field_name,
            });
        }
        field_path
    }
}

impl<'a> Deref for FieldPath<'a> {
    type Target = Vec<ReferredField<'a>>;

    fn deref(&self) -> &Self::Target {
        &self.0
    }
}

impl<'a> IntoIterator for FieldPath<'a> {
    type Item = ReferredField<'a>;
    type IntoIter = <Vec<ReferredField<'a>> as IntoIterator>::IntoIter;

    fn into_iter(self) -> Self::IntoIter {
        self.0.into_iter()
    }
}

impl Relation {
    /// Rename a Relation
    pub fn with_name(self, name: String) -> Relation {
        match self {
            Relation::Table(t) => t.with_name(name).into(),
            Relation::Map(m) => m.with_name(name).into(),
            Relation::Reduce(r) => r.with_name(name).into(),
            Relation::Join(j) => j.with_name(name).into(),
            Relation::Set(s) => s.with_name(name).into(),
        }
    }
    /// Add a field that derives from existing fields
    pub fn identity_with_field(self, name: &str, expr: Expr) -> Relation {
        Relation::map()
            .with((name, expr))
            .with_iter(
                self.schema()
                    .iter()
                    .map(|f| (f.name(), Expr::col(f.name()))),
            )
            .input(self)
            .build()
    }
    /// Insert a field that derives from existing fields
    pub fn identity_insert_field(
        self,
        index: usize,
        inserted_name: &str,
        inserted_expr: Expr,
    ) -> Relation {
        let mut builder = Relation::map();
        let named_exprs: Vec<_> = self
            .schema()
            .iter()
            .map(|f| (f.name(), Expr::col(f.name())))
            .collect();
        for (n, e) in &named_exprs[0..index] {
            builder = builder.with((n.to_string(), e.clone()));
        }
        builder = builder.with((inserted_name, inserted_expr));
        for (n, e) in &named_exprs[index..named_exprs.len()] {
            builder = builder.with((n.to_string(), e.clone()));
        }
        builder.input(self).build()
    }
    /// Add a field that derives from input fields
    pub fn with_field(self, name: &str, expr: Expr) -> Relation {
        match self {
            // Simply add a column on Maps
            Relation::Map(map) => map.with_field(name, expr).into(),
            relation => relation.identity_with_field(name, expr),
        }
    }
    /// Insert a field that derives from input fields
    pub fn insert_field(self, index: usize, inserted_name: &str, inserted_expr: Expr) -> Relation {
        match self {
            // Simply add a column on Maps
            Relation::Map(map) => map.insert_field(index, inserted_name, inserted_expr).into(),
            relation => relation.identity_insert_field(index, inserted_name, inserted_expr),
        }
    }
    /// Add a field designated with a foreign relation and a field
    pub fn with_referred_field<'a>(
        self,
        referring_id: &'a str,
        referred_relation: Rc<Relation>,
        referred_id: &'a str,
        referred_field: &'a str,
        referred_field_name: &'a str,
    ) -> Relation {
        let left_size = referred_relation.schema().len();
        let names: Vec<String> = self
            .schema()
            .iter()
            .map(|f| f.name().to_string())
            .filter(|name| name != referred_field_name)
            .collect();
        let join: Relation = Relation::join()
            .inner()
            .on(Expr::eq(
                Expr::qcol(self.name(), referring_id),
                Expr::qcol(referred_relation.name(), referred_id),
            ))
            .left(referred_relation)
            .right(self)
            .build();
        let left: Vec<_> = join
            .schema()
            .iter()
            .zip(join.input_fields())
            .take(left_size)
            .collect();
        let right: Vec<_> = join
            .schema()
            .iter()
            .zip(join.input_fields())
            .skip(left_size)
            .collect();
        Relation::map()
            .with_iter(left.into_iter().find_map(|(o, i)| {
                (referred_field == i.name()).then_some((referred_field_name, Expr::col(o.name())))
            }))
            .with_iter(right.into_iter().filter_map(|(o, i)| {
                names
                    .contains(&i.name().to_string())
                    .then_some((i.name(), Expr::col(o.name())))
            }))
            .input(join)
            .build()
    }

    /// Add a field designated with a "fiald path"
    pub fn with_field_path<'a>(
        self,
        relations: &'a Hierarchy<Rc<Relation>>,
        path: &'a [(&'a str, &'a str, &'a str)],
        referred_field: &'a str,
        referred_field_name: &'a str,
    ) -> Relation {
        if path.is_empty() {
            self.identity_with_field(referred_field_name, Expr::col(referred_field))
        } else {
            let path = Path::from_iter(path);
            let field_path = FieldPath::from_path(path, referred_field, referred_field_name);
            // Build the relation following the path to compute the new field
            field_path.into_iter().fold(
                self,
                |relation,
                 ReferredField {
                     referring_id,
                     referred_relation,
                     referred_id,
                     referred_field,
                     referred_field_name,
                 }| {
                    relation.with_referred_field(
                        referring_id,
                        relations
                            .get(&[referred_relation.to_string()])
                            .unwrap()
                            .clone(),
                        referred_id,
                        referred_field,
                        referred_field_name,
                    )
                },
            )
        }
    }

    pub fn filter_fields<P: Fn(&str) -> bool>(self, predicate: P) -> Relation {
        match self {
            Relation::Map(map) => map.filter_fields(predicate).into(),
            relation => {
                Relation::map()
                    .with_iter(relation.schema().iter().filter_map(|f| {
                        predicate(f.name()).then_some((f.name(), Expr::col(f.name())))
                    }))
                    .input(relation)
                    .build()
            }
        }
    }

    pub fn map_fields<F: Fn(&str, Expr) -> Expr>(self, f: F) -> Relation {
        match self {
            Relation::Map(map) => map.map_fields(f).into(),
            relation => Relation::map()
                .with_iter(
                    relation
                        .schema()
                        .iter()
                        .map(|field| (field.name(), f(field.name(), Expr::col(field.name())))),
                )
                .input(relation)
                .build(),
        }
    }

    pub fn sum_by(self, base: Vec<&str>, coordinates: Vec<&str>) -> Self {
        let mut reduce = Relation::reduce().input(self.clone());
        reduce = base
            .iter()
            .fold(reduce, |acc, s| acc.with_group_by_column(s.to_string()));
        reduce = reduce.with_iter(
            coordinates
                .iter()
                .map(|c| (*c, Expr::sum(Expr::col(c.to_string())))),
        );
        reduce.build()
    }

    pub fn l1_norm(self, vectors: &str, base: Vec<&str>, coordinates: Vec<&str>) -> Self {
        let mut vectors_base = vec![vectors];
        vectors_base.extend(base.clone());
        let first = self.sum_by(vectors_base, coordinates.clone());

        let map_rel = first.map_fields(|n, e| {
            if coordinates.contains(&n) {
                Expr::abs(e)
            } else {
                e
            }
        });

        if base.is_empty() {
            map_rel
        } else {
            map_rel.sum_by(vec![vectors], coordinates)
        }
    }

    pub fn l2_norm(self, vectors: &str, base: Vec<&str>, coordinates: Vec<&str>) -> Self {
        if base.is_empty() {
            self.l1_norm(vectors, base, coordinates)
        } else {
            let mut vectors_base = vec![vectors];
            vectors_base.extend(base.clone());
            let first = self.sum_by(vectors_base, coordinates.clone());

            let map_rel = first.map_fields(|n, e| {
                if coordinates.contains(&n) {
                    Expr::pow(e, Expr::val(2))
                } else {
                    e
                }
            });
            let reduce_rel = map_rel.sum_by(vec![vectors], coordinates.clone());
            reduce_rel.map_fields(|n, e| {
                if coordinates.contains(&n) {
                    Expr::sqrt(e)
                } else {
                    e
                }
            })
        }
    }

    /// This transform multiplies the coordinates in self relation by their corresponding weights in weight_relation
    /// weight_relation contains the coordinates weights and the vectors columns
    /// self contains the coordinates, the base and vectors columns
    pub fn apply_weights(
        self,
        weight_relation: Self,
        vectors: &str,
        base: Vec<&str>,
        coordinates: Vec<&str>,
    ) -> Self {
        // Join the two relations on the peid column
        let join: Relation = Relation::join()
            .left(self.clone())
            .right(weight_relation.clone())
            .inner()
            .on(Expr::eq(
                Expr::qcol(self.name(), vectors),
                Expr::qcol(weight_relation.name(), vectors),
            ))
            .build();

        // Multiply by weights
        let mut grouping_cols: Vec<Expr> = vec![];
        let mut weighted_agg: Vec<Expr> = vec![];
        let left_len = if base.is_empty() {
            self.schema().len() + 1
        } else {
            self.schema().len()
        };
        let join_len = join.schema().len();
        let out_fields = join.schema().fields();
        let in_fields = join.input_fields();
        for i in 0..left_len {
            // length + 1
            if coordinates.contains(&in_fields[i].name()) {
                let mut pos = i + 1;
                while &in_fields[i].name() != &in_fields[pos].name() {
                    pos += 1;
                    if pos > join_len {
                        panic!()
                    }
                }

                weighted_agg.push(Expr::multiply(
                    Expr::col(out_fields[i].name()),
                    Expr::col(out_fields[pos].name()),
                ));
            } else {
                grouping_cols.push(Expr::col(out_fields[i].name()));
            }
        }

        let mut vectors_base = vec![vectors];
        vectors_base.extend(base.clone());
        Relation::map()
            .input(join)
            .with_iter(
                vectors_base
                    .iter()
                    .zip(grouping_cols.iter())
                    .map(|(s, e)| (s.to_string(), e.clone())),
            )
            .with_iter(
                coordinates
                    .iter()
                    .zip(weighted_agg.iter())
                    .map(|(s, e)| (s.to_string(), e.clone())),
            )
            .build()
    }

    /// The `self` relation must contain the vectors, base and coordinates columns
    /// For each coordinate, it rescale the columns by 1 / max(c, norm_l2(coordinate))
    /// where the l2 norm is computed for each elecment of `vectors`
    pub fn clipped_sum(
        self,
        vectors: &str,
        base: Vec<&str>,
        coordinates: Vec<&str>,
        clipping_value: f64,
    ) -> Self {
        // TODO: clipping_value: Vec<f64>
        let norm = self
            .clone()
            .l2_norm(vectors.clone(), base.clone(), coordinates.clone());

        let weights = norm.map_fields(|n, e| {
            if coordinates.contains(&n) {
                Expr::divide(
                    Expr::val(2),
                    Expr::plus(
                        Expr::abs(Expr::minus(
                            Expr::divide(e.clone(), Expr::val(clipping_value)),
                            Expr::val(1),
                        )),
                        Expr::plus(Expr::divide(e, Expr::val(clipping_value)), Expr::val(1)),
                    ),
                )
            } else {
                Expr::col(n)
            }
        });

        let aggregated_relation: Relation = if base.is_empty() {
            Relation::map()
                .input(self)
                .with((vectors, Expr::col(vectors)))
                .with_iter(
                    coordinates
                        .iter()
                        .map(|s| (s.to_string(), Expr::col(s.to_string()))),
                )
                .build()
        } else {
            let mut vectors_base = vec![vectors];
            vectors_base.extend(base.clone());
            self.sum_by(vectors_base, coordinates.clone())
        };

        let weighted_relation =
            aggregated_relation.apply_weights(weights, vectors, base.clone(), coordinates.clone());

        weighted_relation.sum_by(base, coordinates)
    }

<<<<<<< HEAD
    fn clip_aggregates(self, vectors: &str, clipping_value: f64) -> Self {
        match self {
            Relation::Reduce(reduce) => reduce.clip_aggregates(vectors, clipping_value),
            _ => todo!(),
        }
=======
    /// Add gaussian noise of a given standard deviation to the given columns
    pub fn add_gaussian_noise(self, name_sigmas: Vec<(&str, f64)>) -> Relation {
        let name_sigmas: HashMap<&str, f64> = name_sigmas.into_iter().collect();
        Relation::map()
        // .with_iter(name_sigmas.into_iter().map(|(name, sigma)| (name, Expr::col(name).add_gaussian_noise(sigma))))
        .with_iter(self.schema().iter().map(|f| if name_sigmas.contains_key(&f.name()) {
            (f.name(), Expr::col(f.name()).add_gaussian_noise(name_sigmas[f.name()]))
        } else {
            (f.name(), Expr::col(f.name()))
        }))
        .input(self)
        .build()
>>>>>>> e0f4e94a
    }
}

impl With<(&str, Expr)> for Relation {
    fn with(self, (name, expr): (&str, Expr)) -> Self {
        self.identity_with_field(name, expr)
    }
}

#[cfg(test)]
mod tests {
    use super::*;
    use crate::{
        data_type::value::List,
        display::Dot,
        io::{postgresql, Database},
        sql::parse,
    };
    use colored::Colorize;
    use itertools::Itertools;
    use sqlparser::ast;

    #[test]
    fn test_with_computed_field() {
        let mut database = postgresql::test_database();
        let relations = database.relations();
        let table = relations.get(&["table_1".into()]).unwrap().as_ref().clone();
        let relation =
            Relation::try_from(parse("SELECT * FROM table_1").unwrap().with(&relations)).unwrap();
        // Table
        assert!(table.schema()[0].name() != "peid");
        let table = table.identity_with_field("peid", expr!(a + b));
        assert!(table.schema()[0].name() == "peid");
        // Relation
        assert!(relation.schema()[0].name() != "peid");
        let relation = relation.identity_with_field("peid", expr!(cos(a)));
        assert!(relation.schema()[0].name() == "peid");
    }

    #[test]
    fn test_filter_fields() {
        let database = postgresql::test_database();
        let relations = database.relations();
        let relation =
            Relation::try_from(parse("SELECT * FROM table_1").unwrap().with(&relations)).unwrap();
        let relation = relation.with_field("peid", expr!(cos(a)));
        assert!(relation.schema()[0].name() == "peid");
        let relation = relation.filter_fields(|n| n != "peid");
        assert!(relation.schema()[0].name() != "peid");
    }

    #[test]
    fn test_referred_field() {
        let database = postgresql::test_database();
        let relations = database.relations();
        let orders =
            Relation::try_from(parse("SELECT * FROM order_table").unwrap().with(&relations))
                .unwrap();
        let user = relations.get(&["user_table".to_string()]).unwrap().as_ref();
        let relation =
            orders.with_referred_field("user_id", Rc::new(user.clone()), "id", "id", "peid");
        assert!(relation.schema()[0].name() == "peid");
        let relation = relation.filter_fields(|n| n != "peid");
        assert!(relation.schema()[0].name() != "peid");
    }

    #[test]
    fn test_field_path() {
        let mut database = postgresql::test_database();
        let relations = database.relations();
        // Link orders to users
        let orders = relations
            .get(&["order_table".to_string()])
            .unwrap()
            .as_ref();
        let relation = orders.clone().with_field_path(
            &relations,
            &[("user_id", "user_table", "id")],
            "id",
            "peid",
        );
        assert!(relation.schema()[0].name() == "peid");
        // Link items to orders
        let items = relations.get(&["item_table".to_string()]).unwrap().as_ref();
        let relation = items.clone().with_field_path(
            &relations,
            &[
                ("order_id", "order_table", "id"),
                ("user_id", "user_table", "id"),
            ],
            "name",
            "peid",
        );
        assert!(relation.schema()[0].name() == "peid");
        // Produce the query
        relation.display_dot();
        let query: &str = &ast::Query::from(&relation).to_string();
        println!("{query}");
        println!(
            "{}\n{}",
            format!("{query}").yellow(),
            database
                .query(query)
                .unwrap()
                .iter()
                .map(ToString::to_string)
                .join("\n")
        );
        let relation = relation.filter_fields(|n| n != "peid");
        assert!(relation.schema()[0].name() != "peid");
    }

    fn refacto_results(results: Vec<List>, size: usize) -> Vec<Vec<String>> {
        let mut sorted_results: Vec<Vec<String>> = vec![];
        for row in results {
            let mut str_row = vec![];
            for i in 0..size {
                let float_i: Result<f64, _> = row[i].to_string().parse();
                str_row.push(match float_i {
                    Ok(f) => ((f * 1000.).round() / 1000.).to_string(),
                    Err(_) => row[i].to_string(),
                })
            }
            sorted_results.push(str_row)
        }
        sorted_results.sort();
        sorted_results
    }

    #[test]
    fn test_compute_norm_for_table() {
        let mut database = postgresql::test_database();
        let relations = database.relations();

        let table = relations
            .get(&["item_table".into()])
            .unwrap()
            .as_ref()
            .clone();
        // L1 Norm
        let amount_norm = table
            .clone()
            .l1_norm("order_id", vec!["item"], vec!["price"]);
        // amount_norm.display_dot().unwrap();
        let query: &str = &ast::Query::from(&amount_norm).to_string();
        println!("Query = {}", query);
        let valid_query = "SELECT order_id, SUM(sum_by_group) FROM (SELECT order_id, item, SUM(ABS(price)) AS sum_by_group FROM item_table GROUP BY order_id, item) AS subquery GROUP BY order_id";
        assert_eq!(
            database.query(query).unwrap(),
            database.query(valid_query).unwrap()
        );
        // L2 Norm
        let amount_norm = table.l2_norm("order_id", vec!["item"], vec!["price"]);
        amount_norm.display_dot().unwrap();
        let query: &str = &ast::Query::from(&amount_norm).to_string();
        let valid_query = "SELECT order_id, SQRT(SUM(sum_by_group)) FROM (SELECT order_id, item, POWER(SUM(price), 2) AS sum_by_group FROM item_table GROUP BY order_id, item) AS subquery GROUP BY order_id";
        assert_eq!(
            database.query(query).unwrap(),
            database.query(valid_query).unwrap()
        );
    }

    #[test]
    fn test_compute_norm_for_empty_base() {
        let mut database = postgresql::test_database();
        let relations = database.relations();

        let table = relations
            .get(&["item_table".into()])
            .unwrap()
            .as_ref()
            .clone();
        // L1 Norm
        let amount_norm = table.clone().l1_norm("order_id", vec![], vec!["price"]);
        amount_norm.display_dot().unwrap();
        let query: &str = &ast::Query::from(&amount_norm).to_string();
        println!("Query = {}", query);
        let valid_query = "SELECT order_id, ABS(SUM(price)) FROM item_table GROUP BY order_id";
        database.query(query).unwrap();
        assert_eq!(
            database.query(query).unwrap(),
            database.query(valid_query).unwrap()
        );

        // L2 Norm
        let amount_norm = table.l2_norm("order_id", vec![], vec!["price"]);
        amount_norm.display_dot().unwrap();
        let query: &str = &ast::Query::from(&amount_norm).to_string();
        let valid_query =
            "SELECT order_id, SQRT(POWER(SUM(price), 2)) FROM item_table GROUP BY order_id";
        database.query(query).unwrap();
        assert_eq!(
            database.query(query).unwrap(),
            database.query(valid_query).unwrap()
        );
    }

    #[test]
    fn test_compute_norm_for_map() {
        let mut database = postgresql::test_database();
        let relations = database.relations();

        let relation = Relation::try_from(
            parse("SELECT price - 25 AS std_price, * FROM item_table")
                .unwrap()
                .with(&relations),
        )
        .unwrap();
        relation.display_dot().unwrap();
        // L1 Norm
        let relation_norm =
            relation
                .clone()
                .l1_norm("order_id", vec!["item"], vec!["price", "std_price"]);
        relation_norm.display_dot().unwrap();
        let query: &str = &ast::Query::from(&relation_norm).to_string();
        //println!("Query = {}", query);
        let valid_query = "SELECT order_id, SUM(sum_1), SUM(sum_2) FROM (SELECT order_id, item, ABS(SUM(price)) AS sum_1, ABS(SUM(std_price)) AS sum_2 FROM ( SELECT price - 25 AS std_price, * FROM item_table ) AS intermediate_table GROUP BY order_id, item) AS subquery GROUP BY order_id";
        assert_eq!(
            database.query(query).unwrap(),
            database.query(valid_query).unwrap()
        );
        // L2 Norm
        let relation_norm = relation.l2_norm("order_id", vec!["item"], vec!["price", "std_price"]);
        relation_norm.display_dot().unwrap();
        let query: &str = &ast::Query::from(&relation_norm).to_string();
        let valid_query = "SELECT order_id, SQRT(SUM(sum_1)), SQRT(SUM(sum_2)) FROM (SELECT order_id, item, POWER(SUM(price), 2) AS sum_1, POWER(SUM(std_price), 2) AS sum_2 FROM ( SELECT price - 25 AS std_price, * FROM item_table ) AS intermediate_table GROUP BY order_id, item) AS subquery GROUP BY order_id";
        assert_eq!(
            database.query(query).unwrap(),
            database.query(valid_query).unwrap()
        );
    }

    #[test]
    fn test_compute_norm_for_join() {
        let mut database = postgresql::test_database();
        let relations = database.relations();

        let left: Relation = relations
            .get(&["item_table".into()])
            .unwrap()
            .as_ref()
            .clone();
        let right: Relation = relations
            .get(&["order_table".into()])
            .unwrap()
            .as_ref()
            .clone();
        let relation: Relation = Relation::join()
            .left(left)
            .right(right)
            .on(Expr::eq(
                Expr::qcol("item_table", "order_id"),
                Expr::qcol("order_table", "id"),
            ))
            .build();
        relation.display_dot().unwrap();
        let schema = relation.schema().clone();
        let item = schema.field_from_index(1).unwrap().name();
        let price = schema.field_from_index(2).unwrap().name();
        let user_id = schema.field_from_index(4).unwrap().name();
        let date = schema.field_from_index(6).unwrap().name();

        // L1 Norm
        let relation_norm = relation
            .clone()
            .l1_norm(user_id, vec![item, date], vec![price]);
        relation_norm.display_dot().unwrap();
        let query: &str = &ast::Query::from(&relation_norm).to_string();
        println!("Query = {}", query);

        let valid_query = "SELECT user_id, SUM(sum_1) FROM (SELECT user_id, item, date, ABS(SUM(price)) AS sum_1 FROM item_table JOIN order_table ON item_table.order_id = order_table.id GROUP BY user_id, item, date) AS subquery GROUP BY user_id";
        assert_eq!(
            database.query(query).unwrap(),
            database.query(valid_query).unwrap()
        );
        // L2 Norm
        let relation_norm = relation.l2_norm(user_id, vec![item, date], vec![price]);
        relation_norm.display_dot().unwrap();
        let query: &str = &ast::Query::from(&relation_norm).to_string();
        let valid_query = "SELECT user_id, SQRT(SUM(sum_1)) FROM (SELECT user_id, item, date, POWER(SUM(price), 2) AS sum_1 FROM item_table JOIN order_table ON item_table.order_id = order_table.id GROUP BY user_id, item, date) AS subquery GROUP BY user_id";
        assert_eq!(
            database.query(query).unwrap(),
            database.query(valid_query).unwrap()
        );
        // DEBUG
        for row in database.query(query).unwrap() {
            println!("{row}")
        }
    }

    #[test]
    fn test_clipped_sum_for_table() {
        let mut database = postgresql::test_database();
        let relations = database.relations();

        let table = relations
            .get(&["item_table".into()])
            .unwrap()
            .as_ref()
            .clone();
        let clipped_relation =
            table
                .clone()
                .clipped_sum("order_id", vec!["item"], vec!["price"], 45.);
        clipped_relation.display_dot().unwrap();
        let query: &str = &ast::Query::from(&clipped_relation).to_string();
        let valid_query = r#"
        WITH norms AS (
            SELECT order_id, SQRT(SUM(sum_by_group)) AS norm FROM (
                SELECT order_id, item, POWER(SUM(price), 2) AS sum_by_group FROM item_table GROUP BY order_id, item
              ) AS subquery GROUP BY order_id
          ), weights AS (SELECT order_id, CASE WHEN 45 / norm < 1 THEN 45 / norm ELSE 1 END AS weight FROM norms)
          SELECT item, SUM(price*weight) FROM item_table LEFT JOIN weights USING (order_id) GROUP BY item;
        "#;
        let my_res = database.query(query).unwrap();
        let true_res = database.query(valid_query).unwrap();
        assert_eq!(refacto_results(my_res, 2), refacto_results(true_res, 2));
    }

    #[test]
    fn test_clipped_sum_with_empty_base() {
        let mut database = postgresql::test_database();
        let relations = database.relations();

        let table = relations
            .get(&["item_table".into()])
            .unwrap()
            .as_ref()
            .clone();
        let clipped_relation = table
            .clone()
            .clipped_sum("order_id", vec![], vec!["price"], 45.);
        clipped_relation.display_dot().unwrap();
        let query: &str = &ast::Query::from(&clipped_relation).to_string();
        println!("Query: {}", query);
        let valid_query = r#"
            WITH norms AS (
                SELECT order_id, ABS(SUM(price)) AS norm FROM item_table GROUP BY order_id
            ), weights AS (
                SELECT order_id, CASE WHEN 45 / norm < 1 THEN 45 / norm ELSE 1 END AS weight FROM norms
            )
            SELECT SUM(price*weight) FROM item_table LEFT JOIN weights USING (order_id);
        "#;
        let my_res = refacto_results(database.query(query).unwrap(), 1);
        let true_res = refacto_results(database.query(valid_query).unwrap(), 1);
        assert_eq!(my_res, true_res);
    }

    #[test]
    fn test_clipped_sum_for_map() {
        let mut database = postgresql::test_database();
        let relations = database.relations();

        let relation = Relation::try_from(
            parse("SELECT price * 25 AS std_price, * FROM item_table")
                .unwrap()
                .with(&relations),
        )
        .unwrap();
        relation.display_dot().unwrap();

        // L2 Norm
        let clipped_relation =
            relation
                .clone()
                .clipped_sum("order_id", vec!["item"], vec!["price", "std_price"], 45.);
        clipped_relation.display_dot().unwrap();

        let query: &str = &ast::Query::from(&clipped_relation).to_string();
        let valid_query = r#"
        WITH my_table AS (
            SELECT price * 25 AS std_price, * FROM item_table
          ), norms AS (
            SELECT order_id, SQRT(SUM(sum_by_group)) AS norm1, SQRT(SUM(sum_by_group2)) AS norm2 FROM (
              SELECT order_id, item, POWER(SUM(price), 2) AS sum_by_group, POWER(SUM(std_price), 2) AS sum_by_group2 FROM my_table GROUP BY order_id, item
            ) AS subquery GROUP BY order_id
          ), weights AS (SELECT order_id, CASE WHEN 45 / norm1 < 1 THEN 45 / norm1 ELSE 1 END AS weight1, CASE WHEN 45 / norm2 < 1 THEN 45 / norm2 ELSE 1 END AS weight2 FROM norms)
          SELECT item, SUM(price*weight1), SUM(std_price*weight2) FROM my_table LEFT JOIN weights USING (order_id) GROUP BY item;
        "#;

        let my_res = refacto_results(database.query(query).unwrap(), 3);
        let true_res = refacto_results(database.query(valid_query).unwrap(), 3);
        assert_eq!(my_res, true_res);
    }

    #[test]
    fn test_clipped_sum_for_join() {
        let mut database = postgresql::test_database();
        let relations = database.relations();

        let left: Relation = relations
            .get(&["item_table".into()])
            .unwrap()
            .as_ref()
            .clone();
        let right: Relation = relations
            .get(&["order_table".into()])
            .unwrap()
            .as_ref()
            .clone();
        let relation: Relation = Relation::join()
            .left(left)
            .right(right)
            .on(Expr::eq(
                Expr::qcol("item_table", "order_id"),
                Expr::qcol("order_table", "id"),
            ))
            .build();
        relation.display_dot().unwrap();
        let schema = relation.schema().clone();
        let item = schema.field_from_index(1).unwrap().name();
        let price = schema.field_from_index(2).unwrap().name();
        let user_id = schema.field_from_index(4).unwrap().name();
        let date = schema.field_from_index(6).unwrap().name();

        let clipped_relation = relation.clipped_sum(user_id, vec![item, date], vec![price], 50.);
        clipped_relation.display_dot().unwrap();
        let query: &str = &ast::Query::from(&clipped_relation).to_string();
        let valid_query = r#"
        WITH join_table AS (
            SELECT * FROM item_table JOIN order_table ON item_table.order_id = order_table.id
           ), norms AS (
            SELECT user_id, SQRT(SUM(sum_1)) AS norm FROM (SELECT user_id, item, date, POWER(SUM(price), 2) AS sum_1 FROM join_table  GROUP BY user_id, item, date) As subq GROUP BY user_id
           ), weights AS (
             SELECT user_id, CASE WHEN 50 / norm < 1 THEN 50 / norm ELSE 1 END AS weight FROM norms
           ) SELECT item, date, SUM(price*weight)  FROM join_table LEFT JOIN weights USING (user_id) GROUP BY item, date;
        "#;

        let my_res = refacto_results(database.query(query).unwrap(), 3);
        let true_res = refacto_results(database.query(valid_query).unwrap(), 3);
        assert_eq!(my_res, true_res);
    }

    #[test]
<<<<<<< HEAD
    fn test_clip_aggregates_reduce() {
        let mut database = postgresql::test_database();
        let relations = database.relations();

        let table = relations
            .get(&["item_table".into()])
            .unwrap()
            .as_ref()
            .clone();

        // with GROUP BY
        let my_relation: Relation = Relation::reduce()
            .input(table.clone())
            .with(("sum_price", Expr::sum(Expr::col("price"))))
            .with_group_by_column("item")
            .with_group_by_column("order_id")
            .build();

        let clipped_relation = my_relation.clip_aggregates("order_id", 45.);
        clipped_relation.display_dot();

        let query: &str = &ast::Query::from(&clipped_relation).to_string();
        println!("Query: {}", query);
        let valid_query = r#"
        WITH norms AS (
            SELECT order_id, SQRT(SUM(sum_by_group)) AS norm FROM (
                SELECT order_id, item, POWER(SUM(price), 2) AS sum_by_group FROM item_table GROUP BY order_id, item
              ) AS subquery GROUP BY order_id
          ), weights AS (SELECT order_id, CASE WHEN 45 / norm < 1 THEN 45 / norm ELSE 1 END AS weight FROM norms)
          SELECT item, SUM(price*weight) FROM item_table LEFT JOIN weights USING (order_id) GROUP BY item;
        "#;
        let my_res = refacto_results(database.query(query).unwrap(), 2);
        let true_res = refacto_results(database.query(valid_query).unwrap(), 2);
        assert_eq!(my_res, true_res);

        // without GROUP BY
        let my_relation: Relation = Relation::reduce()
            .input(table)
            .with(("sum_price", Expr::sum(Expr::col("price"))))
            .with_group_by_column("order_id")
            .build();

        let clipped_relation = my_relation.clip_aggregates("order_id", 45.);
        //clipped_relation.display_dot();

        let query: &str = &ast::Query::from(&clipped_relation).to_string();
        println!("Query: {}", query);
        let valid_query = r#"
            WITH norms AS (
                SELECT order_id, ABS(SUM(price)) AS norm FROM item_table GROUP BY order_id
            ), weights AS (
                SELECT order_id, CASE WHEN 45 / norm < 1 THEN 45 / norm ELSE 1 END AS weight FROM norms
            )
            SELECT SUM(price*weight) FROM item_table LEFT JOIN weights USING (order_id);
        "#;
        let my_res = refacto_results(database.query(query).unwrap(), 1);
        let true_res = refacto_results(database.query(valid_query).unwrap(), 1);
        assert_eq!(my_res, true_res);

        // complex reduce
        let initial_query = r#"
        SELECT user_id AS user_id, item AS item, 5 * price AS std_price, price AS price, date AS date
        FROM item_table LEFT JOIN order_table ON item_table.order_id = order_table.id
        "#;
        let relation = Relation::try_from(parse(initial_query).unwrap().with(&relations)).unwrap();
        let relation: Relation = Relation::reduce()
            .input(relation)
            .with_group_by_column("user_id")
            .with_group_by_column("item")
            .with(("sum1", Expr::sum(Expr::col("price"))))
            .with(("sum2", Expr::sum(Expr::col("std_price"))))
            .build();
        relation.display_dot();
        let clipped_relation = relation.clip_aggregates("user_id", 45.);
        clipped_relation.display_dot();

        let query: &str = &ast::Query::from(&clipped_relation).to_string();
        println!("Query: {}", query);
        let valid_query = r#"
        WITH my_table AS (
            SELECT user_id AS user_id, item AS item, 5 * price AS std_price, price AS price
            FROM item_table LEFT JOIN order_table ON item_table.order_id = order_table.id
        ),norms AS (
            SELECT user_id, SQRT(SUM(sum_1)) AS norm, SQRT(SUM(sum_2)) AS norm2 FROM (SELECT user_id, item, POWER(SUM(price), 2) AS sum_1, POWER(SUM(std_price), 2) AS sum_2 FROM my_table GROUP BY user_id, item) As subq GROUP BY user_id
        ), weights AS (
            SELECT user_id, CASE WHEN 45 / norm < 1 THEN 45 / norm ELSE 1 END AS weight, CASE WHEN 45 / norm2 < 1 THEN 45 / norm2 ELSE 1 END AS weight2 FROM norms
        )
        SELECT my_table.item, SUM(price*weight) AS sum1, SUM(std_price*weight2) As sum2 FROM my_table LEFT JOIN weights USING (user_id) GROUP BY item;
        "#;
        let my_res = refacto_results(database.query(query).unwrap(), 3);
        let true_res = refacto_results(database.query(valid_query).unwrap(), 3);
        // for (r1, r2) in my_res.iter().zip(true_res.iter()) {
        //     if r1!=r2 {
        //         println!("{:?} != {:?}", r1, r2);
        //     }
        // }
        // assert_eq!(my_res, true_res); // todo: fix that
=======
    fn test_add_noise() {
        let mut database = postgresql::test_database();
        let relations = database.relations();
        // CReate a relation to add noise to
        let relation = Relation::try_from(
            parse("SELECT 0.0 as z, sum(price) as a, sum(price) as b FROM item_table GROUP BY order_id")
                .unwrap()
                .with(&relations),
        )
        .unwrap();
        let relation_with_noise = relation.add_gaussian_noise(vec![("z", 1.)]);
        println!("Schema = {}", relation_with_noise.schema());
        relation_with_noise.display_dot().unwrap();

        // Add noise directly
        for row in database.query(&ast::Query::try_from(&relation_with_noise).unwrap().to_string()).unwrap() {
            println!("Row = {row}");
        }
>>>>>>> e0f4e94a
    }
}<|MERGE_RESOLUTION|>--- conflicted
+++ resolved
@@ -1,14 +1,10 @@
 //! A few transforms for relations
 //!
 
-<<<<<<< HEAD
-use super::{Join, Map, Reduce, Relation, Set, Table, Variant as _};
-=======
 use std::collections::HashMap;
 use std::{ops::Deref, rc::Rc};
 use itertools::Itertools;
 use super::{Table, Map, Reduce, Join, Set, Relation, Variant as _};
->>>>>>> e0f4e94a
 use crate::display::Dot;
 use crate::{
     builder::{Ready, With, WithIterator},
@@ -16,8 +12,6 @@
     hierarchy::Hierarchy,
     DataType,
 };
-use itertools::Itertools;
-use std::{ops::Deref, rc::Rc};
 
 /* Reduce
  */
@@ -640,13 +634,13 @@
         weighted_relation.sum_by(base, coordinates)
     }
 
-<<<<<<< HEAD
     fn clip_aggregates(self, vectors: &str, clipping_value: f64) -> Self {
         match self {
             Relation::Reduce(reduce) => reduce.clip_aggregates(vectors, clipping_value),
             _ => todo!(),
         }
-=======
+    }
+
     /// Add gaussian noise of a given standard deviation to the given columns
     pub fn add_gaussian_noise(self, name_sigmas: Vec<(&str, f64)>) -> Relation {
         let name_sigmas: HashMap<&str, f64> = name_sigmas.into_iter().collect();
@@ -659,7 +653,6 @@
         }))
         .input(self)
         .build()
->>>>>>> e0f4e94a
     }
 }
 
@@ -1095,7 +1088,6 @@
     }
 
     #[test]
-<<<<<<< HEAD
     fn test_clip_aggregates_reduce() {
         let mut database = postgresql::test_database();
         let relations = database.relations();
@@ -1193,7 +1185,8 @@
         //     }
         // }
         // assert_eq!(my_res, true_res); // todo: fix that
-=======
+    }
+
     fn test_add_noise() {
         let mut database = postgresql::test_database();
         let relations = database.relations();
@@ -1212,6 +1205,5 @@
         for row in database.query(&ast::Query::try_from(&relation_with_noise).unwrap().to_string()).unwrap() {
             println!("Row = {row}");
         }
->>>>>>> e0f4e94a
     }
 }