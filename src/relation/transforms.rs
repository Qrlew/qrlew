--- conflicted
+++ resolved
@@ -960,7 +960,6 @@
         red.build_ordered_reduce(grouping_exprs, aggregates_exprs)
     }
 
-<<<<<<< HEAD
     pub fn all_values_column(&self, colname: &str) -> Result<Relation> {
         let datatype = self.schema().field(colname).unwrap().data_type();
         if let Some(values) = datatype.possible_values() {
@@ -972,11 +971,17 @@
     }
 
     pub fn all_values(&self) -> Result<Relation> {
-        let vec_of_rel: Vec<Result<Relation>> = self.schema()
+        let vec_of_rel: Vec<Relation> = self.schema()
         .iter()
         .map(|c| self.all_values_column(c.name()))
-        .collect();
-=======
+        .collect()?;
+
+        Ok(
+            vec_of_rel.iter()
+            .reduce(|l, r| l.cross_join(r)?)
+        )
+    }
+
     // Returns the cross join between `self` and `right` where
     // the output names of the fields are conserved.
     // This fails if one column name is contained in both relations
@@ -1035,7 +1040,6 @@
             .left_names(left_names)
             .right_names(right_names)
             .build())
->>>>>>> 8b4ee38f
     }
 }
 
@@ -2054,7 +2058,6 @@
     }
 
     #[test]
-<<<<<<< HEAD
     fn test_public_values_column() {
         let table: Relation = Relation::table()
             .name("table")
@@ -2062,20 +2065,9 @@
                 Schema::builder()
                     .with(("a", DataType::float_range(1.0..=10.0)))
                     .with(("b", DataType::integer_values([1, 2, 5])))
-=======
-    fn test_left_join() {
-        let table1: Relation = Relation::table()
-            .name("table")
-            .schema(
-                Schema::builder()
-                    .with(("a", DataType::integer_range(1..=10)))
-                    .with(("b", DataType::integer_values([1, 2, 5, 6, 7, 8])))
->>>>>>> 8b4ee38f
-                    .build(),
-            )
-            .build();
-
-<<<<<<< HEAD
+            )
+            .build();
+
         // table
         let rel = table.public_values_column("b").unwrap();
         let rel_values: Relation = Relation::values().name("b").values([1, 2, 5]).build();
@@ -2093,7 +2085,20 @@
         let rel = map.public_values_column("exp_b").unwrap();
         rel.display_dot();
         assert!(map.public_values_column("exp_a").is_err());
-=======
+    }
+
+    #[test]
+    fn test_left_join() {
+        let table1: Relation = Relation::table()
+            .name("table")
+            .schema(
+                Schema::builder()
+                    .with(("a", DataType::integer_range(1..=10)))
+                    .with(("b", DataType::integer_values([1, 2, 5, 6, 7, 8])))
+                    .build(),
+            )
+            .build();
+
         let table2: Relation = Relation::table()
             .name("table")
             .schema(
@@ -2135,6 +2140,5 @@
 
         let joined_rel = table1.clone().cross_join(table2.clone()).unwrap();
         _ = joined_rel.display_dot();
->>>>>>> 8b4ee38f
     }
 }