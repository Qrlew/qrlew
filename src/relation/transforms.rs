//! A few transforms for relations
//!

use super::{Join, Map, Reduce, Relation, Set, Table, Values, Variant as _};
use crate::display::Dot;
use crate::namer;
use crate::{
    builder::{Ready, With, WithIterator},
    data_type::{
        self,
        intervals::{Bound, Intervals},
        DataTyped,
    },
    expr::{self, aggregate, Aggregate, Expr, Value},
    hierarchy::Hierarchy,
    relation, DataType,
<<<<<<< HEAD
=======
    io,
>>>>>>> b4960d57
};
use std::collections::{BTreeMap, HashMap};
use std::{
<<<<<<< HEAD
=======
    convert::Infallible,
>>>>>>> b4960d57
    error, fmt,
    num::ParseFloatError,
    ops::{self, Deref},
    rc::Rc,
    result,
};

#[derive(Debug, PartialEq)]
pub enum Error {
    InvalidRelation(String),
    InvalidArguments(String),
<<<<<<< HEAD
=======
    NoPublicValuesError(String),
>>>>>>> b4960d57
    Other(String),
}

impl Error {
    pub fn invalid_relation(relation: impl fmt::Display) -> Error {
        Error::InvalidRelation(format!("{} is invalid", relation))
    }
}

impl fmt::Display for Error {
    fn fmt(&self, f: &mut fmt::Formatter<'_>) -> fmt::Result {
        match self {
            Error::InvalidRelation(desc) => writeln!(f, "InvalidRelation: {}", desc),
            Error::InvalidArguments(desc) => writeln!(f, "InvalidArguments: {}", desc),
<<<<<<< HEAD
=======
            Error::NoPublicValuesError(desc) => {
                writeln!(f, "NoPublicValuesError: {}", desc)
            }
>>>>>>> b4960d57
            Error::Other(err) => writeln!(f, "{}", err),
        }
    }
}

impl error::Error for Error {}

<<<<<<< HEAD
=======
impl From<Infallible> for Error {
    fn from(err: Infallible) -> Self {
        Error::Other(err.to_string())
    }
}
>>>>>>> b4960d57
impl From<relation::Error> for Error {
    fn from(err: relation::Error) -> Self {
        Error::Other(err.to_string())
    }
}
<<<<<<< HEAD
impl From<crate::expr::Error> for Error {
=======
impl From<expr::Error> for Error {
>>>>>>> b4960d57
    fn from(err: crate::expr::Error) -> Self {
        Error::Other(err.to_string())
    }
}
<<<<<<< HEAD
impl From<crate::io::Error> for Error {
=======
impl From<io::Error> for Error {
>>>>>>> b4960d57
    fn from(err: crate::io::Error) -> Self {
        Error::Other(err.to_string())
    }
}
<<<<<<< HEAD
=======
impl From<data_type::Error> for Error {
    fn from(err: data_type::Error) -> Self {
        Error::Other(err.to_string())
    }
}
>>>>>>> b4960d57

impl From<ParseFloatError> for Error {
    fn from(err: ParseFloatError) -> Self {
        Error::Other(err.to_string())
    }
}

pub type Result<T> = result::Result<T, Error>;

/* Reduce
 */

impl Table {
    /// Rename a Table
    pub fn with_name(mut self, name: String) -> Table {
        self.name = name;
        self
    }
}

/* Map
 */

impl Map {
    /// Rename a Map
    pub fn with_name(mut self, name: String) -> Map {
        self.name = name;
        self
    }
    /// Prepend a field to a Map
    pub fn with_field(self, name: &str, expr: Expr) -> Map {
        Relation::map().with((name, expr)).with(self).build()
    }
    /// Insert a field in a Map at position index
    pub fn insert_field(self, index: usize, inserted_name: &str, inserted_expr: Expr) -> Map {
        let Map {
            name,
            projection,
            filter,
            order_by,
            limit,
            schema,
            input,
            ..
        } = self;
        let mut builder = Map::builder().name(name);
        let field_exprs: Vec<_> = schema.into_iter().zip(projection).collect();
        for (f, e) in &field_exprs[0..index] {
            builder = builder.with((f.name().to_string(), e.clone()));
        }
        builder = builder.with((inserted_name, inserted_expr));
        for (f, e) in &field_exprs[index..field_exprs.len()] {
            builder = builder.with((f.name().to_string(), e.clone()));
        }
        // Filter
        builder = filter.into_iter().fold(builder, |b, f| b.filter(f));
        // Order by
        builder = order_by
            .into_iter()
            .fold(builder, |b, o| b.order_by(o.expr, o.asc));
        // Limit
        builder = limit.into_iter().fold(builder, |b, l| b.limit(l));
        builder.input(input).build()
    }
    /// Filter fields
    pub fn filter_fields<P: Fn(&str) -> bool>(self, predicate: P) -> Map {
        Relation::map().filter_fields_with(self, predicate).build()
    }
    /// Map fields
    pub fn map_fields<F: Fn(&str, Expr) -> Expr>(self, f: F) -> Map {
        Relation::map().map_with(self, f).build()
    }
    /// Rename fields
    pub fn rename_fields<F: Fn(&str, Expr) -> String>(self, f: F) -> Map {
        Relation::map().rename_with(self, f).build()
    }
}

// A few utility objects
#[derive(Clone, Debug)]
pub struct Step<'a> {
    pub referring_id: &'a str,
    pub referred_relation: &'a str,
    pub referred_id: &'a str,
}

impl<'a> From<(&'a str, &'a str, &'a str)> for Step<'a> {
    fn from((referring_id, referred_relation, referred_id): (&'a str, &'a str, &'a str)) -> Self {
        Step {
            referring_id,
            referred_relation,
            referred_id,
        }
    }
}

/* Reduce
 */

impl Reduce {
    /// Rename a Reduce
    pub fn with_name(mut self, name: String) -> Reduce {
        self.name = name;
        self
    }

    pub fn clip_aggregates(
        self,
        vectors: &str,
        clipping_values: Vec<(&str, f64)>,
    ) -> Result<Relation> {
        let (map_names, out_vectors, base, coordinates): (
            Vec<(String, String)>,
            Option<String>,
            Vec<String>,
            Vec<String>,
        ) = self
            .schema()
            .clone()
            .iter()
            .zip(self.aggregate.into_iter())
            .fold((vec![], None, vec![], vec![]), |(mn, v, b, c), (f, x)| {
                if let (name, Expr::Aggregate(agg)) = (f.name(), x) {
                    let argname = agg.argument_name().unwrap().clone();
                    let mut mn = mn;
                    mn.push((argname.clone(), name.to_string()));
                    match agg.aggregate() {
                        aggregate::Aggregate::Sum => {
                            let mut c = c;
                            c.push(argname);
                            (mn, v, b, c)
                        }
                        aggregate::Aggregate::First => {
                            if name == vectors {
                                let v = Some(argname);
                                (mn, v, b, c)
                            } else {
                                let mut b = b;
                                b.push(argname);
                                (mn, v, b, c)
                            }
                        }
                        _ => (mn, v, b, c),
                    }
                } else {
                    (mn, v, b, c)
                }
            });

        let vectors = if let Some(v) = out_vectors {
            Ok(v)
        } else {
            Err(Error::InvalidArguments(format!(
                "{vectors} should be in the input `Relation`"
            )))
        };
        let len_clipping_values = clipping_values.len();
        let len_coordinates = coordinates.len();
        if len_clipping_values != len_coordinates {
            return Err(Error::InvalidArguments(format!(
                "You must provide one clipping_value for each output field. \n \
                Got {len_clipping_values} clipping values for {len_coordinates} output fields"
            )));
        }
        let clipped_relation = self.input.as_ref().clone().clipped_sum(
            vectors?.as_str(),
            base.iter().map(|s| s.as_str()).collect(),
            coordinates.iter().map(|s| s.as_str()).collect(),
            clipping_values,
        );
        let map_names: HashMap<String, String> = map_names.into_iter().collect();
        Ok(clipped_relation.rename_fields(|n, _| map_names[n].to_string()))
    }

    /// Rename fields
    pub fn rename_fields<F: Fn(&str, Expr) -> String>(self, f: F) -> Reduce {
        Relation::reduce().rename_with(self, f).build()
    }
}

/* Join
 */

impl Join {
    /// Rename a Join
    pub fn with_name(mut self, name: String) -> Join {
        self.name = name;
        self
    }
}

/* Set
 */

impl Set {
    /// Rename a Join
    pub fn with_name(mut self, name: String) -> Set {
        self.name = name;
        self
    }
}

/* Values
 */

impl Values {
    /// Rename a Values
    pub fn with_name(mut self, name: String) -> Values {
        self.name = name;
        self
    }
}

#[derive(Clone, Debug)]
pub struct Path<'a>(pub Vec<Step<'a>>);

impl<'a> Deref for Path<'a> {
    type Target = Vec<Step<'a>>;

    fn deref(&self) -> &Self::Target {
        &self.0
    }
}

impl<'a> FromIterator<&'a (&'a str, &'a str, &'a str)> for Path<'a> {
    fn from_iter<T: IntoIterator<Item = &'a (&'a str, &'a str, &'a str)>>(iter: T) -> Self {
        Path(
            iter.into_iter()
                .map(|(referring_id, referred_relation, referred_id)| Step {
                    referring_id,
                    referred_relation,
                    referred_id,
                })
                .collect(),
        )
    }
}

impl<'a> IntoIterator for Path<'a> {
    type Item = Step<'a>;
    type IntoIter = <Vec<Step<'a>> as IntoIterator>::IntoIter;

    fn into_iter(self) -> Self::IntoIter {
        self.0.into_iter()
    }
}

/// A link to a relation and a field to keep with a new name
#[derive(Clone, Debug)]
pub struct ReferredField<'a> {
    pub referring_id: &'a str,
    pub referred_relation: &'a str,
    pub referred_id: &'a str,
    pub referred_field: &'a str,
    pub referred_field_name: &'a str,
}

#[derive(Clone, Debug)]
pub struct FieldPath<'a>(pub Vec<ReferredField<'a>>);

impl<'a> FieldPath<'a> {
    pub fn from_path(
        path: Path<'a>,
        referred_field: &'a str,
        referred_field_name: &'a str,
    ) -> Self {
        let mut field_path = FieldPath(vec![]);
        let mut last_step: Option<Step> = None;
        // Fill the vec
        for step in path {
            if let Some(last_step) = &mut last_step {
                field_path.0.push(ReferredField {
                    referring_id: last_step.referring_id,
                    referred_relation: last_step.referred_relation,
                    referred_id: last_step.referred_id,
                    referred_field: step.referring_id,
                    referred_field_name,
                });
                *last_step = Step {
                    referring_id: referred_field_name,
                    referred_relation: step.referred_relation,
                    referred_id: step.referred_id,
                };
            } else {
                last_step = Some(step);
            }
        }
        if let Some(last_step) = last_step {
            field_path.0.push(ReferredField {
                referring_id: last_step.referring_id,
                referred_relation: last_step.referred_relation,
                referred_id: last_step.referred_id,
                referred_field,
                referred_field_name,
            });
        }
        field_path
    }
}

impl<'a> Deref for FieldPath<'a> {
    type Target = Vec<ReferredField<'a>>;

    fn deref(&self) -> &Self::Target {
        &self.0
    }
}

impl<'a> IntoIterator for FieldPath<'a> {
    type Item = ReferredField<'a>;
    type IntoIter = <Vec<ReferredField<'a>> as IntoIterator>::IntoIter;

    fn into_iter(self) -> Self::IntoIter {
        self.0.into_iter()
    }
}

impl Relation {
    /// Rename a Relation
    pub fn with_name(self, name: String) -> Relation {
        match self {
            Relation::Table(t) => t.with_name(name).into(),
            Relation::Map(m) => m.with_name(name).into(),
            Relation::Reduce(r) => r.with_name(name).into(),
            Relation::Join(j) => j.with_name(name).into(),
            Relation::Set(s) => s.with_name(name).into(),
            Relation::Values(v) => v.with_name(name).into(),
        }
    }
    /// Add a field that derives from existing fields
    pub fn identity_with_field(self, name: &str, expr: Expr) -> Relation {
        Relation::map()
            .with((name, expr))
            .with_iter(
                self.schema()
                    .iter()
                    .map(|f| (f.name(), Expr::col(f.name()))),
            )
            .input(self)
            .build()
    }
    /// Insert a field that derives from existing fields
    pub fn identity_insert_field(
        self,
        index: usize,
        inserted_name: &str,
        inserted_expr: Expr,
    ) -> Relation {
        let mut builder = Relation::map();
        let named_exprs: Vec<_> = self
            .schema()
            .iter()
            .map(|f| (f.name(), Expr::col(f.name())))
            .collect();
        for (n, e) in &named_exprs[0..index] {
            builder = builder.with((n.to_string(), e.clone()));
        }
        builder = builder.with((inserted_name, inserted_expr));
        for (n, e) in &named_exprs[index..named_exprs.len()] {
            builder = builder.with((n.to_string(), e.clone()));
        }
        builder.input(self).build()
    }
    /// Add a field that derives from input fields
    pub fn with_field(self, name: &str, expr: Expr) -> Relation {
        match self {
            // Simply add a column on Maps
            Relation::Map(map) => map.with_field(name, expr).into(),
            relation => relation.identity_with_field(name, expr),
        }
    }
    /// Insert a field that derives from input fields
    pub fn insert_field(self, index: usize, inserted_name: &str, inserted_expr: Expr) -> Relation {
        match self {
            // Simply add a column on Maps
            Relation::Map(map) => map.insert_field(index, inserted_name, inserted_expr).into(),
            relation => relation.identity_insert_field(index, inserted_name, inserted_expr),
        }
    }
    /// Add a field designated with a foreign relation and a field
    pub fn with_referred_field<'a>(
        self,
        referring_id: &'a str,
        referred_relation: Rc<Relation>,
        referred_id: &'a str,
        referred_field: &'a str,
        referred_field_name: &'a str,
    ) -> Relation {
        let left_size = referred_relation.schema().len();
        let names: Vec<String> = self
            .schema()
            .iter()
            .map(|f| f.name().to_string())
            .filter(|name| name != referred_field_name)
            .collect();
        let join: Relation = Relation::join()
            .inner()
            .on(Expr::eq(
                Expr::qcol(self.name(), referring_id),
                Expr::qcol(referred_relation.name(), referred_id),
            ))
            .left(referred_relation)
            .right(self)
            .build();
        let left: Vec<_> = join
            .schema()
            .iter()
            .zip(join.input_fields())
            .take(left_size)
            .collect();
        let right: Vec<_> = join
            .schema()
            .iter()
            .zip(join.input_fields())
            .skip(left_size)
            .collect();
        Relation::map()
            .with_iter(left.into_iter().find_map(|(o, i)| {
                (referred_field == i.name()).then_some((referred_field_name, Expr::col(o.name())))
            }))
            .with_iter(right.into_iter().filter_map(|(o, i)| {
                names
                    .contains(&i.name().to_string())
                    .then_some((i.name(), Expr::col(o.name())))
            }))
            .input(join)
            .build()
    }

    /// Add a field designated with a "fiald path"
    pub fn with_field_path<'a>(
        self,
        relations: &'a Hierarchy<Rc<Relation>>,
        path: &'a [(&'a str, &'a str, &'a str)],
        referred_field: &'a str,
        referred_field_name: &'a str,
    ) -> Relation {
        if path.is_empty() {
            self.identity_with_field(referred_field_name, Expr::col(referred_field))
        } else {
            let path = Path::from_iter(path);
            let field_path = FieldPath::from_path(path, referred_field, referred_field_name);
            // Build the relation following the path to compute the new field
            field_path.into_iter().fold(
                self,
                |relation,
                 ReferredField {
                     referring_id,
                     referred_relation,
                     referred_id,
                     referred_field,
                     referred_field_name,
                 }| {
                    relation.with_referred_field(
                        referring_id,
                        relations
                            .get(&[referred_relation.to_string()])
                            .unwrap()
                            .clone(),
                        referred_id,
                        referred_field,
                        referred_field_name,
                    )
                },
            )
        }
    }

    pub fn filter_fields<P: Fn(&str) -> bool>(self, predicate: P) -> Relation {
        match self {
            Relation::Map(map) => map.filter_fields(predicate).into(),
            relation => {
                Relation::map()
                    .with_iter(relation.schema().iter().filter_map(|f| {
                        predicate(f.name()).then_some((f.name(), Expr::col(f.name())))
                    }))
                    .input(relation)
                    .build()
            }
        }
    }

    pub fn map_fields<F: Fn(&str, Expr) -> Expr>(self, f: F) -> Relation {
        match self {
            Relation::Map(map) => map.map_fields(f).into(),
            relation => Relation::map()
                .with_iter(
                    relation
                        .schema()
                        .iter()
                        .map(|field| (field.name(), f(field.name(), Expr::col(field.name())))),
                )
                .input(relation)
                .build(),
        }
    }

    pub fn rename_fields<F: Fn(&str, Expr) -> String>(self, f: F) -> Relation {
        match self {
            Relation::Map(map) => map.rename_fields(f).into(),
            Relation::Reduce(red) => red.rename_fields(f).into(),
            relation => Relation::map()
                .with_iter(relation.schema().iter().map(|field| {
                    (
                        f(field.name(), Expr::col(field.name())),
                        Expr::col(field.name()),
                    )
                }))
                .input(relation)
                .build(),
        }
    }

    pub fn sum_by(self, base: Vec<&str>, coordinates: Vec<&str>) -> Self {
        let mut reduce = Relation::reduce().input(self.clone());
        reduce = base
            .iter()
            .fold(reduce, |acc, s| acc.with_group_by_column(s.to_string()));
        reduce = reduce.with_iter(
            coordinates
                .iter()
                .map(|c| (*c, Expr::sum(Expr::col(c.to_string())))),
        );
        reduce.build()
    }

    pub fn l1_norm(self, vectors: &str, base: Vec<&str>, coordinates: Vec<&str>) -> Self {
        let mut vectors_base = vec![vectors];
        vectors_base.extend(base.clone());
        let first = self.sum_by(vectors_base, coordinates.clone());

        let map_rel = first.map_fields(|n, e| {
            if coordinates.contains(&n) {
                Expr::abs(e)
            } else {
                e
            }
        });

        if base.is_empty() {
            map_rel
        } else {
            map_rel.sum_by(vec![vectors], coordinates)
        }
    }

    pub fn l2_norm(self, vectors: &str, base: Vec<&str>, coordinates: Vec<&str>) -> Self {
        if base.is_empty() {
            self.l1_norm(vectors, base, coordinates)
        } else {
            let mut vectors_base = vec![vectors];
            vectors_base.extend(base.clone());
            let first = self.sum_by(vectors_base, coordinates.clone());

            let map_rel = first.map_fields(|n, e| {
                if coordinates.contains(&n) {
                    Expr::pow(e, Expr::val(2))
                } else {
                    e
                }
            });
            let reduce_rel = map_rel.sum_by(vec![vectors], coordinates.clone());
            reduce_rel.map_fields(|n, e| {
                if coordinates.contains(&n) {
                    Expr::sqrt(e)
                } else {
                    e
                }
            })
        }
    }

    /// This transform multiplies the coordinates in `self` relation by their corresponding weights in `weight_relation`.
    /// `weight_relation` contains the coordinates weights and the vectors columns
    /// `self` contains the coordinates, the base and vectors columns
    pub fn renormalize(
        self,
        weight_relation: Self,
        vectors: &str,
        base: Vec<&str>,
        coordinates: Vec<&str>,
    ) -> Self {
        // Join the two relations on the peid column
        let join: Relation = Relation::join()
            .left(self.clone())
            .right(weight_relation.clone())
            .inner()
            .on(Expr::eq(
                Expr::qcol(self.name(), vectors),
                Expr::qcol(weight_relation.name(), vectors),
            ))
            .build();

        // Multiply by weights
        let mut grouping_cols: Vec<Expr> = vec![];
        let mut weighted_agg: Vec<Expr> = vec![];
        let left_len = if base.is_empty() {
            self.schema().len() + 1
        } else {
            self.schema().len()
        };
        let join_len = join.schema().len();
        let out_fields = join.schema().fields();
        let in_fields = join.input_fields();
        for i in 0..left_len {
            // length + 1
            if coordinates.contains(&in_fields[i].name()) {
                let mut pos = i + 1;
                while &in_fields[i].name() != &in_fields[pos].name() {
                    pos += 1;
                    if pos > join_len {
                        panic!()
                    }
                }

                weighted_agg.push(Expr::multiply(
                    Expr::col(out_fields[i].name()),
                    Expr::col(out_fields[pos].name()),
                ));
            } else {
                grouping_cols.push(Expr::col(out_fields[i].name()));
            }
        }

        let mut vectors_base = vec![vectors];
        vectors_base.extend(base.clone());
        Relation::map()
            .input(join)
            .with_iter(
                vectors_base
                    .iter()
                    .zip(grouping_cols.iter())
                    .map(|(s, e)| (s.to_string(), e.clone())),
            )
            .with_iter(
                coordinates
                    .iter()
                    .zip(weighted_agg.iter())
                    .map(|(s, e)| (s.to_string(), e.clone())),
            )
            .build()
    }

    /// For each coordinate, rescale the columns by 1 / max(c, norm_l2(coordinate))
    /// where the l2 norm is computed for each elecment of `vectors`
    /// The `self` relation must contain the vectors, base and coordinates columns
    pub fn clipped_sum(
        self,
        vectors: &str,
        base: Vec<&str>,
        coordinates: Vec<&str>,
        clipping_values: Vec<(&str, f64)>,
    ) -> Self {
        let norm = self
            .clone()
            .l2_norm(vectors.clone(), base.clone(), coordinates.clone());

        let map_clipping_values: HashMap<&str, f64> = clipping_values.into_iter().collect();

        let weights = norm.map_fields(|n, e| {
            if coordinates.contains(&n) {
                Expr::divide(
                    Expr::val(2),
                    Expr::plus(
                        Expr::abs(Expr::minus(
                            Expr::divide(e.clone(), Expr::val(map_clipping_values[&n])),
                            Expr::val(1),
                        )),
                        Expr::plus(
                            Expr::divide(e, Expr::val(map_clipping_values[&n])),
                            Expr::val(1),
                        ),
                    ),
                )
            } else {
                Expr::col(n)
            }
        });

        let aggregated_relation: Relation = if base.is_empty() {
            Relation::map()
                .input(self)
                .with((vectors, Expr::col(vectors)))
                .with_iter(
                    coordinates
                        .iter()
                        .map(|s| (s.to_string(), Expr::col(s.to_string()))),
                )
                .build()
        } else {
            let mut vectors_base = vec![vectors];
            vectors_base.extend(base.clone());
            self.sum_by(vectors_base, coordinates.clone())
        };

        let weighted_relation =
            aggregated_relation.renormalize(weights, vectors, base.clone(), coordinates.clone());

        weighted_relation.sum_by(base, coordinates)
    }

    pub fn clip_aggregates(self, vectors: &str, clipping_values: Vec<(&str, f64)>) -> Result<Self> {
        match self {
            Relation::Reduce(reduce) => reduce.clip_aggregates(vectors, clipping_values),
            _ => todo!(),
        }
    }

    /// Add gaussian noise of a given standard deviation to the given columns
    pub fn add_gaussian_noise(self, name_sigmas: Vec<(&str, f64)>) -> Relation {
        let name_sigmas: HashMap<&str, f64> = name_sigmas.into_iter().collect();
        Relation::map()
            // .with_iter(name_sigmas.into_iter().map(|(name, sigma)| (name, Expr::col(name).add_gaussian_noise(sigma))))
            .with_iter(self.schema().iter().map(|f| {
                if name_sigmas.contains_key(&f.name()) {
                    (
                        f.name(),
                        Expr::col(f.name()).add_gaussian_noise(name_sigmas[f.name()]),
                    )
                } else {
                    (f.name(), Expr::col(f.name()))
                }
            }))
            .input(self)
            .build()
    }

    /// Returns a `Relation::Map` that inputs `self` and filter by `predicate`
    pub fn filter(self, predicate: Expr) -> Relation {
        Relation::map()
            .with_iter(
                self.schema()
                    .iter()
                    .map(|f| (f.name(), Expr::col(f.name()))),
            )
            .filter(predicate)
            .input(self)
            .build()
    }

    /// Returns a filtered `Relation`
    ///
    /// # Arguments
    /// - `columns`: `Vec<(column_name, minimal_value, maximal_value, possible_values)>`
    ///
    /// For example,
    /// `filter_columns(vec![("my_col", Value::float(2.), Value::float(10.), vec![Value::integer(4), Value::integer(9)])])`
    /// returns a filtered `Relation` whose `filter` is equivalent to `(my_col > 2.) and (my_col < 10) and (my_col in (4, 9)`
    pub fn filter_columns(
        self,
        columns: BTreeMap<
            &str,
            (
                Option<data_type::value::Value>,
                Option<data_type::value::Value>,
                Vec<data_type::value::Value>,
            ),
        >,
    ) -> Relation {
        let predicate = Expr::filter(columns);
        self.filter(predicate)
    }

    /// Poisson sampling of a relation. It samples each line with probability 0 <= proba <= 1
    pub fn poisson_sampling(self, proba: f64) -> Relation {
        //make sure proba is between 0 and 1.
        assert!(0.0 <= proba && proba <= 1.0);

        let sampled_relation: Relation = Relation::map()
            .with_iter(
                self.schema()
                    .iter()
                    .map(|f| (f.name(), Expr::col(f.name()))),
            )
            .filter(Expr::lt(
                Expr::random(namer::new_id("POISSON_SAMPLING")),
                Expr::val(proba),
            ))
            .input(self)
            .build();
        sampled_relation
    }

    /// sampling without replacemnts.
    /// It creates a Map using self as an imput which applies
    /// WHERE RANDOM() < rate_multiplier * rate ORDER BY RANDOM() LIMIT rate*size
    /// and preserves the input schema fields.
    /// WHERE RANDOM() < rate_multiplier * rate is for optimization purposes
    pub fn sampling_without_replacements(self, rate: f64, rate_multiplier: f64) -> Relation {
        //make sure rate is between 0 and 1.
        assert!(0.0 <= rate && rate <= 1.0);

        let size = self.size().max().map_or(0, |v| (*v as f64 * rate) as usize);

        let sampled_relation: Relation = Relation::map()
            .with_iter(
                self.schema()
                    .iter()
                    .map(|f| (f.name(), Expr::col(f.name()))),
            )
            .filter(Expr::lt(
                Expr::random(namer::new_id("SAMPLING_WITHOUT_REPLACEMENT")),
                Expr::val(rate_multiplier * rate),
            ))
            .order_by(
                Expr::random(namer::new_id("SAMPLING_WITHOUT_REPLACEMENT")),
                false,
            )
            .limit(size)
            .input(self)
            .build();
        sampled_relation
    }

    /// Returns a Relation whose fields have unique values
    fn unique(self, columns: Vec<&str>) -> Relation {
        let named_columns: Vec<(&str, Expr)> =
            columns.into_iter().map(|c| (c, Expr::col(c))).collect();

        Relation::reduce()
            .group_by_iter(named_columns.iter().cloned().map(|(_, col)| col))
            .with_iter(
                named_columns
                    .into_iter()
                    .map(|(name, col)| (name, Expr::first(col))),
            )
            .input(self)
            .build()
    }

    /// Returns a `Relation` whose output fields correspond to the `aggregates`
    /// grouped by the expressions in `grouping_exprs`.
    /// If `grouping_exprs` is not empty, we order by the grouping expressions.
<<<<<<< HEAD
    fn ordered_reduce(self, grouping_exprs: Vec<Expr>, aggregates: Vec<(&str, Expr)>) -> Relation {
=======
    fn build_ordered_reduce(
        self,
        grouping_exprs: Vec<Expr>,
        aggregates: Vec<(&str, Expr)>,
    ) -> Relation {
>>>>>>> b4960d57
        let red: Relation = Relation::reduce()
            .with_iter(aggregates.clone())
            .group_by_iter(grouping_exprs.clone())
            .input(self)
            .build();

        if grouping_exprs.is_empty() {
            red
        } else {
            Relation::map()
                .with_iter(aggregates.into_iter().map(|(f, _)| (f, Expr::col(f))))
                .order_by_iter(grouping_exprs.into_iter().map(|x| (x, true)).collect())
                .input(red)
                .build()
        }
    }

    /// Build a relation whose output fields are to the aggregations in `aggregates`
    /// applied on the UNIQUE values of the column `column` and grouped by the columns in `group_by`.
    /// If `grouping_by` is not empty, we order by the grouping expressions.
    pub fn distinct_aggregates(
        self,
        column: &str,
        group_by: Vec<&str>,
        aggregates: Vec<(&str, aggregate::Aggregate)>,
    ) -> Relation {
        let mut columns = vec![column];
        columns.extend(group_by.iter());
        let red = self.unique(columns);

        // Build the second reduce
        let mut aggregates_exprs: Vec<(&str, Expr)> = vec![];
        let mut grouping_exprs: Vec<Expr> = vec![];
        group_by.into_iter().for_each(|c| {
            let col = Expr::col(c);
            aggregates_exprs.push((c, Expr::first(col.clone())));
            grouping_exprs.push(col);
        });
        aggregates.into_iter().for_each(|(c, agg)| {
            aggregates_exprs.push((
                c,
                Expr::Aggregate(Aggregate::new(agg, Rc::new(Expr::col(column)))),
            ))
        });
<<<<<<< HEAD
        red.ordered_reduce(grouping_exprs, aggregates_exprs)
=======

        // Add order by
        red.build_ordered_reduce(grouping_exprs, aggregates_exprs)
>>>>>>> b4960d57
    }

    pub fn possible_values_column(&self, colname: &str) -> Result<Relation> {
        let data_type = self.schema().field(colname).unwrap().data_type();
        let values: Vec<Value> = data_type.try_into()?;
        Ok(Relation::values().name(colname).values(values).build())
    }

    pub fn possible_values(&self) -> Result<Relation> {
        let vec_of_rel: Result<Vec<Relation>> = self
            .schema()
            .iter()
            .map(|c| self.possible_values_column(c.name()))
            .collect();

        Ok(vec_of_rel?
            .into_iter()
            .reduce(|l, r| l.cross_join(r).unwrap())
            .unwrap())
    }

    /// Returns the cross join between `self` and `right` where
    /// the output names of the fields are conserved.
    /// This fails if one column name is contained in both relations
    pub fn cross_join(self, right: Self) -> Result<Relation> {
        let left_names: Vec<String> = self.schema().iter().map(|f| f.name().to_string()).collect();
        let right_names: Vec<String> = right
            .schema()
            .iter()
            .map(|f| f.name().to_string())
            .collect();

        if left_names.iter().any(|item| right_names.contains(item)) {
            return Err(
                Error::InvalidArguments(
                    format!(
                        "Cannot use `cross_join` method for joining two relations containing fields with the same names.\
                        left: {:?}\nright: {:?}", left_names, right_names
                    )
                )
            );
        }
        Ok(Relation::join()
            .left(self.clone())
            .right(right.clone())
            .cross()
            .left_names(left_names)
            .right_names(right_names)
            .build())
    }

    /// Returns the left join between `self` and `right` where
    /// the output names of the fields are conserved.
    /// This fails if one column name is contained in both relations
    pub fn left_join(self, right: Self, on: Vec<(&str, &str)>) -> Result<Relation> {
        if on.is_empty() {
            return Err(Error::InvalidArguments(
                "Vector `on` cannot be empty.".into(),
            ));
        }
        let left_names: Vec<String> = self.schema().iter().map(|f| f.name().to_string()).collect();
        let right_names: Vec<String> = right
            .schema()
            .iter()
            .map(|f| f.name().to_string())
            .collect();
        let on: Vec<Expr> = on
            .into_iter()
            .map(|(l, r)| Expr::eq(Expr::qcol(self.name(), l), Expr::qcol(right.name(), r)))
            .collect();
        if left_names.iter().any(|item| right_names.contains(item)) {
            return Err(
                Error::InvalidArguments(
                    "Cannot use `left_join` method for joining two relations containing fields with the same names.".to_string()
                )
            );
        }
        Ok(Relation::join()
            .left(self.clone())
            .right(right.clone())
            .left_outer()
            .on_iter(on)
            .left_names(left_names)
            .right_names(right_names)
            .build())
    }
}

impl With<(&str, Expr)> for Relation {
    fn with(self, (name, expr): (&str, Expr)) -> Self {
        self.identity_with_field(name, expr)
    }
}

#[cfg(test)]
mod tests {
    use super::*;
    use crate::{
        ast,
        data_type::{value::List, DataTyped},
        display::Dot,
        io::{postgresql, Database},
        relation::schema::Schema,
        sql::parse,
    };
    use colored::Colorize;
    use itertools::Itertools;
    use sqlparser::keywords::RIGHT;

    #[test]
    fn test_with_computed_field() {
        let mut database = postgresql::test_database();
        let relations = database.relations();
        let table = relations.get(&["table_1".into()]).unwrap().as_ref().clone();
        let relation =
            Relation::try_from(parse("SELECT * FROM table_1").unwrap().with(&relations)).unwrap();
        // Table
        assert!(table.schema()[0].name() != "peid");
        let table = table.identity_with_field("peid", expr!(a + b));
        assert!(table.schema()[0].name() == "peid");
        // Relation
        relation.display_dot().unwrap();
        assert!(relation.schema()[0].name() != "peid");
        let relation = relation.identity_with_field("peid", expr!(cos(a)));
        relation.display_dot().unwrap();
        assert!(relation.schema()[0].name() == "peid");
    }

    #[test]
    fn test_filter_fields() {
        let database = postgresql::test_database();
        let relations = database.relations();
        let relation =
            Relation::try_from(parse("SELECT * FROM table_1").unwrap().with(&relations)).unwrap();
        let relation = relation.with_field("peid", expr!(cos(a)));
        assert!(relation.schema()[0].name() == "peid");
        let relation = relation.filter_fields(|n| n != "peid");
        assert!(relation.schema()[0].name() != "peid");
    }

    #[test]
    fn test_referred_field() {
        let database = postgresql::test_database();
        let relations = database.relations();
        let orders =
            Relation::try_from(parse("SELECT * FROM order_table").unwrap().with(&relations))
                .unwrap();
        let user = relations.get(&["user_table".to_string()]).unwrap().as_ref();
        let relation =
            orders.with_referred_field("user_id", Rc::new(user.clone()), "id", "id", "peid");
        assert!(relation.schema()[0].name() == "peid");
        let relation = relation.filter_fields(|n| n != "peid");
        assert!(relation.schema()[0].name() != "peid");
    }

    #[test]
    fn test_field_path() {
        let mut database = postgresql::test_database();
        let relations = database.relations();
        // Link orders to users
        let orders = relations
            .get(&["order_table".to_string()])
            .unwrap()
            .as_ref();
        let relation = orders.clone().with_field_path(
            &relations,
            &[("user_id", "user_table", "id")],
            "id",
            "peid",
        );
        assert!(relation.schema()[0].name() == "peid");
        // Link items to orders
        let items = relations.get(&["item_table".to_string()]).unwrap().as_ref();
        let relation = items.clone().with_field_path(
            &relations,
            &[
                ("order_id", "order_table", "id"),
                ("user_id", "user_table", "id"),
            ],
            "name",
            "peid",
        );
        assert!(relation.schema()[0].name() == "peid");
        // Produce the query
        relation.display_dot();
        let query: &str = &ast::Query::from(&relation).to_string();
        println!("{query}");
        println!(
            "{}\n{}",
            format!("{query}").yellow(),
            database
                .query(query)
                .unwrap()
                .iter()
                .map(ToString::to_string)
                .join("\n")
        );
        let relation = relation.filter_fields(|n| n != "peid");
        assert!(relation.schema()[0].name() != "peid");
    }

    fn refacto_results(results: Vec<List>, size: usize) -> Vec<Vec<String>> {
        let mut sorted_results: Vec<Vec<String>> = vec![];
        for row in results {
            let mut str_row = vec![];
            for i in 0..size {
                str_row.push(match row[i].to_string().parse::<f64>() {
                    Ok(f) => ((f * 1000.).round() / 1000.).to_string(),
                    Err(_) => row[i].to_string(),
                })
            }
            sorted_results.push(str_row)
        }
        sorted_results.sort();
        sorted_results
    }

    #[test]
    fn test_compute_norm_for_table() {
        let mut database = postgresql::test_database();
        let relations = database.relations();

        let table = relations
            .get(&["item_table".into()])
            .unwrap()
            .as_ref()
            .clone();
        // L1 Norm
        let amount_norm = table
            .clone()
            .l1_norm("order_id", vec!["item"], vec!["price"]);
        // amount_norm.display_dot().unwrap();
        let query: &str = &ast::Query::from(&amount_norm).to_string();
        println!("Query = {}", query);
        let valid_query = "SELECT order_id, SUM(sum_by_group) FROM (SELECT order_id, item, SUM(ABS(price)) AS sum_by_group FROM item_table GROUP BY order_id, item) AS subquery GROUP BY order_id";
        assert_eq!(
            database.query(query).unwrap(),
            database.query(valid_query).unwrap()
        );
        // L2 Norm
        let amount_norm = table.l2_norm("order_id", vec!["item"], vec!["price"]);
        amount_norm.display_dot().unwrap();
        let query: &str = &ast::Query::from(&amount_norm).to_string();
        let valid_query = "SELECT order_id, SQRT(SUM(sum_by_group)) FROM (SELECT order_id, item, POWER(SUM(price), 2) AS sum_by_group FROM item_table GROUP BY order_id, item) AS subquery GROUP BY order_id";
        assert_eq!(
            database.query(query).unwrap(),
            database.query(valid_query).unwrap()
        );
    }

    #[test]
    fn test_compute_norm_for_empty_base() {
        let mut database = postgresql::test_database();
        let relations = database.relations();

        let table = relations
            .get(&["item_table".into()])
            .unwrap()
            .as_ref()
            .clone();
        // L1 Norm
        let amount_norm = table.clone().l1_norm("order_id", vec![], vec!["price"]);
        amount_norm.display_dot().unwrap();
        let query: &str = &ast::Query::from(&amount_norm).to_string();
        println!("Query = {}", query);
        let valid_query = "SELECT order_id, ABS(SUM(price)) FROM item_table GROUP BY order_id";
        database.query(query).unwrap();
        assert_eq!(
            database.query(query).unwrap(),
            database.query(valid_query).unwrap()
        );

        // L2 Norm
        let amount_norm = table.l2_norm("order_id", vec![], vec!["price"]);
        amount_norm.display_dot().unwrap();
        let query: &str = &ast::Query::from(&amount_norm).to_string();
        let valid_query =
            "SELECT order_id, SQRT(POWER(SUM(price), 2)) FROM item_table GROUP BY order_id";
        database.query(query).unwrap();
        assert_eq!(
            database.query(query).unwrap(),
            database.query(valid_query).unwrap()
        );
    }

    #[test]
    fn test_compute_norm_for_map() {
        let mut database = postgresql::test_database();
        let relations = database.relations();

        let relation = Relation::try_from(
            parse("SELECT price - 25 AS std_price, * FROM item_table")
                .unwrap()
                .with(&relations),
        )
        .unwrap();
        relation.display_dot().unwrap();
        // L1 Norm
        let relation_norm =
            relation
                .clone()
                .l1_norm("order_id", vec!["item"], vec!["price", "std_price"]);
        relation_norm.display_dot().unwrap();
        let query: &str = &ast::Query::from(&relation_norm).to_string();
        //println!("Query = {}", query);
        let valid_query = "SELECT order_id, SUM(sum_1), SUM(sum_2) FROM (SELECT order_id, item, ABS(SUM(price)) AS sum_1, ABS(SUM(std_price)) AS sum_2 FROM ( SELECT price - 25 AS std_price, * FROM item_table ) AS intermediate_table GROUP BY order_id, item) AS subquery GROUP BY order_id";
        assert_eq!(
            database.query(query).unwrap(),
            database.query(valid_query).unwrap()
        );
        // L2 Norm
        let relation_norm = relation.l2_norm("order_id", vec!["item"], vec!["price", "std_price"]);
        relation_norm.display_dot().unwrap();
        let query: &str = &ast::Query::from(&relation_norm).to_string();
        let valid_query = "SELECT order_id, SQRT(SUM(sum_1)), SQRT(SUM(sum_2)) FROM (SELECT order_id, item, POWER(SUM(price), 2) AS sum_1, POWER(SUM(std_price), 2) AS sum_2 FROM ( SELECT price - 25 AS std_price, * FROM item_table ) AS intermediate_table GROUP BY order_id, item) AS subquery GROUP BY order_id";
        assert_eq!(
            database.query(query).unwrap(),
            database.query(valid_query).unwrap()
        );
    }

    #[test]
    fn test_compute_norm_for_join() {
        let mut database = postgresql::test_database();
        let relations = database.relations();

        let left: Relation = relations
            .get(&["item_table".into()])
            .unwrap()
            .as_ref()
            .clone();
        let right: Relation = relations
            .get(&["order_table".into()])
            .unwrap()
            .as_ref()
            .clone();
        let relation: Relation = Relation::join()
            .left(left)
            .right(right)
            .on(Expr::eq(
                Expr::qcol("item_table", "order_id"),
                Expr::qcol("order_table", "id"),
            ))
            .build();
        let schema = relation.schema().clone();
        let item = schema.field_from_index(1).unwrap().name();
        let price = schema.field_from_index(2).unwrap().name();
        let user_id = schema.field_from_index(4).unwrap().name();
        let date = schema.field_from_index(6).unwrap().name();

        // L1 Norm
        let relation_norm = relation
            .clone()
            .l1_norm(user_id, vec![item, date], vec![price]);
        relation_norm.display_dot().unwrap();
        let query: &str = &ast::Query::from(&relation_norm).to_string();
        println!("Query = {}", query);

        let valid_query = "SELECT user_id, SUM(sum_1) FROM (SELECT user_id, item, date, ABS(SUM(price)) AS sum_1 FROM item_table JOIN order_table ON item_table.order_id = order_table.id GROUP BY user_id, item, date) AS subquery GROUP BY user_id";
        assert_eq!(
            database.query(query).unwrap(),
            database.query(valid_query).unwrap()
        );
        // L2 Norm
        let relation_norm = relation.l2_norm(user_id, vec![item, date], vec![price]);
        relation_norm.display_dot().unwrap();
        let query: &str = &ast::Query::from(&relation_norm).to_string();
        let valid_query = "SELECT user_id, SQRT(SUM(sum_1)) FROM (SELECT user_id, item, date, POWER(SUM(price), 2) AS sum_1 FROM item_table JOIN order_table ON item_table.order_id = order_table.id GROUP BY user_id, item, date) AS subquery GROUP BY user_id";
        assert_eq!(
            database.query(query).unwrap(),
            database.query(valid_query).unwrap()
        );
        // DEBUG
        for row in database.query(query).unwrap() {
            println!("{row}")
        }
    }

    #[test]
    fn test_clipped_sum_for_table() {
        let mut database = postgresql::test_database();
        let relations = database.relations();

        let table = relations
            .get(&["item_table".into()])
            .unwrap()
            .as_ref()
            .clone();
        let clipped_relation = table.clone().clipped_sum(
            "order_id",
            vec!["item"],
            vec!["price"],
            vec![("price", 45.)],
        );
        clipped_relation.display_dot().unwrap();
        let query: &str = &ast::Query::from(&clipped_relation).to_string();
        let valid_query = r#"
        WITH norms AS (
            SELECT order_id, SQRT(SUM(sum_by_group)) AS norm FROM (
                SELECT order_id, item, POWER(SUM(price), 2) AS sum_by_group FROM item_table GROUP BY order_id, item
              ) AS subquery GROUP BY order_id
          ), weights AS (SELECT order_id, CASE WHEN 45 / norm < 1 THEN 45 / norm ELSE 1 END AS weight FROM norms)
          SELECT item, SUM(price*weight) FROM item_table LEFT JOIN weights USING (order_id) GROUP BY item;
        "#;
        let my_res = database.query(query).unwrap();
        let true_res = database.query(valid_query).unwrap();
        assert_eq!(refacto_results(my_res, 2), refacto_results(true_res, 2));
    }

    #[test]
    fn test_clipped_sum_with_empty_base() {
        let mut database = postgresql::test_database();
        let relations = database.relations();

        let table = relations
            .get(&["item_table".into()])
            .unwrap()
            .as_ref()
            .clone();
        let clipped_relation =
            table
                .clone()
                .clipped_sum("order_id", vec![], vec!["price"], vec![("price", 45.)]);
        clipped_relation.display_dot().unwrap();
        let query: &str = &ast::Query::from(&clipped_relation).to_string();
        println!("Query: {}", query);
        let valid_query = r#"
            WITH norms AS (
                SELECT order_id, ABS(SUM(price)) AS norm FROM item_table GROUP BY order_id
            ), weights AS (
                SELECT order_id, CASE WHEN 45 / norm < 1 THEN 45 / norm ELSE 1 END AS weight FROM norms
            )
            SELECT SUM(price*weight) FROM item_table LEFT JOIN weights USING (order_id);
        "#;
        let my_res = refacto_results(database.query(query).unwrap(), 1);
        let true_res = refacto_results(database.query(valid_query).unwrap(), 1);
        assert_eq!(my_res, true_res);
    }

    #[test]
    fn test_clipped_sum_for_map() {
        let mut database = postgresql::test_database();
        let relations = database.relations();

        let relation = Relation::try_from(
            parse("SELECT price * 25 AS std_price, * FROM item_table")
                .unwrap()
                .with(&relations),
        )
        .unwrap();
        relation.display_dot().unwrap();

        // L2 Norm
        let clipped_relation = relation.clone().clipped_sum(
            "order_id",
            vec!["item"],
            vec!["price", "std_price"],
            vec![("std_price", 45.), ("price", 50.)],
        );
        clipped_relation.display_dot().unwrap();

        let query: &str = &ast::Query::from(&clipped_relation).to_string();
        let valid_query = r#"
        WITH my_table AS (
            SELECT price * 25 AS std_price, * FROM item_table
          ), norms AS (
            SELECT order_id, SQRT(SUM(sum_by_group)) AS norm1, SQRT(SUM(sum_by_group2)) AS norm2 FROM (
              SELECT order_id, item, POWER(SUM(price), 2) AS sum_by_group, POWER(SUM(std_price), 2) AS sum_by_group2 FROM my_table GROUP BY order_id, item
            ) AS subquery GROUP BY order_id
          ), weights AS (SELECT order_id, CASE WHEN 50 / norm1 < 1 THEN 50 / norm1 ELSE 1 END AS weight1, CASE WHEN 45 / norm2 < 1 THEN 45 / norm2 ELSE 1 END AS weight2 FROM norms)
          SELECT item, SUM(price*weight1), SUM(std_price*weight2) FROM my_table LEFT JOIN weights USING (order_id) GROUP BY item;
        "#;

        let my_res = refacto_results(database.query(query).unwrap(), 3);
        let true_res = refacto_results(database.query(valid_query).unwrap(), 3);
        assert_eq!(my_res, true_res);
    }

    #[test]
    fn test_clipped_sum_for_join() {
        let mut database = postgresql::test_database();
        let relations = database.relations();

        let left: Relation = relations
            .get(&["item_table".into()])
            .unwrap()
            .as_ref()
            .clone();
        let right: Relation = relations
            .get(&["order_table".into()])
            .unwrap()
            .as_ref()
            .clone();
        let relation: Relation = Relation::join()
            .left(left)
            .right(right)
            .on(Expr::eq(
                Expr::qcol("item_table", "order_id"),
                Expr::qcol("order_table", "id"),
            ))
            .build();
        relation.display_dot().unwrap();
        let schema = relation.schema().clone();
        let item = schema.field_from_index(1).unwrap().name();
        let price = schema.field_from_index(2).unwrap().name();
        let user_id = schema.field_from_index(4).unwrap().name();
        let date = schema.field_from_index(6).unwrap().name();

        let clipped_relation =
            relation.clipped_sum(user_id, vec![item, date], vec![price], vec![(price, 50.)]);
        clipped_relation.display_dot().unwrap();
        let query: &str = &ast::Query::from(&clipped_relation).to_string();
        let valid_query = r#"
        WITH join_table AS (
            SELECT * FROM item_table JOIN order_table ON item_table.order_id = order_table.id
           ), norms AS (
            SELECT user_id, SQRT(SUM(sum_1)) AS norm FROM (SELECT user_id, item, date, POWER(SUM(price), 2) AS sum_1 FROM join_table  GROUP BY user_id, item, date) As subq GROUP BY user_id
           ), weights AS (
             SELECT user_id, CASE WHEN 50 / norm < 1 THEN 50 / norm ELSE 1 END AS weight FROM norms
           ) SELECT item, date, SUM(price*weight)  FROM join_table LEFT JOIN weights USING (user_id) GROUP BY item, date;
        "#;

        let my_res = refacto_results(database.query(query).unwrap(), 3);
        let true_res = refacto_results(database.query(valid_query).unwrap(), 3);
        assert_eq!(my_res, true_res);
    }

    #[test]
    fn test_clip_aggregates_reduce() {
        let mut database = postgresql::test_database();
        let relations = database.relations();

        let table = relations
            .get(&["item_table".into()])
            .unwrap()
            .as_ref()
            .clone();

        // with GROUP BY
        let my_relation: Relation = Relation::reduce()
            .input(table.clone())
            .with(("sum_price", Expr::sum(Expr::col("price"))))
            .with_group_by_column("item")
            .with_group_by_column("order_id")
            .build();

        let schema = my_relation.inputs()[0].schema().clone();
        let price = schema.field_from_index(0).unwrap().name();
        let clipped_relation = my_relation
            .clip_aggregates("order_id", vec![(price, 45.)])
            .unwrap();
        let name_fields: Vec<&str> = clipped_relation.schema().iter().map(|f| f.name()).collect();
        assert_eq!(name_fields, vec!["item", "sum_price"]);
        clipped_relation.display_dot();

        let query: &str = &ast::Query::from(&clipped_relation).to_string();
        println!("Query: {}", query);
        let valid_query = r#"
        WITH norms AS (
            SELECT order_id, SQRT(SUM(sum_by_group)) AS norm FROM (
                SELECT order_id, item, POWER(SUM(price), 2) AS sum_by_group FROM item_table GROUP BY order_id, item
              ) AS subquery GROUP BY order_id
          ), weights AS (SELECT order_id, CASE WHEN 45 / norm < 1 THEN 45 / norm ELSE 1 END AS weight FROM norms)
          SELECT item, SUM(price*weight) FROM item_table LEFT JOIN weights USING (order_id) GROUP BY item;
        "#;
        let my_res = refacto_results(database.query(query).unwrap(), 2);
        let true_res = refacto_results(database.query(valid_query).unwrap(), 2);
        assert_eq!(my_res, true_res);

        // without GROUP BY
        let my_relation: Relation = Relation::reduce()
            .input(table)
            .with(("sum_price", Expr::sum(Expr::col("price"))))
            .with_group_by_column("order_id")
            .build();

        let schema = my_relation.inputs()[0].schema().clone();
        let price = schema.field_from_index(0).unwrap().name();
        let clipped_relation = my_relation
            .clip_aggregates("order_id", vec![(price, 45.)])
            .unwrap();
        let name_fields: Vec<&str> = clipped_relation.schema().iter().map(|f| f.name()).collect();
        assert_eq!(name_fields, vec!["sum_price"]);
        clipped_relation.display_dot();

        let query: &str = &ast::Query::from(&clipped_relation).to_string();
        println!("Query: {}", query);
        let valid_query = r#"
            WITH norms AS (
                SELECT order_id, ABS(SUM(price)) AS norm FROM item_table GROUP BY order_id
            ), weights AS (
                SELECT order_id, CASE WHEN 45 / norm < 1 THEN 45 / norm ELSE 1 END AS weight FROM norms
            )
            SELECT SUM(price*weight) FROM item_table LEFT JOIN weights USING (order_id);
        "#;
        let my_res = refacto_results(database.query(query).unwrap(), 1);
        let true_res = refacto_results(database.query(valid_query).unwrap(), 1);
        assert_eq!(my_res, true_res);
    }

    #[test]
    fn test_clip_aggregates_complex_reduce() {
        let mut database = postgresql::test_database();
        let relations = database.relations();
        let initial_query = r#"
        SELECT user_id AS user_id, item AS item, 5 * price AS std_price, price AS price, date AS date
        FROM item_table LEFT JOIN order_table ON item_table.order_id = order_table.id
        "#;
        let relation = Relation::try_from(parse(initial_query).unwrap().with(&relations)).unwrap();
        let relation: Relation = Relation::reduce()
            .input(relation)
            .with_group_by_column("user_id")
            .with_group_by_column("item")
            .with(("sum1", Expr::sum(Expr::col("price"))))
            .with(("sum2", Expr::sum(Expr::col("std_price"))))
            .build();
        relation.display_dot();

        let schema = relation.inputs()[0].schema().clone();
        let price = schema.field_from_index(2).unwrap().name();
        let std_price = schema.field_from_index(3).unwrap().name();
        let clipped_relation = relation
            .clip_aggregates("user_id", vec![(price, 45.), (std_price, 50.)])
            .unwrap();
        clipped_relation.display_dot();
        let name_fields: Vec<&str> = clipped_relation.schema().iter().map(|f| f.name()).collect();
        assert_eq!(name_fields, vec!["item", "sum1", "sum2"]);

        let query: &str = &ast::Query::from(&clipped_relation).to_string();
        println!("Query: {}", query);
        let valid_query = r#"
        WITH my_table AS (
            SELECT user_id AS user_id, item AS item, 5 * price AS std_price, price AS price
            FROM item_table LEFT JOIN order_table ON item_table.order_id = order_table.id
        ),norms AS (
            SELECT user_id, SQRT(SUM(sum_1)) AS norm, SQRT(SUM(sum_2)) AS norm2 FROM (SELECT user_id, item, POWER(SUM(price), 2) AS sum_1, POWER(SUM(std_price), 2) AS sum_2 FROM my_table GROUP BY user_id, item) As subq GROUP BY user_id
        ), weights AS (
            SELECT user_id, CASE WHEN 45 / norm < 1 THEN 45 / norm ELSE 1 END AS weight, CASE WHEN 50 / norm2 < 1 THEN 50 / norm2 ELSE 1 END AS weight2 FROM norms
        )
        SELECT my_table.item, SUM(price*weight) AS sum1, SUM(std_price*weight2) As sum2 FROM my_table LEFT JOIN weights USING (user_id) GROUP BY item;
        "#;
        let my_res: Vec<Vec<String>> = refacto_results(database.query(query).unwrap(), 3);
        let true_res = refacto_results(database.query(valid_query).unwrap(), 3);
        // for (r1, r2) in my_res.iter().zip(true_res.iter()) {
        //     if r1!=r2 {
        //         println!("{:?} != {:?}", r1, r2);
        //     }
        // }
        // assert_eq!(my_res, true_res); // todo: fix that
    }

    #[test]
    fn test_add_noise() {
        let mut database = postgresql::test_database();
        let relations = database.relations();
        // CReate a relation to add noise to
        let relation = Relation::try_from(
            parse("SELECT 0.0 as z, sum(price) as a, sum(price) as b FROM item_table GROUP BY order_id")
                .unwrap()
                .with(&relations),
        )
        .unwrap();
        let relation_with_noise = relation.add_gaussian_noise(vec![("z", 1.)]);
        println!("Schema = {}", relation_with_noise.schema());
        relation_with_noise.display_dot().unwrap();

        // Add noise directly
        for row in database
            .query(
                &ast::Query::try_from(&relation_with_noise)
                    .unwrap()
                    .to_string(),
            )
            .unwrap()
        {
            println!("Row = {row}");
        }
    }

    #[test]
    fn test_rename_fields() {
        let mut database = postgresql::test_database();
        let relations = database.relations();

        let table = relations
            .get(&["item_table".into()])
            .unwrap()
            .as_ref()
            .clone();

        // with GROUP BY
        let my_relation: Relation = Relation::reduce()
            .input(table.clone())
            .with(("sum_price", Expr::sum(Expr::col("price"))))
            .with_group_by_column("item")
            .with_group_by_column("order_id")
            .build();
        my_relation.display_dot();

        let renamed_relation = my_relation.clone().rename_fields(|n, _| {
            if n == "sum_price" {
                "SumPrice".to_string()
            } else if n == "item" {
                "ITEM".to_string()
            } else {
                "unknown".to_string()
            }
        });
        renamed_relation.display_dot();
    }

    #[test]
    fn test_filter() {
        let database = postgresql::test_database();
        let relations = database.relations();

        let relation = Relation::try_from(
            parse("SELECT exp(a) AS my_a, b As my_b FROM table_1")
                .unwrap()
                .with(&relations),
        )
        .unwrap();
        let filtered_relation = relation.filter(Expr::and(
            Expr::and(
                Expr::gt(Expr::col("my_a"), Expr::val(5.)),
                Expr::lt(Expr::col("my_b"), Expr::val(0.)),
            ),
            Expr::lt(Expr::col("my_a"), Expr::val(100.)),
        ));
        _ = filtered_relation.display_dot();
        assert_eq!(
            filtered_relation
                .schema()
                .field("my_a")
                .unwrap()
                .data_type(),
            DataType::float_interval(5., 100.)
        );
        assert_eq!(
            filtered_relation
                .schema()
                .field("my_b")
                .unwrap()
                .data_type(),
            DataType::optional(DataType::float_interval(-1., 0.))
        );
        if let Relation::Map(m) = filtered_relation {
            assert_eq!(
                m.filter.unwrap(),
                Expr::and(
                    Expr::and(
                        Expr::gt(Expr::col("my_a"), Expr::val(5.)),
                        Expr::lt(Expr::col("my_b"), Expr::val(0.))
                    ),
                    Expr::lt(Expr::col("my_a"), Expr::val(100.))
                )
            )
        }

        let relation =
            Relation::try_from(parse("SELECT * FROM table_1").unwrap().with(&relations)).unwrap();
        let filtered_relation = relation.filter(Expr::and(
            Expr::gt(Expr::col("a"), Expr::val(5.)),
            Expr::lt(Expr::col("b"), Expr::val(0.5)),
        ));
        _ = filtered_relation.display_dot();
        assert_eq!(
            filtered_relation.schema().field("a").unwrap().data_type(),
            DataType::float_interval(5., 10.)
        );
        assert_eq!(
            filtered_relation.schema().field("b").unwrap().data_type(),
            DataType::optional(DataType::float_interval(-1., 0.5))
        );
        if let Relation::Map(m) = filtered_relation {
            assert_eq!(
                m.filter.unwrap(),
                Expr::and(
                    Expr::gt(Expr::col("a"), Expr::val(5.)),
                    Expr::lt(Expr::col("b"), Expr::val(0.5))
                )
            )
        }

        let relation = Relation::try_from(
            parse("SELECT a, Sum(d) AS sum_d FROM table_1 GROUP BY a")
                .unwrap()
                .with(&relations),
        )
        .unwrap();
        let filtered_relation = relation.filter(Expr::and(
            Expr::gt(Expr::col("a"), Expr::val(5.)),
            Expr::lt(Expr::col("sum_d"), Expr::val(15)),
        ));
        _ = filtered_relation.display_dot();
        assert_eq!(
            filtered_relation.schema().field("a").unwrap().data_type(),
            DataType::float_interval(5., 10.)
        );
        assert_eq!(
            filtered_relation
                .schema()
                .field("sum_d")
                .unwrap()
                .data_type(),
            DataType::integer_interval(0, 15)
        );
    }

    fn test_possion_sampling() {
        let mut database = postgresql::test_database();
        let relations = database.relations();

        let proba = 0.5;

        let table = relations
            .get(&["item_table".into()])
            .unwrap()
            .as_ref()
            .clone();

        let reduce: Relation = Relation::reduce()
            .input(table.clone())
            .with(("sum_price", Expr::sum(Expr::col("price"))))
            .with_group_by_column("item")
            .with_group_by_column("order_id")
            .build();

        let map: Relation = Relation::map()
            .with(Expr::abs(Expr::col("order_id")))
            .input(table.clone())
            .build();

        let join: Relation = Relation::join()
            .left(relations.get(&["order_table".into()]).unwrap().clone())
            .right(table.clone())
            .on(Expr::eq(Expr::col("id"), Expr::col("order_id")))
            .build();

        let sampled_table = table.clone().poisson_sampling(proba);
        namer::reset();
        let expected_sampled_table: Relation = Relation::map()
            .with_iter(
                table
                    .clone()
                    .schema()
                    .iter()
                    .map(|f| (f.name(), Expr::col(f.name()))),
            )
            .filter(Expr::lt(
                Expr::random(namer::new_id("POISSON_SAMPLING")),
                Expr::val(proba),
            ))
            .input(table.clone())
            .build();
        namer::reset();
        let sampled_reduce = reduce.clone().poisson_sampling(proba);
        namer::reset();
        let expected_sampled_reduce: Relation = Relation::map()
            .with_iter(
                reduce
                    .clone()
                    .schema()
                    .iter()
                    .map(|f| (f.name(), Expr::col(f.name()))),
            )
            .filter(Expr::lt(
                Expr::random(namer::new_id("POISSON_SAMPLING")),
                Expr::val(proba),
            ))
            .input(reduce.clone())
            .build();
        namer::reset();
        let sampled_map: Relation = map.clone().poisson_sampling(proba);
        namer::reset();
        let expected_sampled_map: Relation = Relation::map()
            .with_iter(
                map.clone()
                    .schema()
                    .iter()
                    .map(|f| (f.name(), Expr::col(f.name()))),
            )
            .filter(Expr::lt(
                Expr::random(namer::new_id("POISSON_SAMPLING")),
                Expr::val(proba),
            ))
            .input(map.clone())
            .build();
        namer::reset();
        let sampled_join: Relation = join.clone().poisson_sampling(proba);
        namer::reset();
        let expected_sampled_join: Relation = Relation::map()
            .with_iter(
                join.clone()
                    .schema()
                    .iter()
                    .map(|f| (f.name(), Expr::col(f.name()))),
            )
            .filter(Expr::lt(
                Expr::random(namer::new_id("POISSON_SAMPLING")),
                Expr::val(proba),
            ))
            .input(join.clone())
            .build();

        sampled_table.display_dot().unwrap();
        sampled_reduce.display_dot().unwrap();
        sampled_map.display_dot().unwrap();
        sampled_join.display_dot().unwrap();

        assert_eq!(expected_sampled_table, sampled_table);
        assert_eq!(expected_sampled_reduce, sampled_reduce);
        assert_eq!(expected_sampled_map, sampled_map);
        assert_eq!(expected_sampled_join, sampled_join);
    }

    #[ignore]
    #[test]
    fn test_sampling_query() {
        let mut database = postgresql::test_database();
        let relations = database.relations();

        // relation with reduce
        let relation = Relation::try_from(
            parse("SELECT 0.0 as z, sum(price) as a, sum(price) as b FROM item_table GROUP BY order_id")
                .unwrap()
                .with(&relations),
        )
        .unwrap();

        let proba = 0.5;
        namer::reset();
        let sampled_relation = relation.poisson_sampling(proba);

        let query_sampled_relation = &ast::Query::try_from(&sampled_relation).unwrap().to_string();

        let expected_query = r#"WITH
        map_qcqr (field_z650, field_08wv) AS (SELECT price AS field_z650, order_id AS field_08wv FROM item_table),
        reduce_8knj (field_glfp) AS (SELECT sum(field_z650) AS field_glfp FROM map_qcqr GROUP BY field_08wv),
        map_xyv8 (z, a, b) AS (SELECT 0 AS z, field_glfp AS a, field_glfp AS b FROM reduce_8knj),
        map_bfzk (z, a, b) AS (SELECT z AS z, a AS a, b AS b FROM map_xyv8 WHERE (random()) < (0.5))
        SELECT * FROM map_bfzk"#;

        assert_eq!(
            expected_query.replace('\n', " ").replace(' ', ""),
            (&query_sampled_relation[..]).replace(' ', "")
        );
        print!("{}\n", query_sampled_relation);

        // relation with map
        let relation = Relation::try_from(
            parse("SELECT LOG(price) FROM item_table")
                .unwrap()
                .with(&relations),
        )
        .unwrap();

        let proba = 0.5;
        namer::reset();
        let sampled_relation = relation.poisson_sampling(proba);

        let query_sampled_relation = &ast::Query::try_from(&sampled_relation).unwrap().to_string();

        let expected_query = r#"WITH map_gj2u (field_uy24) AS (SELECT log(price) AS field_uy24 FROM item_table),
        map_upop (field_uy24) AS (SELECT field_uy24 AS field_uy24 FROM map_gj2u WHERE (random()) < (0.5))
        SELECT * FROM map_upop"#;

        assert_eq!(
            expected_query.replace('\n', " ").replace(' ', ""),
            (&query_sampled_relation[..]).replace(' ', "")
        );
        print!("{}\n", query_sampled_relation);

        // relation with join
        let relation = Relation::try_from(
            parse("SELECT * FROM order_table JOIN item_table ON(id=order_id)")
                .unwrap()
                .with(&relations),
        )
        .unwrap();

        let proba = 0.5;
        namer::reset();
        let sampled_relation = relation.poisson_sampling(proba);

        let query_sampled_relation = &ast::Query::try_from(&sampled_relation).unwrap().to_string();

        let expected_query = r#"WITH
        join__e_y (field_eygr, field_0wjz, field_cg0j, field_idxm, field_0eqn, field_3ned, field_gwco) AS (
            SELECT * FROM order_table JOIN item_table ON (order_table.id) = (item_table.order_id)
        ), map_8r2s (field_eygr, field_0wjz, field_cg0j, field_idxm, field_0eqn, field_3ned, field_gwco) AS (
            SELECT field_eygr AS field_eygr, field_0wjz AS field_0wjz, field_cg0j AS field_cg0j,
                field_idxm AS field_idxm, field_0eqn AS field_0eqn, field_3ned AS field_3ned, field_gwco AS field_gwco
            FROM join__e_y
        ), map_yko1 (field_eygr, field_0wjz, field_cg0j, field_idxm, field_0eqn, field_3ned, field_gwco) AS (
            SELECT field_eygr AS field_eygr, field_0wjz AS field_0wjz, field_cg0j AS field_cg0j,
                field_idxm AS field_idxm, field_0eqn AS field_0eqn, field_3ned AS field_3ned, field_gwco AS field_gwco
            FROM map_8r2s WHERE (random()) < (0.5)
        ) SELECT * FROM map_yko1"#;

        assert_eq!(
            expected_query.replace('\n', " ").replace(' ', ""),
            (&query_sampled_relation[..]).replace(' ', "")
        );
        print!("{}\n", query_sampled_relation)
    }

    #[test]
    fn test_unique() {
        let table: Relation = Relation::table()
            .name("table")
            .schema(
                Schema::builder()
                    .with(("a", DataType::integer_range(1..=10)))
                    .with(("b", DataType::integer_values([1, 2, 5, 6, 7, 8])))
                    .with(("c", DataType::integer_range(5..=20)))
                    .build(),
            )
            .build();

        // Without group by
        let unique_rel = table.unique(vec!["a", "b"]);
        println!("{}", unique_rel);
        _ = unique_rel.display_dot();
    }

    #[test]
    fn test_ordered_reduce() {
        let table: Relation = Relation::table()
            .name("table")
            .schema(
                Schema::builder()
                    .with(("a", DataType::integer_range(1..=10)))
                    .with(("b", DataType::integer_values([1, 2, 5, 6, 7, 8])))
                    .with(("c", DataType::integer_range(5..=20)))
                    .build(),
            )
            .build();

        // Without group by
        let grouping_exprs = vec![];
        let aggregates = vec![
            ("sum_a", Expr::sum(Expr::col("a"))),
            ("count_b", Expr::count(Expr::col("a"))),
        ];
<<<<<<< HEAD
        let rel = table.clone().ordered_reduce(grouping_exprs, aggregates);
=======
        let rel = table
            .clone()
            .build_ordered_reduce(grouping_exprs, aggregates);
>>>>>>> b4960d57
        println!("{}", rel);
        _ = rel.display_dot();

        // With group by
        let grouping_exprs = vec![Expr::col("c")];
        let aggregates = vec![
            ("sum_a", Expr::sum(Expr::col("a"))),
            ("count_b", Expr::count(Expr::col("a"))),
        ];
<<<<<<< HEAD
        let rel = table.ordered_reduce(grouping_exprs, aggregates);
=======
        let rel = table.build_ordered_reduce(grouping_exprs, aggregates);
>>>>>>> b4960d57
        println!("{}", rel);
        _ = rel.display_dot();
    }

    #[test]
    fn test_distinct_aggregates() {
        let table: Relation = Relation::table()
            .name("table")
            .schema(
                Schema::builder()
                    .with(("a", DataType::integer_range(1..=10)))
                    .with(("b", DataType::integer_values([1, 2, 5, 6, 7, 8])))
                    .with(("c", DataType::integer_range(5..=20)))
                    .build(),
            )
            .build();

        // Without group by
        let column = "a";
        let group_by = vec![];
        let aggregates = vec![
            ("sum_distinct_a", aggregate::Aggregate::Sum),
            ("count_distinct_a", aggregate::Aggregate::Count),
        ];
        let distinct_rel = table
            .clone()
            .distinct_aggregates(column, group_by, aggregates);
        println!("{}", distinct_rel);
        _ = distinct_rel.display_dot();

        // With group by
        let column = "a";
        let group_by = vec!["b", "c"];
        let aggregates = vec![
            ("sum_distinct_a", aggregate::Aggregate::Sum),
            ("count_distinct_a", aggregate::Aggregate::Count),
        ];
        let distinct_rel = table
            .clone()
            .distinct_aggregates(column, group_by, aggregates);
        println!("{}", distinct_rel);
        _ = distinct_rel.display_dot();
    }

    #[test]
    fn test_possible_values_column() {
        let table: Relation = Relation::table()
            .name("table")
            .schema(
                Schema::builder()
                    .with(("a", DataType::float_range(1.0..=10.0)))
                    .with(("b", DataType::integer_values([1, 2, 5])))
                    .build(),
            )
            .build();

        // table
        let rel = table.possible_values_column("b").unwrap();
        let rel_values: Relation = Relation::values().name("b").values([1, 2, 5]).build();
        rel.display_dot();
        assert_eq!(rel, rel_values);
        assert!(table.possible_values_column("a").is_err());

        // map
        let map: Relation = Relation::map()
            .name("map_1")
            .with(("exp_a", Expr::exp(Expr::col("a"))))
            .input(table.clone())
            .with(("exp_b", Expr::exp(Expr::col("b"))))
            .build();
        let rel = map.possible_values_column("exp_b").unwrap();
        rel.display_dot();
        assert!(map.possible_values_column("exp_a").is_err());
    }

    #[test]
    fn test_possible_values() {
        // table
        let table: Relation = Relation::table()
            .name("table")
            .schema(
                Schema::builder()
                    .with(("a", DataType::float_values([1.0, 10.0])))
                    .with(("b", DataType::integer_values([1, 2, 5])))
                    .build(),
            )
            .build();
        let rel = table.possible_values().unwrap();
        rel.display_dot();

        let table: Relation = Relation::table()
            .name("table")
            .schema(
                Schema::builder()
                    .with(("a", DataType::float_interval(1.0, 10.0)))
                    .with(("b", DataType::integer_interval(1, 2)))
                    .build(),
            )
            .build();
        let rel = table.possible_values();
        assert!(rel.is_err());

        // map
        let table: Relation = Relation::table()
            .name("table")
            .schema(
                Schema::builder()
                    .with(("a", DataType::float_values([1.0, 10.0])))
                    .with(("b", DataType::integer_values([1, 2, 5])))
                    .build(),
            )
            .build();
        let map: Relation = Relation::map()
            .name("map_1")
            .with(("a", Expr::col("a")))
            .with(("b", Expr::col("b")))
            .input(table)
            .build();
        let rel = map.possible_values().unwrap();
        rel.display_dot();

        // map
        let table: Relation = Relation::table()
            .name("table")
            .schema(
                Schema::builder()
                    .with(("a", DataType::float_interval(1.0, 10.0)))
                    .with(("b", DataType::integer_values([1, 2, 5])))
                    .build(),
            )
            .build();
        let map: Relation = Relation::map()
            .name("map_1")
            .with(("a", Expr::col("a")))
            .with(("b", Expr::col("b")))
            .filter(Expr::in_list(
                Expr::col("a"),
                Expr::list([1., 2., 3.5, 4.5]),
            ))
            .input(table)
            .build();
        let rel = map.possible_values().unwrap();
        rel.display_dot();
    }

    #[test]
    fn test_left_join() {
        let table1: Relation = Relation::table()
            .name("table")
            .schema(
                Schema::builder()
                    .with(("a", DataType::integer_range(1..=10)))
                    .with(("b", DataType::integer_values([1, 2, 5, 6, 7, 8])))
                    .build(),
            )
            .build();

        let table2: Relation = Relation::table()
            .name("table")
            .schema(
                Schema::builder()
                    .with(("c", DataType::integer_range(5..=20)))
                    .with(("d", DataType::integer_range(1..=100)))
                    .build(),
            )
            .build();

        let joined_rel = table1
            .clone()
            .left_join(table2.clone(), vec![("a", "c")])
            .unwrap();
        _ = joined_rel.display_dot();
    }

    #[test]
    fn test_cross_join() {
        let table1: Relation = Relation::table()
            .name("table")
            .schema(
                Schema::builder()
                    .with(("a", DataType::integer_range(1..=10)))
                    .with(("b", DataType::integer_values([1, 2, 5, 6, 7, 8])))
                    .build(),
            )
            .build();

        let table2: Relation = Relation::table()
            .name("table")
            .schema(
                Schema::builder()
                    .with(("c", DataType::integer_range(5..=20)))
                    .with(("d", DataType::integer_range(1..=100)))
                    .build(),
            )
            .build();

        let joined_rel = table1.clone().cross_join(table2.clone()).unwrap();
        _ = joined_rel.display_dot();
    }
}<|MERGE_RESOLUTION|>--- conflicted
+++ resolved
@@ -14,17 +14,11 @@
     expr::{self, aggregate, Aggregate, Expr, Value},
     hierarchy::Hierarchy,
     relation, DataType,
-<<<<<<< HEAD
-=======
     io,
->>>>>>> b4960d57
 };
 use std::collections::{BTreeMap, HashMap};
 use std::{
-<<<<<<< HEAD
-=======
     convert::Infallible,
->>>>>>> b4960d57
     error, fmt,
     num::ParseFloatError,
     ops::{self, Deref},
@@ -36,10 +30,7 @@
 pub enum Error {
     InvalidRelation(String),
     InvalidArguments(String),
-<<<<<<< HEAD
-=======
     NoPublicValuesError(String),
->>>>>>> b4960d57
     Other(String),
 }
 
@@ -54,12 +45,9 @@
         match self {
             Error::InvalidRelation(desc) => writeln!(f, "InvalidRelation: {}", desc),
             Error::InvalidArguments(desc) => writeln!(f, "InvalidArguments: {}", desc),
-<<<<<<< HEAD
-=======
             Error::NoPublicValuesError(desc) => {
                 writeln!(f, "NoPublicValuesError: {}", desc)
             }
->>>>>>> b4960d57
             Error::Other(err) => writeln!(f, "{}", err),
         }
     }
@@ -67,45 +55,31 @@
 
 impl error::Error for Error {}
 
-<<<<<<< HEAD
-=======
 impl From<Infallible> for Error {
     fn from(err: Infallible) -> Self {
         Error::Other(err.to_string())
     }
 }
->>>>>>> b4960d57
 impl From<relation::Error> for Error {
     fn from(err: relation::Error) -> Self {
         Error::Other(err.to_string())
     }
 }
-<<<<<<< HEAD
-impl From<crate::expr::Error> for Error {
-=======
 impl From<expr::Error> for Error {
->>>>>>> b4960d57
     fn from(err: crate::expr::Error) -> Self {
         Error::Other(err.to_string())
     }
 }
-<<<<<<< HEAD
-impl From<crate::io::Error> for Error {
-=======
 impl From<io::Error> for Error {
->>>>>>> b4960d57
     fn from(err: crate::io::Error) -> Self {
         Error::Other(err.to_string())
     }
 }
-<<<<<<< HEAD
-=======
 impl From<data_type::Error> for Error {
     fn from(err: data_type::Error) -> Self {
         Error::Other(err.to_string())
     }
 }
->>>>>>> b4960d57
 
 impl From<ParseFloatError> for Error {
     fn from(err: ParseFloatError) -> Self {
@@ -939,15 +913,7 @@
     /// Returns a `Relation` whose output fields correspond to the `aggregates`
     /// grouped by the expressions in `grouping_exprs`.
     /// If `grouping_exprs` is not empty, we order by the grouping expressions.
-<<<<<<< HEAD
     fn ordered_reduce(self, grouping_exprs: Vec<Expr>, aggregates: Vec<(&str, Expr)>) -> Relation {
-=======
-    fn build_ordered_reduce(
-        self,
-        grouping_exprs: Vec<Expr>,
-        aggregates: Vec<(&str, Expr)>,
-    ) -> Relation {
->>>>>>> b4960d57
         let red: Relation = Relation::reduce()
             .with_iter(aggregates.clone())
             .group_by_iter(grouping_exprs.clone())
@@ -992,13 +958,10 @@
                 Expr::Aggregate(Aggregate::new(agg, Rc::new(Expr::col(column)))),
             ))
         });
-<<<<<<< HEAD
-        red.ordered_reduce(grouping_exprs, aggregates_exprs)
-=======
 
         // Add order by
         red.build_ordered_reduce(grouping_exprs, aggregates_exprs)
->>>>>>> b4960d57
+
     }
 
     pub fn possible_values_column(&self, colname: &str) -> Result<Relation> {
@@ -2044,13 +2007,7 @@
             ("sum_a", Expr::sum(Expr::col("a"))),
             ("count_b", Expr::count(Expr::col("a"))),
         ];
-<<<<<<< HEAD
         let rel = table.clone().ordered_reduce(grouping_exprs, aggregates);
-=======
-        let rel = table
-            .clone()
-            .build_ordered_reduce(grouping_exprs, aggregates);
->>>>>>> b4960d57
         println!("{}", rel);
         _ = rel.display_dot();
 
@@ -2060,11 +2017,7 @@
             ("sum_a", Expr::sum(Expr::col("a"))),
             ("count_b", Expr::count(Expr::col("a"))),
         ];
-<<<<<<< HEAD
         let rel = table.ordered_reduce(grouping_exprs, aggregates);
-=======
-        let rel = table.build_ordered_reduce(grouping_exprs, aggregates);
->>>>>>> b4960d57
         println!("{}", rel);
         _ = rel.display_dot();
     }
