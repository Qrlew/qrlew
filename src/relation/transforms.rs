--- conflicted
+++ resolved
@@ -2,13 +2,8 @@
 //!
 
 use std::{ops::Deref, rc::Rc};
-<<<<<<< HEAD
-
-use super::{Map, Relation, Variant as _, Reduce};
-=======
 use itertools::Itertools;
 use super::{Table, Map, Reduce, Join, Set, Relation, Variant as _};
->>>>>>> 8e7f4214
 use crate::display::Dot;
 use crate::{
     builder::{Ready, With, WithIterator},
