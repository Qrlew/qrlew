--- conflicted
+++ resolved
@@ -22,11 +22,7 @@
         self, function::Function, intervals::Bound, DataType, DataTyped, Integer, Struct, Value,
         Variant as _,
     },
-<<<<<<< HEAD
     expr::{self, Expr, Identifier, Split, Aggregate, aggregate, Column, AggregateColumn},
-=======
-    expr::{self, aggregate, Aggregate, Column, Expr, Identifier, Split},
->>>>>>> 50e31620
     hierarchy::Hierarchy,
     namer,
     visitor::{self, Acceptor, Dependencies, Visited},
@@ -515,22 +511,6 @@
     pub fn aggregate(&self) -> &[AggregateColumn] {
         &self.aggregate
     }
-<<<<<<< HEAD
-=======
-    /// Get aggregate aggregates
-    pub fn aggregate_aggregates(&self) -> Vec<&Aggregate> {
-        self.aggregate
-            .iter()
-            .filter_map(|e| {
-                if let Expr::Aggregate(aggregate) = e {
-                    Some(aggregate)
-                } else {
-                    None
-                }
-            })
-            .collect()
-    }
->>>>>>> 50e31620
     /// Get group_by
     pub fn group_by(&self) -> &[Expr] {
         &self.group_by
@@ -557,69 +537,19 @@
         self.schema.iter().zip(self.aggregate.iter()).collect()
     }
     /// Get names and expressions
-<<<<<<< HEAD
     pub fn named_aggregates(&self) -> Vec<(&str, &AggregateColumn)> {
         self.schema.iter().map(|f| f.name()).zip(self.aggregate.iter()).collect()
     }
-=======
-    pub fn named_exprs(&self) -> Vec<(&str, &Expr)> {
-        self.schema
-            .iter()
-            .map(|f| f.name())
-            .zip(self.aggregate.iter())
-            .collect()
-    }
-    /// Get names and expressions
-    pub fn field_aggregates(&self) -> Vec<(&Field, &Aggregate)> {
-        self.schema
-            .iter()
-            .zip(self.aggregate.iter())
-            .filter_map(|(f, e)| {
-                if let Expr::Aggregate(aggregate) = e {
-                    Some((f, aggregate))
-                } else {
-                    None
-                }
-            })
-            .collect()
-    }
-    /// Get names and expressions
-    pub fn named_aggregates(&self) -> Vec<(&str, &Aggregate)> {
-        self.schema
-            .iter()
-            .map(|f| f.name())
-            .zip(self.aggregate.iter())
-            .filter_map(|(f, e)| {
-                if let Expr::Aggregate(aggregate) = e {
-                    Some((f, aggregate))
-                } else {
-                    None
-                }
-            })
-            .collect()
-    }
->>>>>>> 50e31620
     /// Return a new builder
     pub fn builder() -> ReduceBuilder<WithoutInput> {
         ReduceBuilder::new()
     }
     /// Get group_by_names
     pub fn group_by_names(&self) -> Vec<&str> {
-<<<<<<< HEAD
         self.group_by.iter().filter_map(|e| match e {
             Expr::Column(col) => col.last().ok(),
             _ => None,
         }).collect()
-=======
-        self.group_by
-            .iter()
-            .filter_map(|e| match e {
-                Expr::Column(col) => col.last(),
-                _ => None,
-            })
-            .map(|s| s.as_str())
-            .collect()
->>>>>>> 50e31620
     }
 }
 
