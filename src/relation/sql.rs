//! Methods to convert Relations to ast::Query
use super::{
    Error, Join, JoinConstraint, JoinOperator, Map, OrderBy, Reduce, Relation, Result, Set,
    SetOperator, SetQuantifier, Table, Values, Variant as _, Visitor,
};
use crate::{
    ast,
    data_type::{DataType, DataTyped},
    expr::{identifier::Identifier, Expr},
    visitor::Acceptor,
};
use std::{collections::HashSet, convert::TryFrom, iter::Iterator, ops::Deref};

/// A simple Relation -> ast::Query conversion Visitor using CTE
#[derive(Clone, Copy, Debug, Hash, PartialEq, Eq)]
pub struct FromRelationVisitor;

impl TryFrom<Identifier> for ast::Ident {
    type Error = Error;

    fn try_from(value: Identifier) -> Result<Self> {
        if value.len() == 1 {
            Ok(ast::Ident::new(value.head()?))
        } else {
            Err(Error::invalid_conversion(value, "ast::Ident"))
        }
    }
}

impl From<Identifier> for ast::ObjectName {
    fn from(value: Identifier) -> Self {
        ast::ObjectName(value.into_iter().map(|s| ast::Ident::new(s)).collect())
    }
}

impl From<JoinConstraint> for ast::JoinConstraint {
    fn from(value: JoinConstraint) -> Self {
        match value {
            JoinConstraint::On(expr) => ast::JoinConstraint::On(ast::Expr::from(&expr)),
            JoinConstraint::Using(idents) => ast::JoinConstraint::Using(
                idents
                    .into_iter()
                    .map(|ident| ident.try_into().unwrap())
                    .collect(),
            ),
            JoinConstraint::Natural => ast::JoinConstraint::Natural,
            JoinConstraint::None => ast::JoinConstraint::None,
        }
    }
}

impl From<JoinOperator> for ast::JoinOperator {
    fn from(value: JoinOperator) -> Self {
        match value {
            JoinOperator::Inner(join_constraint) => {
                ast::JoinOperator::Inner(join_constraint.into())
            }
            JoinOperator::LeftOuter(join_constraint) => {
                ast::JoinOperator::LeftOuter(join_constraint.into())
            }
            JoinOperator::RightOuter(join_constraint) => {
                ast::JoinOperator::RightOuter(join_constraint.into())
            }
            JoinOperator::FullOuter(join_constraint) => {
                ast::JoinOperator::FullOuter(join_constraint.into())
            }
            JoinOperator::Cross => ast::JoinOperator::CrossJoin,
        }
    }
}

impl From<SetOperator> for ast::SetOperator {
    fn from(value: SetOperator) -> Self {
        match value {
            SetOperator::Union => ast::SetOperator::Union,
            SetOperator::Except => ast::SetOperator::Except,
            SetOperator::Intersect => ast::SetOperator::Intersect,
        }
    }
}

impl From<SetQuantifier> for ast::SetQuantifier {
    fn from(value: SetQuantifier) -> Self {
        match value {
            SetQuantifier::All => ast::SetQuantifier::All,
            SetQuantifier::Distinct => ast::SetQuantifier::Distinct,
            SetQuantifier::None => ast::SetQuantifier::None,
            SetQuantifier::ByName => ast::SetQuantifier::ByName,
            SetQuantifier::AllByName => ast::SetQuantifier::AllByName,
        }
    }
}

/// Build a Query from simple elements
/// Have a look at: https://docs.rs/sqlparser/latest/sqlparser/ast/struct.Query.html
/// Also this can help: https://www.postgresql.org/docs/current/sql-select.html
fn query(
    with: Vec<ast::Cte>,
    projection: Vec<ast::SelectItem>,
    from: ast::TableWithJoins,
    selection: Option<ast::Expr>,
    group_by: ast::GroupByExpr,
    order_by: Vec<ast::OrderByExpr>,
    limit: Option<ast::Expr>,
) -> ast::Query {
    ast::Query {
        with: (!with.is_empty()).then_some(ast::With {
            recursive: false,
            cte_tables: with,
        }),
        body: Box::new(ast::SetExpr::Select(Box::new(ast::Select {
            distinct: None,
            top: None,
            projection,
            into: None,
            from: vec![from],
            lateral_views: vec![],
            selection,
            group_by,
            cluster_by: vec![],
            distribute_by: vec![],
            sort_by: vec![],
            having: None,
            qualify: None,
            named_window: vec![],
        }))),
        order_by,
        limit,
        offset: None,
        fetch: None,
        locks: vec![],
    }
}

fn values_query(rows: Vec<Vec<ast::Expr>>) -> ast::Query {
    ast::Query {
        with: None,
        body: Box::new(ast::SetExpr::Values(ast::Values {
            explicit_row: false,
            rows,
        })),
        order_by: vec![],
        limit: None,
        offset: None,
        fetch: None,
        locks: vec![],
    }
}

fn table_factor(relation: &Relation) -> ast::TableFactor {
    match relation {
        Relation::Table(table) => ast::TableFactor::Table {
            name: table.path().clone().into(),
            alias: Some(ast::TableAlias {
                name: table.name().into(),
                columns: vec![],
            }),
            args: None,
            with_hints: vec![],
            version: None,
            partitions: vec![],
        },
        relation => ast::TableFactor::Table {
            name: Identifier::from(relation.name()).into(),
            alias: None,
            args: None,
            with_hints: vec![],
            version: None,
            partitions: vec![],
        },
    }
}

fn table_with_joins(relation: &Relation, joins: Vec<ast::Join>) -> ast::TableWithJoins {
    ast::TableWithJoins {
        relation: table_factor(relation),
        joins,
    }
}

fn ctes_from_query(query: ast::Query) -> Vec<ast::Cte> {
    query.with.map(|with| with.cte_tables).unwrap_or_default()
}

fn cte(name: ast::Ident, columns: Vec<ast::Ident>, query: ast::Query) -> ast::Cte {
    ast::Cte {
        alias: ast::TableAlias { name, columns },
        query: Box::new(query),
        from: None,
    }
}

fn all() -> Vec<ast::SelectItem> {
    vec![ast::SelectItem::Wildcard(
        ast::WildcardAdditionalOptions::default(),
    )]
}

fn select_from_query(query: ast::Query) -> ast::Select {
    match query.body.as_ref() {
        ast::SetExpr::Select(select) => select.as_ref().clone(),
        _ => panic!("Non select query"), // It is okay to panic as this should not happen in our context and is a private function
    }
}

/// Build a set operation
fn set_operation(
    with: Vec<ast::Cte>,
    operator: ast::SetOperator,
    quantifier: ast::SetQuantifier,
    left: ast::Select,
    right: ast::Select,
) -> ast::Query {
    ast::Query {
        with: (!with.is_empty()).then_some(ast::With {
            recursive: false,
            cte_tables: with,
        }),
        body: Box::new(ast::SetExpr::SetOperation {
            op: operator,
            set_quantifier: quantifier,
            left: Box::new(ast::SetExpr::Select(Box::new(left))),
            right: Box::new(ast::SetExpr::Select(Box::new(right))),
        }),
        order_by: vec![],
        limit: None,
        offset: None,
        fetch: None,
        locks: vec![],
    }
}

impl<'a> Visitor<'a, ast::Query> for FromRelationVisitor {
    fn table(&self, table: &'a Table) -> ast::Query {
        query(
            vec![],
            vec![ast::SelectItem::Wildcard(
                ast::WildcardAdditionalOptions::default(),
            )],
            table_with_joins(&table.clone().into(), vec![]),
            None,
            ast::GroupByExpr::Expressions(vec![]),
            vec![],
            None,
        )
    }

    fn map(&self, map: &'a Map, input: ast::Query) -> ast::Query {
        // Pull the existing CTEs
        let mut input_ctes = ctes_from_query(input);
        // Add input query to CTEs
        input_ctes.push(cte(
            map.name().into(),
            map.schema()
                .iter()
                .map(|field| ast::Ident::from(field.name()))
                .collect(),
            query(
                vec![],
                map.projection
                    .clone()
                    .into_iter()
                    .zip(map.schema.clone())
                    .map(|(expr, field)| ast::SelectItem::ExprWithAlias {
                        expr: ast::Expr::from(&expr),
                        alias: field.name().into(),
                    })
                    .collect(),
                table_with_joins(map.input.as_ref().into(), vec![]),
                map.filter.as_ref().map(ast::Expr::from),
                ast::GroupByExpr::Expressions(vec![]),
                map.order_by
                    .iter()
                    .map(|OrderBy { expr, asc }| ast::OrderByExpr {
                        expr: expr.into(),
                        asc: Some(*asc),
                        nulls_first: None,
                    })
                    .collect(),
                map.limit
                    .map(|limit| ast::Expr::Value(ast::Value::Number(limit.to_string(), false))),
            ),
        ));
        query(
            input_ctes,
            all(),
            table_with_joins(&map.clone().into(), vec![]),
            None,
            ast::GroupByExpr::Expressions(vec![]),
            vec![],
            map.limit
                .map(|limit| ast::Expr::Value(ast::Value::Number(limit.to_string(), false))),
        )
    }

    fn reduce(&self, reduce: &'a Reduce, input: ast::Query) -> ast::Query {
        // Pull the existing CTEs
        let mut input_ctes = ctes_from_query(input);
        // Add input query to CTEs
        input_ctes.push(cte(
            reduce.name().into(),
            reduce
                .schema()
                .iter()
                .map(|field| ast::Ident::from(field.name()))
                .collect(),
            query(
                vec![],
                reduce
                    .aggregate
                    .clone()
                    .into_iter()
                    .zip(reduce.schema.clone())
                    .map(|(aggregate, field)| ast::SelectItem::ExprWithAlias {
                        expr: ast::Expr::from(aggregate.deref()),
                        alias: field.name().into(),
                    })
                    .collect(),
                table_with_joins(reduce.input.as_ref().into(), vec![]),
                None,
                ast::GroupByExpr::Expressions(reduce.group_by.iter().map(ast::Expr::from).collect()),
                vec![],
                None,
            ),
        ));
        query(
            input_ctes,
            all(),
            table_with_joins(&reduce.clone().into(), vec![]),
            None,
            ast::GroupByExpr::Expressions(vec![]),
            vec![],
            None,
        )
    }

    fn join(&self, join: &'a Join, left: ast::Query, right: ast::Query) -> ast::Query {
        // Pull the existing CTEs
        let mut exist: HashSet<ast::Cte> = HashSet::new();
        let mut input_ctes: Vec<ast::Cte> = vec![];
        ctes_from_query(left).into_iter().for_each(|cte| {
            if exist.insert(cte.clone()) {
                input_ctes.push(cte)
            }
        });
        ctes_from_query(right).into_iter().for_each(|cte| {
            if exist.insert(cte.clone()) {
                input_ctes.push(cte)
            }
        });
        // Add input query to CTEs
        input_ctes.push(cte(
            join.name().into(),
            join.schema()
                .iter()
                .map(|field| ast::Ident::from(field.name()))
                .collect(),
            query(
                vec![],
                all(),
                table_with_joins(
                    join.left.as_ref().into(),
                    vec![ast::Join {
                        relation: table_factor(join.right.as_ref().into()),
                        join_operator: join.operator.clone().into(),
                    }],
                ),
                None,
                ast::GroupByExpr::Expressions(vec![]),
                vec![],
                None,
            ),
        ));
        query(
            input_ctes,
            all(),
            table_with_joins(&join.clone().into(), vec![]),
            None,
            ast::GroupByExpr::Expressions(vec![]),
            vec![],
            None,
        )
    }

    fn set(&self, set: &'a Set, left: ast::Query, right: ast::Query) -> ast::Query {
        // Pull the existing CTEs
        let mut exist: HashSet<ast::Cte> = HashSet::new();
        let mut input_ctes: Vec<ast::Cte> = vec![];
        ctes_from_query(left.clone()).into_iter().for_each(|cte| {
            if exist.insert(cte.clone()) {
                input_ctes.push(cte)
            }
        });
        ctes_from_query(right.clone()).into_iter().for_each(|cte| {
            if exist.insert(cte.clone()) {
                input_ctes.push(cte)
            }
        });
        // Add input query to CTEs
        input_ctes.push(cte(
            set.name().into(),
            set.schema()
                .iter()
                .map(|field| ast::Ident::from(field.name()))
                .collect(),
            set_operation(
                vec![],
                set.operator.clone().into(),
                set.quantifier.clone().into(),
                select_from_query(left),
                select_from_query(right),
            ),
        ));
        query(
            input_ctes,
            all(),
            table_with_joins(&set.clone().into(), vec![]),
            None,
            ast::GroupByExpr::Expressions(vec![]),
            vec![],
            None,
        )
    }

    fn values(&self, values: &'a Values) -> ast::Query {
        let rows = values
            .values
            .iter()
            .cloned()
            .map(|v| vec![ast::Expr::from(&Expr::Value(v))])
            .collect();
        let from = ast::TableWithJoins {
            relation: ast::TableFactor::Derived {
                lateral: false,
                subquery: Box::new(values_query(rows)),
                alias: Some(ast::TableAlias {
                    name: ast::Ident {
                        value: values.name.to_string(),
                        quote_style: None,
                    },
                    columns: vec![ast::Ident {
                        value: values
                            .schema()
                            .field_from_index(0)
                            .unwrap()
                            .name()
                            .to_string(),
                        quote_style: None,
                    }],
                }),
            },
            joins: vec![],
        };
<<<<<<< HEAD
        let cte_query = query(vec![], all(), from, None, vec![], vec![], None);
        let input_ctes = vec![cte(
            values.name().into(),
            vec![values.name().into()],
            cte_query,
        )];
        query(
            input_ctes,
            all(),
            table_with_joins(&values.clone().into(), vec![]),
            None,
            vec![],
            vec![],
            None,
        )
=======
        query(vec![], all(), from, None, ast::GroupByExpr::Expressions(vec![]), vec![], None)
>>>>>>> bb456786
    }
}

/// Based on the FromRelationVisitor implement the From trait
impl From<&Relation> for ast::Query {
    fn from(value: &Relation) -> Self {
        value.accept(FromRelationVisitor)
    }
}

impl Table {
    /// Build the CREATE TABLE statement
    pub fn create(&self) -> ast::Statement {
        ast::Statement::CreateTable {
            or_replace: false,
            temporary: false,
            external: false,
            global: None,
            if_not_exists: true,
            transient: false,
            name: self.path().clone().into(),
            columns: self
                .schema()
                .iter()
                .map(|f| ast::ColumnDef {
                    name: f.name().into(),
                    data_type: f.data_type().into(),
                    collation: None,
                    options: if let DataType::Optional(_) = f.data_type() {
                        vec![]
                    } else {
                        vec![ast::ColumnOptionDef {
                            name: None,
                            option: ast::ColumnOption::NotNull,
                        }]
                    },
                })
                .collect(),
            constraints: vec![],
            hive_distribution: ast::HiveDistributionStyle::NONE,
            hive_formats: None,
            table_properties: vec![],
            with_options: vec![],
            file_format: None,
            location: None,
            query: None,
            without_rowid: false,
            like: None,
            clone: None,
            engine: None,
            default_charset: None,
            collation: None,
            on_commit: None,
            on_cluster: None,
            order_by: None,
            strict: false,
            comment: None,
            auto_increment_offset: None,
        }
    }

    pub fn insert(&self, prefix: char) -> ast::Statement {
        ast::Statement::Insert {
            or: None,
            into: true,
            table_name: self.path().clone().into(),
            columns: self.schema().iter().map(|f| f.name().into()).collect(),
            overwrite: false,
            source: Box::new(ast::Query {
                with: None,
                body: Box::new(ast::SetExpr::Values(ast::Values {
                    explicit_row: false,
                    rows: vec![(1..=self.schema().len())
                        .map(|i| ast::Expr::Value(ast::Value::Placeholder(format!("{prefix}{i}"))))
                        .collect()],
                })),
                order_by: vec![],
                limit: None,
                offset: None,
                fetch: None,
                locks: vec![],
            }),
            partitioned: None,
            after_columns: vec![],
            table: false,
            on: None,
            returning: None,
        }
    }
}

#[cfg(test)]
mod tests {
    use super::*;
    use crate::{
        builder::{Ready, With},
        data_type::{DataType, Value},
        display::Dot,
        namer,
        relation::schema::Schema,
    };
    use std::rc::Rc;

    fn build_complex_relation() -> Rc<Relation> {
        namer::reset();
        let schema: Schema = vec![
            ("a", DataType::float()),
            ("b", DataType::float_interval(-2., 2.)),
            ("c", DataType::float()),
            ("d", DataType::float_interval(0., 1.)),
        ]
        .into_iter()
        .collect();
        let table: Rc<Relation> = Rc::new(
            Relation::table()
                .name("table")
                .schema(schema.clone())
                .size(100)
                .build(),
        );
        let map: Rc<Relation> = Rc::new(
            Relation::map()
                .name("map_1")
                .with(Expr::exp(Expr::col("a")))
                .input(table.clone())
                .with(Expr::col("b") + Expr::col("d"))
                .build(),
        );
        let join: Rc<Relation> = Rc::new(
            Relation::join()
                .name("join")
                .cross()
                .left(table.clone())
                .right(map.clone())
                .build(),
        );
        let map_2: Rc<Relation> = Rc::new(
            Relation::map()
                .name("map_2")
                .with(Expr::exp(Expr::col(join[4].name())))
                .input(join.clone())
                .with(Expr::col(join[0].name()) + Expr::col(join[1].name()))
                .limit(100)
                .build(),
        );
        let join_2: Rc<Relation> = Rc::new(
            Relation::join()
                .name("join_2")
                .cross()
                .left(join.clone())
                .right(map_2.clone())
                .build(),
        );
        join_2
    }

    #[test]
    fn test_from_table_relation() {
        // let relation = build_complex_relation();
        let schema: Schema = vec![
            ("a", DataType::float()),
            ("b", DataType::float_interval(-2., 2.)),
            ("c", DataType::float()),
            ("d", DataType::float_interval(0., 1.)),
        ]
        .into_iter()
        .collect();
        let table: Relation = Relation::table()
            .name("Name")
            .schema(schema.clone())
            .build();
        let query = ast::Query::from(&table);
        println!("query = {query}");
    }

    #[test]
    fn test_from_complex_relation() {
        let relation = build_complex_relation();
        let relation = relation.as_ref();
        relation.display_dot().unwrap();
        let query = ast::Query::from(relation);
        println!("query = {query}");
    }

    #[test]
    fn test_display_join() {
        namer::reset();
        let schema: Schema = vec![("b", DataType::float_interval(-2., 2.))]
            .into_iter()
            .collect();
        let left: Relation = Relation::table()
            .name("left")
            .schema(schema.clone())
            .size(1000)
            .build();
        let right: Relation = Relation::table()
            .name("right")
            .schema(schema.clone())
            .size(1000)
            .build();

        let join: Relation = Relation::join()
            .name("join")
            .left_outer()
            //.using("a")
            .on(Expr::eq(Expr::qcol("left", "b"), Expr::qcol("right", "b")))
            .left(left)
            .right(right)
            .build();

        let query = ast::Query::from(&join);
        println!("query = {}", query.to_string());
    }

    #[test]
    fn test_display_values() {
        let values: Relation = Relation::values()
            .name("my_values")
            .values([Value::from(3.), Value::from(4)])
            .build();

        let query = ast::Query::from(&values);
        assert_eq!(
            query.to_string(),
            "WITH my_values (my_values) AS (SELECT * FROM (VALUES (3), (4)) AS my_values (my_values)) SELECT * FROM my_values".to_string()
        );

        let schema: Schema = vec![("b", DataType::float_interval(-2., 2.))]
            .into_iter()
            .collect();
        let table: Relation = Relation::table()
            .name("table")
            .schema(schema.clone())
            .size(1000)
            .build();

        let join: Relation = Relation::join().left(values).right(table).cross().build();
        let query = ast::Query::from(&join);
        assert_eq!(
            query.to_string(),
            "WITH my_values (my_values) AS (SELECT * FROM (VALUES (3), (4)) AS my_values (my_values)), join_h_as (field_8070, field_y8a7) AS (SELECT * FROM my_values CROSS JOIN table AS table) SELECT * FROM join_h_as".to_string()
        );
    }
}<|MERGE_RESOLUTION|>--- conflicted
+++ resolved
@@ -451,7 +451,6 @@
             },
             joins: vec![],
         };
-<<<<<<< HEAD
         let cte_query = query(vec![], all(), from, None, vec![], vec![], None);
         let input_ctes = vec![cte(
             values.name().into(),
@@ -467,9 +466,6 @@
             vec![],
             None,
         )
-=======
-        query(vec![], all(), from, None, ast::GroupByExpr::Expressions(vec![]), vec![], None)
->>>>>>> bb456786
     }
 }
 
