--- conflicted
+++ resolved
@@ -239,11 +239,7 @@
                         nulls_first: None,
                     })
                     .collect(),
-<<<<<<< HEAD
-                    map.limit
-=======
                 map.limit
->>>>>>> 757edba2
                     .map(|limit| ast::Expr::Value(ast::Value::Number(limit.to_string(), false))),
             ),
         ));
