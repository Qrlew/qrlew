--- conflicted
+++ resolved
@@ -177,21 +177,10 @@
             .with((
                 self.privacy_unit(),
                 Expr::col(self.privacy_unit())
-<<<<<<< HEAD
-                // Expr::coalesce(
-                //     Expr::cast_as_text(Expr::col(self.privacy_unit())),
-                //     Expr::val(self.privacy_unit_default().to_string()),
-                // ),
-=======
->>>>>>> 0d95e82a
             ))
             .with((
                 self.privacy_unit_weight(),
                 Expr::col(self.privacy_unit_weight())
-<<<<<<< HEAD
-                //Expr::coalesce(Expr::col(self.privacy_unit_weight()), Expr::val(0.)),
-=======
->>>>>>> 0d95e82a
             ));
 
         let mut group_by_names = vec![];
