--- conflicted
+++ resolved
@@ -1065,16 +1065,11 @@
             DataType::structured([
                 ("sum_a", DataType::float_interval(-2000., 2000.)),
                 ("sum_distinct_a", DataType::float_interval(-2000., 2000.)),
-<<<<<<< HEAD
                 ("count_b", DataType::integer_interval(0, 1000)),
                 ("count_distinct_b", DataType::integer_interval(0, 1000)),
-=======
-                ("count_b", DataType::float_interval(0., 1000.)),
-                ("count_distinct_b", DataType::float_interval(0., 1000.)),
                 ("avg_distinct_b", DataType::float_interval(0., 10000.)),
                 ("var_distinct_b", DataType::float_interval(0., 100000.)),
                 ("std_distinct_b", DataType::float_interval(0., 316.22776601683796)),
->>>>>>> 93da6f0e
             ])
         );
 
