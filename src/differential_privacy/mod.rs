--- conflicted
+++ resolved
@@ -104,11 +104,7 @@
             .iter()
             .map(|(n, v)| (n.as_str(), *v))
             .collect();
-<<<<<<< HEAD
         let clipped_relation = self.clip_aggregates(PE_ID, clipping_values)?;
-=======
-        let clipped_relation = self.clip_aggregates(PE_ID, clipping_values).unwrap();
->>>>>>> b4960d57
 
         let name_sigmas = name_sigmas.iter().map(|(n, v)| (n.as_str(), *v)).collect();
         Ok(clipped_relation.add_gaussian_noise(name_sigmas))
