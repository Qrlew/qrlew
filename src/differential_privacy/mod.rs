//! # Methods to transform `Relation`s into differentially private ones
//!
//! This is experimental and little tested yet.
//!

pub mod mechanisms;
pub mod protect_grouping_keys;

use crate::{
    Ready,
    data_type::DataTyped,
    expr::{self, aggregate, Expr, AggregateColumn},
    hierarchy::Hierarchy,
    relation::{field::Field, transforms, Map, Reduce, Relation, Variant as _},
    DataType,
    display::Dot,
    protection::PEPRelation,
    builder::With,
};
use std::collections::{HashMap, HashSet};
use std::ops::Deref;
use std::process::Output;
use std::{cmp, error, fmt, rc::Rc, result};

#[derive(Debug, PartialEq)]
pub enum Error {
    InvalidRelation(String),
    Other(String),
}

impl Error {
    pub fn invalid_relation(relation: impl fmt::Display) -> Error {
        Error::InvalidRelation(format!("{} is invalid", relation))
    }
}

impl fmt::Display for Error {
    fn fmt(&self, f: &mut fmt::Formatter<'_>) -> fmt::Result {
        match self {
            Error::InvalidRelation(relation) => writeln!(f, "{} invalid.", relation),
            Error::Other(err) => writeln!(f, "{}", err),
        }
    }
}

impl From<expr::Error> for Error {
    fn from(err: expr::Error) -> Self {
        Error::Other(err.to_string())
    }
}
impl From<transforms::Error> for Error {
    fn from(err: transforms::Error) -> Self {
        Error::Other(err.to_string())
    }
}

impl error::Error for Error {}
pub type Result<T> = result::Result<T, Error>;

/// A DP Relation
#[derive(Clone, Debug)]
pub struct DPRelation(pub Relation);

impl From<DPRelation> for Relation {
    fn from(value: DPRelation) -> Self {
        value.0
    }
}

impl Deref for DPRelation {
    type Target = Relation;

    fn deref(&self) -> &Self::Target {
        &self.0
    }
}


impl Field {
    pub fn clipping_value(self, multiplicity: i64) -> f64 {
        match self.data_type() {
            DataType::Float(f) => {
                let min = f.min().unwrap().abs();
                let max = f.max().unwrap().abs();
                (min + max + (min - max).abs()) / 2. * multiplicity as f64
            }
            DataType::Integer(i) => {
                let min = i.min().unwrap().abs();
                let max = i.max().unwrap().abs();
                (cmp::max(min, max) * multiplicity) as f64
            }
            _ => todo!(),
        }
    }
}

impl PEPRelation {
    // /// Compile a protected Relation into DP
    // pub fn dp_compile_sums(self, epsilon: f64, delta: f64) -> Result<DPRelation> {// Return a DP relation
    //     let protected_entity_id = self.protected_entity_id().to_string();
    //     let protected_entity_weight = self.protected_entity_weight().to_string();
    //     if let PEPRelation(Relation::Reduce(reduce)) = self {
    //         reduce.dp_compile_sums(&protected_entity_id, &protected_entity_weight, epsilon, delta)
    //     } else {
    //         Err(Error::invalid_relation(self.0))
    //     }
    // }

    /// Compile a protected Relation into DP
<<<<<<< HEAD
    pub fn dp_compile(self, epsilon: f64, delta: f64) -> Result<DPRelation> {// Return a DP relation
        let protected_entity_id = self.protected_entity_id().to_string();
        let protected_entity_weight = self.protected_entity_weight().to_string();
        match Relation::from(self) {
            Relation::Map(map) => {
                let dp_input = PEPRelation(map.input().clone()).dp_compile(epsilon, delta)?;
                Ok(DPRelation(Map::builder().with(map).input(Relation::from(dp_input)).build()))
            },
            Relation::Reduce(reduce) => reduce.dp_compile_sums(&protected_entity_id, &protected_entity_weight, epsilon, delta),
            relation => Err(Error::invalid_relation(relation))
=======
    pub fn dp_compile_sums(self, epsilon: f64, delta: f64) -> Result<Relation> {
        // Return a DP relation
        let protected_entity_id = self.protected_entity_id().to_string();
        let protected_entity_weight = self.protected_entity_weight().to_string();
        if let PEPRelation(Relation::Reduce(reduce)) = self {
            reduce.dp_compile_sums(
                &protected_entity_id,
                &protected_entity_weight,
                epsilon,
                delta,
            )
        } else {
            Err(Error::invalid_relation(self.0))
>>>>>>> 50e31620
        }
    }
}

/* Reduce
 */
impl Reduce {
<<<<<<< HEAD
    /// DP compile the sums
    fn dp_compile_sums(self, protected_entity_id: &str, protected_entity_weight: &str, epsilon: f64, delta: f64) -> Result<DPRelation> {
=======
    fn dp_compile_sums(
        self,
        protected_entity_id: &str,
        protected_entity_weight: &str,
        epsilon: f64,
        delta: f64,
    ) -> Result<Relation> {
>>>>>>> 50e31620
        // Collect groups
        let mut input_entities: Option<&str> = None;
        let mut input_groups: HashSet<&str> = self.group_by_names().into_iter().collect();
        let mut input_values_bound: Vec<(&str, f64)> = vec![];
        let mut names: HashMap<&str, &str> = HashMap::new();
        // Collect names, sums and bounds
        for (name, aggregate) in self.named_aggregates() {
            // Get value name
            let input_name = aggregate.column_name()?;
            names.insert(input_name, name);
            if name == protected_entity_id {
                // remove pe group
                input_groups.remove(&input_name);
                input_entities = Some(input_name);
<<<<<<< HEAD
            } else if aggregate.aggregate() == &aggregate::Aggregate::Sum && name != protected_entity_weight {// add aggregate
=======
            } else if aggregate.aggregate() == aggregate::Aggregate::Sum
                && name != protected_entity_weight
            {
                // add aggregate
>>>>>>> 50e31620
                let input_data_type = self.input().schema()[input_name].data_type();
                let absolute_bound = input_data_type.absolute_upper_bound().unwrap_or(1.0);
                input_values_bound.push((input_name, absolute_bound));
            }
<<<<<<< HEAD
        };
        // Check that groups are public
        if !input_groups.iter().all(|e| match self.input().schema()[*e].data_type() {// TODO improve this
            DataType::Boolean(b) if b.all_values() => true,
            DataType::Integer(i) if i.all_values() => true,
            DataType::Enum(e) => true,
            DataType::Float(f) if f.all_values() => true,
            DataType::Text(t) if t.all_values() => true,
            _ => false,
        }) {
            //return Err(Error::invalid_relation(self));
            println!("GROUPS SHOULD BE PUBLIC")
        };
        // Clip the relation
=======
        }
>>>>>>> 50e31620
        let clipped_relation = self.input().clone().l2_clipped_sums(
            input_entities.unwrap(),
            input_groups.into_iter().collect(),
            input_values_bound.iter().cloned().collect(),
        );
        let noise_multiplier = 1.; // TODO set this properly
<<<<<<< HEAD
        let dp_clipped_relation = clipped_relation.add_gaussian_noise(input_values_bound.into_iter().map(|(name, bound)| (name,noise_multiplier*bound)).collect());
        let renamed_dp_clipped_relation = dp_clipped_relation.rename_fields(|n, e| names.get(n).unwrap_or(&n).to_string());
        Ok(DPRelation(renamed_dp_clipped_relation))
    }

    /// Rewrite aggregations as sums and compile sums
    pub fn dp_compile(self, protected_entity_id: &str, protected_entity_weight: &str, epsilon: f64, delta: f64) -> Result<DPRelation> {
        let mut output = Map::builder();
        let mut sums = Reduce::builder();
        // Add aggregate colums
        for (name, aggregate) in self.named_aggregates().into_iter() {
            match aggregate.aggregate() {
                aggregate::Aggregate::First => {
                    sums = sums.with((aggregate.column_name()?, AggregateColumn::col(aggregate.column_name()?)));
                },
                aggregate::Aggregate::Mean => {
                    let sum_col = &format!("_SUM_{}", aggregate.column_name()?);
                    let count_col = &format!("_COUNT_{}", aggregate.column_name()?);
                    sums = sums
                        .with((count_col, Expr::sum(Expr::val(1.))))
                        .with((sum_col, Expr::sum(Expr::col(aggregate.column_name()?))));
                    output = output
                        .with((name, Expr::divide(Expr::col(sum_col), Expr::greatest(Expr::val(1.), Expr::col(count_col)))))
                },
                aggregate::Aggregate::Count => {
                    let count_col = &format!("_COUNT_{}", aggregate.column_name()?);
                    sums = sums.with((count_col, Expr::sum(Expr::val(1.))));
                    output = output.with((name, Expr::col(count_col)));
                },
                aggregate::Aggregate::Sum if aggregate.column_name()? != protected_entity_weight => {
                    let sum_col = &format!("_SUM_{}", aggregate.column_name()?);
                    sums = sums.with((sum_col, Expr::sum(Expr::col(aggregate.column_name()?))));
                    output = output.with((name, Expr::col(sum_col)));
                },
                aggregate::Aggregate::Std => todo!(),
                aggregate::Aggregate::Var => todo!(),
                _ => (),
=======
        let dp_clipped_relation = clipped_relation.add_gaussian_noise(
            input_values_bound
                .into_iter()
                .map(|(name, bound)| (name, noise_multiplier * bound))
                .collect(),
        );
        let renamed_dp_clipped_relation =
            dp_clipped_relation.rename_fields(|n, e| names[n].to_string());
        Ok(renamed_dp_clipped_relation)
    }

    pub fn dp_compilation<'a>(
        self,
        relations: &'a Hierarchy<Rc<Relation>>,
        protected_entity: &'a [(&'a str, &'a [(&'a str, &'a str, &'a str)], &'a str)],
        epsilon: f64,
        delta: f64,
    ) -> Result<Relation> {
        // let multiplicity = 1; // TODO
        // let (clipping_values, name_sigmas): (Vec<(String, f64)>, Vec<(String, f64)>) = self
        //     .schema()
        //     .clone()
        //     .iter()
        //     .zip(self.aggregate().clone().into_iter())
        //     .fold((vec![], vec![]), |(c, s), (f, x)| {
        //         if let (name, Expr::Aggregate(agg)) = (f.name(), x) {
        //             match agg.aggregate() {
        //                 aggregate::Aggregate::Sum => {
        //                     let mut c = c;
        //                     let cvalue = self
        //                         .input()
        //                         .schema()
        //                         .field(agg.argument_name().unwrap())
        //                         .unwrap()
        //                         .clone()
        //                         .clipping_value(multiplicity);
        //                     c.push((agg.argument_name().unwrap().to_string(), cvalue));
        //                     let mut s = s;
        //                     s.push((
        //                         name.to_string(),
        //                         mechanisms::gaussian_noise(epsilon, delta, cvalue),
        //                     ));
        //                     (c, s)
        //                 }
        //                 _ => (c, s),
        //             }
        //         } else {
        //             (c, s)
        //         }
        //     });

        // let clipping_values = clipping_values
        //     .iter()
        //     .map(|(n, v)| (n.as_str(), *v))
        //     .collect();
        // let clipped_relation = self.clip_aggregates(PE_ID, clipping_values)?;

        // let name_sigmas = name_sigmas.iter().map(|(n, v)| (n.as_str(), *v)).collect();
        // Ok(clipped_relation.add_gaussian_noise(name_sigmas))
        todo!()
    }
}

impl Relation {
    pub fn dp_compilation<'a>(
        self,
        relations: &'a Hierarchy<Rc<Relation>>,
        protected_entity: &'a [(&'a str, &'a [(&'a str, &'a str, &'a str)], &'a str)],
        epsilon: f64,
        delta: f64,
    ) -> Result<Relation> {
        let protected_relation: Relation = self
            .force_protect_from_field_paths(relations, protected_entity)
            .into();
        match protected_relation {
            Relation::Reduce(reduce) => {
                reduce.dp_compilation(relations, protected_entity, epsilon, delta)
>>>>>>> 50e31620
            }
        }
        sums = sums.group_by_iter(self.group_by().iter().cloned());
        let sums: Reduce = sums.input(self.input().clone()).build();
        let dp_sums: Relation = sums.dp_compile_sums(protected_entity_id, protected_entity_weight, epsilon, delta)?.into();
        Ok(DPRelation(output.input(dp_sums).build()))
    }
}

#[cfg(test)]
mod tests {
    use super::*;
    use crate::{
        ast,
        builder::{Ready, With},
        display::Dot,
        io::{postgresql, Database},
        relation::Variant as _,
        sql::parse,
        Relation,
    };
    use colored::Colorize;
    use itertools::Itertools;

    #[test]
    fn test_table_with_noise() {
        let mut database = postgresql::test_database();
        let relations = database.relations();
        // CReate a relation to add noise to
        let relation = Relation::try_from(
            parse("SELECT sum(price) FROM item_table GROUP BY order_id")
                .unwrap()
                .with(&relations),
        )
        .unwrap();
        println!("Schema = {}", relation.schema());
        relation.display_dot().unwrap();
        // Add noise directly
        for row in database
            .query("SELECT random(), sum(price) FROM item_table GROUP BY order_id")
            .unwrap()
        {
            println!("Row = {row}");
        }
    }

    #[test]
    fn test_dp_compile() {
        let mut database = postgresql::test_database();
        let relations = database.relations();

        let table = relations
            .get(&["item_table".into()])
            .unwrap()
            .as_ref()
            .clone();

        // with GROUP BY
        let relation: Relation = Relation::reduce()
            .input(table.clone())
            .with(("sum_price", Expr::sum(Expr::col("price"))))
            .with(("count_price", Expr::count(Expr::col("price"))))
            .with(("mean_price", Expr::mean(Expr::col("price"))))
            // .with_group_by_column("order_id")
            .group_by(Expr::col("order_id"))
            .build();
        relation.display_dot().unwrap();

        let pep_relation = relation.force_protect_from_field_paths(
            &relations,
            &[
                (
                    "item_table",
                    &[
                        ("order_id", "order_table", "id"),
                        ("user_id", "user_table", "id"),
                    ],
                    "name",
                ),
                ("order_table", &[("user_id", "user_table", "id")], "name"),
                ("user_table", &[], "name"),
            ],
        );
        pep_relation.display_dot().unwrap();

        let epsilon = 1.;
        let delta = 1e-3;
<<<<<<< HEAD
        let dp_relation = pep_relation.dp_compile(epsilon, delta).unwrap();
=======
        let dp_relation = pep_relation.dp_compile_sums(epsilon, delta).unwrap();
        dp_relation.display_dot().unwrap();
    }

    #[ignore] // TODO reactivate this
    #[test]
    fn test_dp_compilation() {
        let mut database = postgresql::test_database();
        let relations = database.relations();

        let table = relations
            .get(&["item_table".into()])
            .unwrap()
            .as_ref()
            .clone();

        // with GROUP BY
        let relation: Relation = Relation::reduce()
            .input(table.clone())
            .with(("sum_price", Expr::sum(Expr::col("price"))))
            .with_group_by_column("order_id")
            .build();

        let epsilon = 1.;
        let delta = 1e-3;
        let dp_relation = relation
            .dp_compilation(
                &relations,
                &[
                    (
                        "item_table",
                        &[
                            ("order_id", "order_table", "id"),
                            ("user_id", "user_table", "id"),
                        ],
                        "name",
                    ),
                    ("order_table", &[("user_id", "user_table", "id")], "name"),
                    ("user_table", &[], "name"),
                ],
                epsilon,
                delta,
            )
            .unwrap();
>>>>>>> 50e31620
        dp_relation.display_dot().unwrap();
    }
}<|MERGE_RESOLUTION|>--- conflicted
+++ resolved
@@ -107,7 +107,6 @@
     // }
 
     /// Compile a protected Relation into DP
-<<<<<<< HEAD
     pub fn dp_compile(self, epsilon: f64, delta: f64) -> Result<DPRelation> {// Return a DP relation
         let protected_entity_id = self.protected_entity_id().to_string();
         let protected_entity_weight = self.protected_entity_weight().to_string();
@@ -118,21 +117,6 @@
             },
             Relation::Reduce(reduce) => reduce.dp_compile_sums(&protected_entity_id, &protected_entity_weight, epsilon, delta),
             relation => Err(Error::invalid_relation(relation))
-=======
-    pub fn dp_compile_sums(self, epsilon: f64, delta: f64) -> Result<Relation> {
-        // Return a DP relation
-        let protected_entity_id = self.protected_entity_id().to_string();
-        let protected_entity_weight = self.protected_entity_weight().to_string();
-        if let PEPRelation(Relation::Reduce(reduce)) = self {
-            reduce.dp_compile_sums(
-                &protected_entity_id,
-                &protected_entity_weight,
-                epsilon,
-                delta,
-            )
-        } else {
-            Err(Error::invalid_relation(self.0))
->>>>>>> 50e31620
         }
     }
 }
@@ -140,18 +124,8 @@
 /* Reduce
  */
 impl Reduce {
-<<<<<<< HEAD
     /// DP compile the sums
     fn dp_compile_sums(self, protected_entity_id: &str, protected_entity_weight: &str, epsilon: f64, delta: f64) -> Result<DPRelation> {
-=======
-    fn dp_compile_sums(
-        self,
-        protected_entity_id: &str,
-        protected_entity_weight: &str,
-        epsilon: f64,
-        delta: f64,
-    ) -> Result<Relation> {
->>>>>>> 50e31620
         // Collect groups
         let mut input_entities: Option<&str> = None;
         let mut input_groups: HashSet<&str> = self.group_by_names().into_iter().collect();
@@ -166,19 +140,11 @@
                 // remove pe group
                 input_groups.remove(&input_name);
                 input_entities = Some(input_name);
-<<<<<<< HEAD
             } else if aggregate.aggregate() == &aggregate::Aggregate::Sum && name != protected_entity_weight {// add aggregate
-=======
-            } else if aggregate.aggregate() == aggregate::Aggregate::Sum
-                && name != protected_entity_weight
-            {
-                // add aggregate
->>>>>>> 50e31620
                 let input_data_type = self.input().schema()[input_name].data_type();
                 let absolute_bound = input_data_type.absolute_upper_bound().unwrap_or(1.0);
                 input_values_bound.push((input_name, absolute_bound));
             }
-<<<<<<< HEAD
         };
         // Check that groups are public
         if !input_groups.iter().all(|e| match self.input().schema()[*e].data_type() {// TODO improve this
@@ -193,16 +159,12 @@
             println!("GROUPS SHOULD BE PUBLIC")
         };
         // Clip the relation
-=======
-        }
->>>>>>> 50e31620
         let clipped_relation = self.input().clone().l2_clipped_sums(
             input_entities.unwrap(),
             input_groups.into_iter().collect(),
             input_values_bound.iter().cloned().collect(),
         );
         let noise_multiplier = 1.; // TODO set this properly
-<<<<<<< HEAD
         let dp_clipped_relation = clipped_relation.add_gaussian_noise(input_values_bound.into_iter().map(|(name, bound)| (name,noise_multiplier*bound)).collect());
         let renamed_dp_clipped_relation = dp_clipped_relation.rename_fields(|n, e| names.get(n).unwrap_or(&n).to_string());
         Ok(DPRelation(renamed_dp_clipped_relation))
@@ -240,85 +202,6 @@
                 aggregate::Aggregate::Std => todo!(),
                 aggregate::Aggregate::Var => todo!(),
                 _ => (),
-=======
-        let dp_clipped_relation = clipped_relation.add_gaussian_noise(
-            input_values_bound
-                .into_iter()
-                .map(|(name, bound)| (name, noise_multiplier * bound))
-                .collect(),
-        );
-        let renamed_dp_clipped_relation =
-            dp_clipped_relation.rename_fields(|n, e| names[n].to_string());
-        Ok(renamed_dp_clipped_relation)
-    }
-
-    pub fn dp_compilation<'a>(
-        self,
-        relations: &'a Hierarchy<Rc<Relation>>,
-        protected_entity: &'a [(&'a str, &'a [(&'a str, &'a str, &'a str)], &'a str)],
-        epsilon: f64,
-        delta: f64,
-    ) -> Result<Relation> {
-        // let multiplicity = 1; // TODO
-        // let (clipping_values, name_sigmas): (Vec<(String, f64)>, Vec<(String, f64)>) = self
-        //     .schema()
-        //     .clone()
-        //     .iter()
-        //     .zip(self.aggregate().clone().into_iter())
-        //     .fold((vec![], vec![]), |(c, s), (f, x)| {
-        //         if let (name, Expr::Aggregate(agg)) = (f.name(), x) {
-        //             match agg.aggregate() {
-        //                 aggregate::Aggregate::Sum => {
-        //                     let mut c = c;
-        //                     let cvalue = self
-        //                         .input()
-        //                         .schema()
-        //                         .field(agg.argument_name().unwrap())
-        //                         .unwrap()
-        //                         .clone()
-        //                         .clipping_value(multiplicity);
-        //                     c.push((agg.argument_name().unwrap().to_string(), cvalue));
-        //                     let mut s = s;
-        //                     s.push((
-        //                         name.to_string(),
-        //                         mechanisms::gaussian_noise(epsilon, delta, cvalue),
-        //                     ));
-        //                     (c, s)
-        //                 }
-        //                 _ => (c, s),
-        //             }
-        //         } else {
-        //             (c, s)
-        //         }
-        //     });
-
-        // let clipping_values = clipping_values
-        //     .iter()
-        //     .map(|(n, v)| (n.as_str(), *v))
-        //     .collect();
-        // let clipped_relation = self.clip_aggregates(PE_ID, clipping_values)?;
-
-        // let name_sigmas = name_sigmas.iter().map(|(n, v)| (n.as_str(), *v)).collect();
-        // Ok(clipped_relation.add_gaussian_noise(name_sigmas))
-        todo!()
-    }
-}
-
-impl Relation {
-    pub fn dp_compilation<'a>(
-        self,
-        relations: &'a Hierarchy<Rc<Relation>>,
-        protected_entity: &'a [(&'a str, &'a [(&'a str, &'a str, &'a str)], &'a str)],
-        epsilon: f64,
-        delta: f64,
-    ) -> Result<Relation> {
-        let protected_relation: Relation = self
-            .force_protect_from_field_paths(relations, protected_entity)
-            .into();
-        match protected_relation {
-            Relation::Reduce(reduce) => {
-                reduce.dp_compilation(relations, protected_entity, epsilon, delta)
->>>>>>> 50e31620
             }
         }
         sums = sums.group_by_iter(self.group_by().iter().cloned());
@@ -406,54 +289,7 @@
 
         let epsilon = 1.;
         let delta = 1e-3;
-<<<<<<< HEAD
         let dp_relation = pep_relation.dp_compile(epsilon, delta).unwrap();
-=======
-        let dp_relation = pep_relation.dp_compile_sums(epsilon, delta).unwrap();
         dp_relation.display_dot().unwrap();
     }
-
-    #[ignore] // TODO reactivate this
-    #[test]
-    fn test_dp_compilation() {
-        let mut database = postgresql::test_database();
-        let relations = database.relations();
-
-        let table = relations
-            .get(&["item_table".into()])
-            .unwrap()
-            .as_ref()
-            .clone();
-
-        // with GROUP BY
-        let relation: Relation = Relation::reduce()
-            .input(table.clone())
-            .with(("sum_price", Expr::sum(Expr::col("price"))))
-            .with_group_by_column("order_id")
-            .build();
-
-        let epsilon = 1.;
-        let delta = 1e-3;
-        let dp_relation = relation
-            .dp_compilation(
-                &relations,
-                &[
-                    (
-                        "item_table",
-                        &[
-                            ("order_id", "order_table", "id"),
-                            ("user_id", "user_table", "id"),
-                        ],
-                        "name",
-                    ),
-                    ("order_table", &[("user_id", "user_table", "id")], "name"),
-                    ("user_table", &[], "name"),
-                ],
-                epsilon,
-                delta,
-            )
-            .unwrap();
->>>>>>> 50e31620
-        dp_relation.display_dot().unwrap();
-    }
 }