--- conflicted
+++ resolved
@@ -145,11 +145,8 @@
             reduce
         };
 
-<<<<<<< HEAD
-=======
         // if the (epsilon_tau_thresholding, delta_tau_thresholding) budget has
         // not been spent, allocate it to the aggregations.
->>>>>>> 82ab7058
         let (epsilon, delta) = if private_query.is_null() {
             (epsilon + epsilon_tau_thresholding, delta + delta_tau_thresholding)
         } else {
@@ -192,7 +189,7 @@
             .deref()
             .clone();
         let (epsilon, delta) = (1., 1e-3);
-        let (epsilon_tau_thresholding, delta_tau_thresholding) = (1., 2e-3);
+        let (epsilon_tau_thresholding, delta_tau_thresholding) = (0.5, 2e-3);
 
         // protect the inputs
         let protection = Protection::from((
