--- conflicted
+++ resolved
@@ -97,10 +97,6 @@
             | Function::Sin
             | Function::Cos
             | Function::Sqrt
-<<<<<<< HEAD
-            | Function::Pow => Style::Function,
-            Function::Case => Style::Case,
-=======
             | Function::Md5
             | Function::Lower
             | Function::Upper
@@ -108,11 +104,10 @@
             | Function::Pow
             | Function::CharLength
             | Function::Position
-            // Ternary Function
-            | Function::Case
             // Nary Function
             | Function::Concat(_) => Style::Function,
->>>>>>> d636206c
+            // Case Function
+            Function::Case => Style::Case,
         }
     }
 
