--- conflicted
+++ resolved
@@ -49,14 +49,11 @@
     Md5,
     Position,
     Random(usize),
-<<<<<<< HEAD
-=======
     CastAsText,
     CastAsFloat,
     CastAsInteger,
     CastAsDateTime,
     Least,
->>>>>>> 136749d3
     Greatest,
 }
 
@@ -121,14 +118,10 @@
             // Binary Functions
             | Function::Pow
             | Function::Position
-<<<<<<< HEAD
-            | Function::Greatest
-=======
             | Function::Least
             | Function::Greatest
             // Ternary Function
             | Function::Case
->>>>>>> 136749d3
             // Nary Function
             | Function::Concat(_) => Style::Function,
         }
@@ -181,10 +174,7 @@
             // Binary Function
             Function::Pow
             | Function::Position
-<<<<<<< HEAD
-=======
             | Function::Least
->>>>>>> 136749d3
             | Function::Greatest => Arity::Nary(2),
             // Ternary Function
             Function::Case => Arity::Nary(3),
@@ -261,10 +251,7 @@
             // Binary Functions
             Function::Pow => "pow",
             Function::Position => "position",
-<<<<<<< HEAD
-=======
             Function::Least => "least",
->>>>>>> 136749d3
             Function::Greatest => "greatest",
             // Ternary Functions
             Function::Case => "case",
