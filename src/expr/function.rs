use std::fmt;

use super::{implementation, Result};
use crate::data_type::{value::Value, DataType};

/// The list of operators
/// inspired by: https://docs.rs/sqlparser/latest/sqlparser/ast/enum.BinaryOperator.html
/// and mostly: https://docs.rs/polars/latest/polars/prelude/enum.Operator.html
#[derive(Clone, Copy, Debug, Hash, PartialEq, Eq)]
pub enum Function {
    // TODO use directly the data_type function
    // Unary operators, see: https://docs.rs/sqlparser/latest/sqlparser/ast/enum.UnaryOperator.html
    Opposite,
    Not,
    // Binary operator
    Plus,
    Minus,
    Multiply,
    Divide,
    Modulo,
    StringConcat,
    Gt,
    Lt,
    GtEq,
    LtEq,
    Eq,
    NotEq,
    And,
    Or,
    Xor,
    BitwiseOr,
    BitwiseAnd,
    BitwiseXor,
    // Functions
    Exp,
    Ln,
    Log,
    Abs,
    Sin,
    Cos,
    Sqrt,
    Pow,
    Case,
<<<<<<< HEAD
    Md5,
    Concat(usize),
=======
    CharLength,
    Lower,
    Position,
    Upper,
>>>>>>> 0ded1c31
}

#[derive(Clone, Copy, Debug, Hash, PartialEq, Eq)]
pub enum Style {
    UnaryOperator,
    BinaryOperator,
    Function,
}

#[derive(Clone, Copy, Debug, Hash, PartialEq, Eq)]
pub enum Arity {
    Unary,
    Nary(usize),
    Varying,
}

impl Function {
    /// Return the style of display
    pub fn style(self) -> Style {
        match self {
            // Unary Operators
            Function::Opposite | Function::Not => Style::UnaryOperator,
            // Binary Operators
            Function::Plus
            | Function::Minus
            | Function::Multiply
            | Function::Divide
            | Function::Modulo
            | Function::StringConcat
            | Function::Gt
            | Function::Lt
            | Function::GtEq
            | Function::LtEq
            | Function::Eq
            | Function::NotEq
            | Function::And
            | Function::Or
            | Function::Xor
            | Function::BitwiseOr
            | Function::BitwiseAnd
            | Function::BitwiseXor => Style::BinaryOperator,
            // Unary Functions
            Function::Exp
            | Function::Ln
            | Function::Log
            | Function::Abs
            | Function::Sin
            | Function::Cos
            | Function::Sqrt
            | Function::Md5
            // Binary Functions
            | Function::Pow
<<<<<<< HEAD
            // Ternary Function
            | Function::Case
            // Nary Function
            | Function::Concat(_) => Style::Function,
=======
            | Function::Case
            | Function::CharLength
            | Function::Lower
            | Function::Position
            | Function::Upper => Style::Function,
>>>>>>> 0ded1c31
        }
    }

    /// Return the arity of the function
    pub fn arity(self) -> Arity {
        match self {
            // Unary Operators
            Function::Opposite | Function::Not => Arity::Unary,
            // Binary Operators
            Function::Plus
            | Function::Minus
            | Function::Multiply
            | Function::Divide
            | Function::Modulo
            | Function::StringConcat
            | Function::Gt
            | Function::Lt
            | Function::GtEq
            | Function::LtEq
            | Function::Eq
            | Function::NotEq
            | Function::And
            | Function::Or
            | Function::Xor
            | Function::BitwiseOr
            | Function::BitwiseAnd
            | Function::BitwiseXor => Arity::Nary(2),
            // Unary Functions
            Function::Exp
            | Function::Ln
            | Function::Log
            | Function::Abs
            | Function::Sin
            | Function::Cos
            | Function::Sqrt
<<<<<<< HEAD
            | Function::Md5 => Arity::Unary,
            // Binary Function
            Function::Pow => Arity::Nary(2),
            // Ternary Function
=======
            | Function::CharLength
            | Function::Lower
            | Function::Upper  => Arity::Unary,
            // Binary Function
            Function::Pow | Function::Position => Arity::Nary(2),
            // Case Function
>>>>>>> 0ded1c31
            Function::Case => Arity::Nary(3),
            // Nary Function
            Function::Concat(_) => Arity::Varying,

        }
    }

    /// Return the function object implementing the function
    pub fn super_image(self, sets: &[DataType]) -> Result<DataType> {
        let set = match self.arity() {
            Arity::Unary => sets.as_ref()[0].clone(),
            Arity::Nary(n) => DataType::structured_from_data_types(&sets[0..n]),
            Arity::Varying => DataType::structured_from_data_types(sets),
        };
        Ok(implementation::function(self).super_image(&set)?)
    }

    /// Return the function object implementing the function
    pub fn value(self, args: &[Value]) -> Result<Value> {
        let arg = match self.arity() {
            Arity::Unary => args.as_ref()[0].clone(),
            Arity::Nary(n) => Value::structured_from_values(&args[0..n]),
            Arity::Varying => Value::structured_from_values(&args),
        };
        Ok(implementation::function(self).value(&arg)?)
    }
}

impl fmt::Display for Function {
    fn fmt(&self, f: &mut fmt::Formatter<'_>) -> fmt::Result {
        f.write_str(match self {
            // Unary Operators
            Function::Opposite => "-",
            Function::Not => "not",
            // Binary Operators
            Function::Plus => "+",
            Function::Minus => "-",
            Function::Multiply => "*",
            Function::Divide => "/",
            Function::Modulo => "%",
            Function::StringConcat => "||",
            Function::Gt => ">",
            Function::Lt => "<",
            Function::GtEq => ">=",
            Function::LtEq => "<=",
            Function::Eq => "=",
            Function::NotEq => "<>",
            Function::And => "and",
            Function::Or => "or",
            Function::Xor => "xor",
            Function::BitwiseOr => "|",
            Function::BitwiseAnd => "&",
            Function::BitwiseXor => "^",
            // Unary Functions
<<<<<<< HEAD
            Function::Exp => "exp",
            Function::Ln => "ln",
            Function::Log => "log",
            Function::Abs => "abs",
            Function::Sin => "sin",
            Function::Cos => "cos",
            Function::Sqrt => "sqrt",
            // Binary Functions
            Function::Pow => "pow",
            Function::Concat(_) => "concat",
            // Ternary Functions
            Function::Case => "case",
            // Nary Functions
            Function::Md5 => "md5",
=======
            Function::Exp => "EXP",
            Function::Ln => "LN",
            Function::Log => "LOG",
            Function::Abs => "ABS",
            Function::Sin => "SIN",
            Function::Cos => "COS",
            Function::Sqrt => "SQRT",
            Function::CharLength => "CHAR_LENGTH",
            Function::Lower => "LOWER",
            Function::Upper  => "UPPER",
            // Binary Functions
            Function::Position => "POSITION",
            Function::Pow => "POW",
            Function::Case => "CASE",
>>>>>>> 0ded1c31
        })
    }
}<|MERGE_RESOLUTION|>--- conflicted
+++ resolved
@@ -41,15 +41,12 @@
     Sqrt,
     Pow,
     Case,
-<<<<<<< HEAD
     Md5,
     Concat(usize),
-=======
     CharLength,
     Lower,
     Position,
     Upper,
->>>>>>> 0ded1c31
 }
 
 #[derive(Clone, Copy, Debug, Hash, PartialEq, Eq)]
@@ -100,20 +97,16 @@
             | Function::Cos
             | Function::Sqrt
             | Function::Md5
+            | Function::Lower
+            | Function::Upper
             // Binary Functions
             | Function::Pow
-<<<<<<< HEAD
+            | Function::CharLength
+            | Function::Position
             // Ternary Function
             | Function::Case
             // Nary Function
             | Function::Concat(_) => Style::Function,
-=======
-            | Function::Case
-            | Function::CharLength
-            | Function::Lower
-            | Function::Position
-            | Function::Upper => Style::Function,
->>>>>>> 0ded1c31
         }
     }
 
@@ -149,19 +142,13 @@
             | Function::Sin
             | Function::Cos
             | Function::Sqrt
-<<<<<<< HEAD
-            | Function::Md5 => Arity::Unary,
-            // Binary Function
-            Function::Pow => Arity::Nary(2),
-            // Ternary Function
-=======
+            | Function::Md5
             | Function::CharLength
             | Function::Lower
-            | Function::Upper  => Arity::Unary,
+            | Function::Upper => Arity::Unary,
             // Binary Function
             Function::Pow | Function::Position => Arity::Nary(2),
-            // Case Function
->>>>>>> 0ded1c31
+            // Ternary Function
             Function::Case => Arity::Nary(3),
             // Nary Function
             Function::Concat(_) => Arity::Varying,
@@ -216,7 +203,6 @@
             Function::BitwiseAnd => "&",
             Function::BitwiseXor => "^",
             // Unary Functions
-<<<<<<< HEAD
             Function::Exp => "exp",
             Function::Ln => "ln",
             Function::Log => "log",
@@ -224,29 +210,17 @@
             Function::Sin => "sin",
             Function::Cos => "cos",
             Function::Sqrt => "sqrt",
+            Function::CharLength => "char_length",
+            Function::Lower => "lower",
+            Function::Upper  => "upper",
             // Binary Functions
             Function::Pow => "pow",
             Function::Concat(_) => "concat",
+            Function::Position => "position",
             // Ternary Functions
             Function::Case => "case",
             // Nary Functions
             Function::Md5 => "md5",
-=======
-            Function::Exp => "EXP",
-            Function::Ln => "LN",
-            Function::Log => "LOG",
-            Function::Abs => "ABS",
-            Function::Sin => "SIN",
-            Function::Cos => "COS",
-            Function::Sqrt => "SQRT",
-            Function::CharLength => "CHAR_LENGTH",
-            Function::Lower => "LOWER",
-            Function::Upper  => "UPPER",
-            // Binary Functions
-            Function::Position => "POSITION",
-            Function::Pow => "POW",
-            Function::Case => "CASE",
->>>>>>> 0ded1c31
         })
     }
 }