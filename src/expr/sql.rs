--- conflicted
+++ resolved
@@ -178,10 +178,7 @@
             | expr::function::Function::Lower
             | expr::function::Function::Upper
             | expr::function::Function::Random(_)
-<<<<<<< HEAD
-=======
             | expr::function::Function::Least
->>>>>>> 136749d3
             | expr::function::Function::Greatest => ast::Expr::Function(ast::Function {
                 name: ast::ObjectName(vec![ast::Ident::new(function.to_string())]),
                 args: arguments
