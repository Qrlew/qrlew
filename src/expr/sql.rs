//! Convert Expr into ast::Expr
use crate::{
    ast,
    data_type::DataType,
    expr::{self, Expr},
    visitor::Acceptor,
};
use std::iter::Iterator;

/// A simple Expr -> ast::Expr conversion Visitor
pub struct FromExprVisitor;

impl<'a> expr::Visitor<'a, ast::Expr> for FromExprVisitor {
    fn column(&self, column: &'a expr::Column) -> ast::Expr {
        if column.len() == 1 {
            ast::Expr::Identifier(ast::Ident::new(column.head().unwrap()))
        } else {
            ast::Expr::CompoundIdentifier(column.iter().map(|id| ast::Ident::new(id)).collect())
        }
    }

    fn value(&self, value: &'a expr::Value) -> ast::Expr {
        match value {
            crate::data_type::value::Value::Unit(_) => ast::Expr::Value(ast::Value::Null),
            crate::data_type::value::Value::Boolean(b) => {
                ast::Expr::Value(ast::Value::Boolean(**b))
            }
            crate::data_type::value::Value::Integer(i) => {
                ast::Expr::Value(ast::Value::Number(format!("{}", **i), false))
            }
            crate::data_type::value::Value::Enum(_) => todo!(),
            crate::data_type::value::Value::Float(f) => {
                ast::Expr::Value(ast::Value::Number(format!("{}", **f), false))
            }
            crate::data_type::value::Value::Text(t) => {
                ast::Expr::Value(ast::Value::SingleQuotedString(format!("{}", **t)))
            }
            crate::data_type::value::Value::Bytes(_) => todo!(),
            crate::data_type::value::Value::Struct(_) => todo!(),
            crate::data_type::value::Value::Union(_) => todo!(),
            crate::data_type::value::Value::Optional(_) => todo!(),
            crate::data_type::value::Value::List(l) => ast::Expr::Tuple(
                l.to_vec()
                    .iter()
                    .map(|v| self.value(v))
                    .collect::<Vec<ast::Expr>>(),
            ),
            crate::data_type::value::Value::Set(_) => todo!(),
            crate::data_type::value::Value::Array(_) => todo!(),
            crate::data_type::value::Value::Date(_) => todo!(),
            crate::data_type::value::Value::Time(_) => todo!(),
            crate::data_type::value::Value::DateTime(_) => todo!(),
            crate::data_type::value::Value::Duration(_) => todo!(),
            crate::data_type::value::Value::Id(_) => todo!(),
            crate::data_type::value::Value::Function(_) => todo!(),
        }
    }

    fn function(
        &self,
        function: &'a expr::function::Function,
        arguments: Vec<ast::Expr>,
    ) -> ast::Expr {
        match function {
            expr::function::Function::Opposite => ast::Expr::UnaryOp {
                op: ast::UnaryOperator::Minus,
                expr: Box::new(ast::Expr::Nested(Box::new(arguments[0].clone()))),
            },
            expr::function::Function::Not => ast::Expr::UnaryOp {
                op: ast::UnaryOperator::Not,
                expr: Box::new(ast::Expr::Nested(Box::new(arguments[0].clone()))),
            },
            expr::function::Function::Plus => ast::Expr::BinaryOp {
                left: Box::new(ast::Expr::Nested(Box::new(arguments[0].clone()))),
                op: ast::BinaryOperator::Plus,
                right: Box::new(ast::Expr::Nested(Box::new(arguments[1].clone()))),
            },
            expr::function::Function::Minus => ast::Expr::BinaryOp {
                left: Box::new(ast::Expr::Nested(Box::new(arguments[0].clone()))),
                op: ast::BinaryOperator::Minus,
                right: Box::new(ast::Expr::Nested(Box::new(arguments[1].clone()))),
            },
            expr::function::Function::Multiply => ast::Expr::BinaryOp {
                left: Box::new(ast::Expr::Nested(Box::new(arguments[0].clone()))),
                op: ast::BinaryOperator::Multiply,
                right: Box::new(ast::Expr::Nested(Box::new(ast::Expr::Nested(Box::new(
                    arguments[1].clone(),
                ))))),
            },
            expr::function::Function::Divide => ast::Expr::BinaryOp {
                left: Box::new(ast::Expr::Nested(Box::new(arguments[0].clone()))),
                op: ast::BinaryOperator::Divide,
                right: Box::new(ast::Expr::Nested(Box::new(ast::Expr::Nested(Box::new(
                    arguments[1].clone(),
                ))))),
            },
            expr::function::Function::Modulo => ast::Expr::BinaryOp {
                left: Box::new(ast::Expr::Nested(Box::new(arguments[0].clone()))),
                op: ast::BinaryOperator::Modulo,
                right: Box::new(ast::Expr::Nested(Box::new(arguments[1].clone()))),
            },
            expr::function::Function::StringConcat => ast::Expr::BinaryOp {
                left: Box::new(ast::Expr::Nested(Box::new(arguments[0].clone()))),
                op: ast::BinaryOperator::StringConcat,
                right: Box::new(ast::Expr::Nested(Box::new(arguments[1].clone()))),
            },
            expr::function::Function::Gt => ast::Expr::BinaryOp {
                left: Box::new(ast::Expr::Nested(Box::new(arguments[0].clone()))),
                op: ast::BinaryOperator::Gt,
                right: Box::new(ast::Expr::Nested(Box::new(arguments[1].clone()))),
            },
            expr::function::Function::Lt => ast::Expr::BinaryOp {
                left: Box::new(ast::Expr::Nested(Box::new(arguments[0].clone()))),
                op: ast::BinaryOperator::Lt,
                right: Box::new(ast::Expr::Nested(Box::new(arguments[1].clone()))),
            },
            expr::function::Function::GtEq => ast::Expr::BinaryOp {
                left: Box::new(ast::Expr::Nested(Box::new(arguments[0].clone()))),
                op: ast::BinaryOperator::GtEq,
                right: Box::new(ast::Expr::Nested(Box::new(arguments[1].clone()))),
            },
            expr::function::Function::LtEq => ast::Expr::BinaryOp {
                left: Box::new(ast::Expr::Nested(Box::new(arguments[0].clone()))),
                op: ast::BinaryOperator::LtEq,
                right: Box::new(ast::Expr::Nested(Box::new(arguments[1].clone()))),
            },
            expr::function::Function::Eq => ast::Expr::BinaryOp {
                left: Box::new(ast::Expr::Nested(Box::new(arguments[0].clone()))),
                op: ast::BinaryOperator::Eq,
                right: Box::new(ast::Expr::Nested(Box::new(arguments[1].clone()))),
            },
            expr::function::Function::NotEq => ast::Expr::BinaryOp {
                left: Box::new(ast::Expr::Nested(Box::new(arguments[0].clone()))),
                op: ast::BinaryOperator::NotEq,
                right: Box::new(ast::Expr::Nested(Box::new(arguments[1].clone()))),
            },
            expr::function::Function::And => ast::Expr::BinaryOp {
                left: Box::new(ast::Expr::Nested(Box::new(arguments[0].clone()))),
                op: ast::BinaryOperator::And,
                right: Box::new(ast::Expr::Nested(Box::new(arguments[1].clone()))),
            },
            expr::function::Function::Or => ast::Expr::BinaryOp {
                left: Box::new(ast::Expr::Nested(Box::new(arguments[0].clone()))),
                op: ast::BinaryOperator::Or,
                right: Box::new(ast::Expr::Nested(Box::new(arguments[1].clone()))),
            },
            expr::function::Function::Xor => ast::Expr::BinaryOp {
                left: Box::new(ast::Expr::Nested(Box::new(arguments[0].clone()))),
                op: ast::BinaryOperator::Xor,
                right: Box::new(ast::Expr::Nested(Box::new(arguments[1].clone()))),
            },
            expr::function::Function::BitwiseOr => ast::Expr::BinaryOp {
                left: Box::new(ast::Expr::Nested(Box::new(arguments[0].clone()))),
                op: ast::BinaryOperator::BitwiseOr,
                right: Box::new(ast::Expr::Nested(Box::new(arguments[1].clone()))),
            },
            expr::function::Function::BitwiseAnd => ast::Expr::BinaryOp {
                left: Box::new(ast::Expr::Nested(Box::new(arguments[0].clone()))),
                op: ast::BinaryOperator::BitwiseAnd,
                right: Box::new(ast::Expr::Nested(Box::new(arguments[1].clone()))),
            },
            expr::function::Function::BitwiseXor => ast::Expr::BinaryOp {
                left: Box::new(ast::Expr::Nested(Box::new(arguments[0].clone()))),
                op: ast::BinaryOperator::BitwiseXor,
                right: Box::new(ast::Expr::Nested(Box::new(arguments[1].clone()))),
            },
            expr::function::Function::Exp
            | expr::function::Function::Ln
            | expr::function::Function::Log
            | expr::function::Function::Abs
            | expr::function::Function::Sin
            | expr::function::Function::Cos
            | expr::function::Function::Sqrt
            | expr::function::Function::Pow
            | expr::function::Function::Md5
            | expr::function::Function::Concat(_)
            | expr::function::Function::CharLength
            | expr::function::Function::Lower
            | expr::function::Function::Upper
            | expr::function::Function::Random(_)
            | expr::function::Function::Least
            | expr::function::Function::Greatest
            | expr::function::Function::Coalesce
            | expr::function::Function::Rtrim
            | expr::function::Function::Ltrim
            | expr::function::Function::Substr
            | expr::function::Function::SubstrWithSize => ast::Expr::Function(ast::Function {
                name: ast::ObjectName(vec![ast::Ident::new(function.to_string())]),
                args: arguments
                    .into_iter()
                    .map(|e| ast::FunctionArg::Unnamed(ast::FunctionArgExpr::Expr(e)))
                    .collect(),
                over: None,
                distinct: false,
                special: false,
                order_by: vec![],
                filter: None,
                null_treatment: None,
            }),
            expr::function::Function::Case => ast::Expr::Case {
                operand: None,
                conditions: vec![arguments[0].clone()],
                results: vec![arguments[1].clone()],
                else_result: Some(Box::new(arguments[2].clone())),
            },
            expr::function::Function::InList => {
                if let ast::Expr::Tuple(t) = &arguments[1] {
                    ast::Expr::InList {
                        expr: arguments[0].clone().into(),
                        list: t.clone(),
                        negated: false,
                    }
                } else {
                    todo!()
                }
            }
            // a,
            expr::function::Function::Position => ast::Expr::Position {
                expr: arguments[0].clone().into(),
                r#in: arguments[1].clone().into(),
            },
            expr::function::Function::CastAsText => ast::Expr::Cast {
                expr: arguments[0].clone().into(),
                data_type: DataType::text().into(),
                format: None,
            },
            expr::function::Function::CastAsFloat => ast::Expr::Cast {
                expr: arguments[0].clone().into(),
                data_type: DataType::float().into(),
                format: None,
            },
            expr::function::Function::CastAsInteger => ast::Expr::Cast {
                expr: arguments[0].clone().into(),
                data_type: DataType::integer().into(),
                format: None,
            },
            expr::function::Function::CastAsBoolean => ast::Expr::Cast {
                expr: arguments[0].clone().into(),
                data_type: DataType::boolean().into(),
                format: None,
            },
            expr::function::Function::CastAsDateTime => ast::Expr::Cast {
                expr: arguments[0].clone().into(),
                data_type: DataType::date_time().into(),
                format: None,
            },
            expr::function::Function::CastAsDate => ast::Expr::Cast {
                expr: arguments[0].clone().into(),
                data_type: DataType::date().into(),
                format: None,
            },
            expr::function::Function::CastAsTime => ast::Expr::Cast {
                expr: arguments[0].clone().into(),
                data_type: DataType::time().into(),
                format: None,
            },
        }
    }
    // TODO implement this properly
    fn aggregate(
        &self,
        aggregate: &'a expr::aggregate::Aggregate,
        argument: ast::Expr,
    ) -> ast::Expr {
        match aggregate {
            expr::aggregate::Aggregate::Min => ast::Expr::Function(ast::Function {
                name: ast::ObjectName(vec![ast::Ident {
                    value: String::from("min"),
                    quote_style: None,
                }]),
                args: vec![ast::FunctionArg::Unnamed(ast::FunctionArgExpr::Expr(
                    argument,
                ))],
                over: None,
                distinct: false,
                special: false,
                order_by: vec![],
                filter: None,
                null_treatment: None,
            }),
            expr::aggregate::Aggregate::Max => ast::Expr::Function(ast::Function {
                name: ast::ObjectName(vec![ast::Ident {
                    value: String::from("max"),
                    quote_style: None,
                }]),
                args: vec![ast::FunctionArg::Unnamed(ast::FunctionArgExpr::Expr(
                    argument,
                ))],
                over: None,
                distinct: false,
                special: false,
                order_by: vec![],
                filter: None,
                null_treatment: None,
            }),
            expr::aggregate::Aggregate::Median => todo!(),
            expr::aggregate::Aggregate::NUnique => todo!(),
            // TODO this is a very simple implementation. It will break in non obvious cases. We should fix it.
            expr::aggregate::Aggregate::First => argument,
            // TODO this is a very simple implementation. It will break in non obvious cases. We should fix it.
            expr::aggregate::Aggregate::Last => argument,
            expr::aggregate::Aggregate::Mean => ast::Expr::Function(ast::Function {
                name: ast::ObjectName(vec![ast::Ident {
                    value: String::from("avg"),
                    quote_style: None,
                }]),
                args: vec![ast::FunctionArg::Unnamed(ast::FunctionArgExpr::Expr(
                    argument,
                ))],
                over: None,
                distinct: false,
                special: false,
                order_by: vec![],
                filter: None,
                null_treatment: None,
            }),
            expr::aggregate::Aggregate::List => todo!(),
            expr::aggregate::Aggregate::Count => ast::Expr::Function(ast::Function {
                name: ast::ObjectName(vec![ast::Ident {
                    value: String::from("count"),
                    quote_style: None,
                }]),
                args: vec![ast::FunctionArg::Unnamed(ast::FunctionArgExpr::Expr(
                    argument,
                ))],
                over: None,
                distinct: false,
                special: false,
                order_by: vec![],
                filter: None,
                null_treatment: None,
            }),
            expr::aggregate::Aggregate::Quantile(_) => todo!(),
            expr::aggregate::Aggregate::Quantiles(_) => todo!(),
            expr::aggregate::Aggregate::Sum => ast::Expr::Function(ast::Function {
                name: ast::ObjectName(vec![ast::Ident {
                    value: String::from("sum"),
                    quote_style: None,
                }]),
                args: vec![ast::FunctionArg::Unnamed(ast::FunctionArgExpr::Expr(
                    argument,
                ))],
                over: None,
                distinct: false,
                special: false,
                order_by: vec![],
                filter: None,
                null_treatment: None,
            }),
            expr::aggregate::Aggregate::AggGroups => todo!(),
            expr::aggregate::Aggregate::Std => ast::Expr::Function(ast::Function {
                name: ast::ObjectName(vec![ast::Ident {
                    value: String::from("stddev"),
                    quote_style: None,
                }]),
                args: vec![ast::FunctionArg::Unnamed(ast::FunctionArgExpr::Expr(
                    argument,
                ))],
                over: None,
                distinct: false,
                special: false,
                order_by: vec![],
                filter: None,
                null_treatment: None,
            }),
            expr::aggregate::Aggregate::Var => ast::Expr::Function(ast::Function {
                name: ast::ObjectName(vec![ast::Ident {
                    value: String::from("variance"),
                    quote_style: None,
                }]),
                args: vec![ast::FunctionArg::Unnamed(ast::FunctionArgExpr::Expr(
                    argument,
                ))],
                over: None,
                distinct: false,
                special: false,
                order_by: vec![],
                filter: None,
                null_treatment: None,
            }),
        }
    }

    fn structured(&self, _fields: Vec<(expr::identifier::Identifier, ast::Expr)>) -> ast::Expr {
        todo!()
    }
}

/// Based on the FromExprVisitor implement the From trait
impl From<&Expr> for ast::Expr {
    fn from(value: &Expr) -> Self {
        value.accept(FromExprVisitor)
    }
}

#[cfg(test)]
mod tests {
    use super::*;
    use crate::sql::parse_expr;
    use std::convert::TryFrom;

    #[test]
    fn test_from_expr() {
        let ast_expr: ast::Expr = parse_expr("exp(a*cos(sin(x) + 2*a + b))").unwrap();
        println!("ast::expr = {ast_expr}");
        let expr = Expr::try_from(&ast_expr).unwrap();
        println!("expr = {}", expr);
        let gen_expr = ast::Expr::from(&expr);
        println!("ast::expr = {gen_expr}");
        //assert_eq!(ast_expr, gen_expr)
        assert_eq!(
            gen_expr.to_string(),
            String::from("exp((a) * ((cos(((sin(x)) + ((2) * ((a)))) + (b)))))")
        )
    }

    #[test]
    fn test_from_expr_concat() {
        let ast_expr: ast::Expr = parse_expr("concat(a, b, c)").unwrap();
        println!("ast::expr = {ast_expr}");
        let expr = Expr::try_from(&ast_expr).unwrap();
        println!("expr = {}", expr);
        let gen_expr = ast::Expr::from(&expr);
        println!("ast::expr = {gen_expr}");
        assert_eq!(ast_expr, gen_expr)
    }

    #[test]
    fn test_string_functions() {
        // Lower
        let ast_expr: ast::Expr = parse_expr("lower(my_expr)").unwrap();
        println!("ast::expr = {ast_expr}");
        let expr = Expr::try_from(&ast_expr).unwrap();
        println!("expr = {}", expr);
        let gen_expr = ast::Expr::from(&expr);
        assert_eq!(ast_expr, gen_expr);

        // Upper
        let ast_expr: ast::Expr = parse_expr("upper(my_expr)").unwrap();
        println!("ast::expr = {ast_expr}");
        let expr = Expr::try_from(&ast_expr).unwrap();
        println!("expr = {}", expr);
        let gen_expr = ast::Expr::from(&expr);
        assert_eq!(ast_expr, gen_expr);

        // CharLength
        let ast_expr: ast::Expr = parse_expr("char_length(my_expr)").unwrap();
        println!("ast::expr = {ast_expr}");
        let expr = Expr::try_from(&ast_expr).unwrap();
        println!("expr = {}", expr);
        let gen_expr = ast::Expr::from(&expr);
        assert_eq!(ast_expr, gen_expr);

        // CharLength
        let ast_expr: ast::Expr = parse_expr("position('x' in expr)").unwrap();
        println!("ast::expr = {ast_expr}");
        let expr = Expr::try_from(&ast_expr).unwrap();
        println!("expr = {}", expr);
        let gen_expr = ast::Expr::from(&expr);
        assert_eq!(ast_expr, gen_expr);
    }

    #[test]
    fn test_from_expr_with_var() {
        let ast_expr: ast::Expr = parse_expr("variance((sin(x)) + (b))").unwrap();
        println!("ast::expr = {ast_expr}");
        let expr = Expr::try_from(&ast_expr).unwrap();
        println!("expr = {}", expr);
        let gen_expr = ast::Expr::from(&expr);
        println!("ast::expr = {gen_expr}");
        assert_eq!(ast_expr, gen_expr)
    }

    #[test]
    fn test_case() {
        let str_expr = "CASE a WHEN 5 THEN 0 ELSE a END";
        let ast_expr: ast::Expr = parse_expr(str_expr).unwrap();
        println!("ast::expr = {ast_expr}");
        assert_eq!(ast_expr.to_string(), str_expr.to_string(),);
        let expr = Expr::try_from(&ast_expr).unwrap();
        println!("expr = {}", expr);
        assert_eq!(ast_expr.to_string(), str_expr.to_string(),);
        let gen_expr = ast::Expr::from(&expr);
        println!("ast::expr = {}", gen_expr.to_string());
        assert_eq!(
            gen_expr.to_string(),
            "CASE WHEN (a) = (5) THEN 0 ELSE a END".to_string(),
        );
    }

    #[test]
    fn test_in() {
        let str_expr = "a IN (4, 5)";
        let ast_expr: ast::Expr = parse_expr(str_expr).unwrap();
        println!("ast::expr = {ast_expr}");
        println!("ast::expr = {:?}", ast_expr);
        assert_eq!(ast_expr.to_string(), str_expr.to_string(),);
        let expr = Expr::try_from(&ast_expr).unwrap();
        println!("expr = {}", expr);
        println!("expr = {:?}", expr);
        assert_eq!(ast_expr.to_string(), str_expr.to_string(),);
        let gen_expr = ast::Expr::from(&expr);
        println!("ast::expr = {}", gen_expr.to_string());
        assert_eq!(gen_expr.to_string(), "a IN (4, 5)".to_string(),);
    }

    #[test]
    fn test_coalesce() {
        let str_expr = "Coalesce(a, 5)";
        let ast_expr: ast::Expr = parse_expr(str_expr).unwrap();
        println!("ast::expr = {ast_expr}");
        println!("ast::expr = {:?}", ast_expr);
        assert_eq!(ast_expr.to_string(), str_expr.to_string(),);
    }

    #[test]
    fn test_substr() {
        let str_expr = "substr(a, 5, 2)";
        let ast_expr: ast::Expr = parse_expr(str_expr).unwrap();
        let expr = Expr::try_from(&ast_expr).unwrap();
        println!("expr = {}", expr);
        let gen_expr = ast::Expr::from(&expr);
        println!("ast::expr = {gen_expr}");
        assert_eq!(ast_expr, gen_expr);

        let str_expr = "\nsubstr(a, 5)";
        let ast_expr: ast::Expr = parse_expr(str_expr).unwrap();
        let expr = Expr::try_from(&ast_expr).unwrap();
        println!("expr = {}", expr);
        let gen_expr = ast::Expr::from(&expr);
        println!("ast::expr = {gen_expr}");
        assert_eq!(ast_expr, gen_expr);

        let str_expr = "\nsubstring(a from 5 for 2)";
        let ast_expr: ast::Expr = parse_expr(str_expr).unwrap();
        let expr = Expr::try_from(&ast_expr).unwrap();
        println!("expr = {}", expr);
        let gen_expr = ast::Expr::from(&expr);
        println!("ast::expr = {gen_expr}");
        assert_eq!(gen_expr, parse_expr("substr(a, 5, 2)").unwrap());

        let str_expr = "\nsubstring(a from 5)";
        let ast_expr: ast::Expr = parse_expr(str_expr).unwrap();
        let expr = Expr::try_from(&ast_expr).unwrap();
        println!("expr = {}", expr);
        let gen_expr = ast::Expr::from(&expr);
        println!("ast::expr = {gen_expr}");
        assert_eq!(gen_expr, parse_expr("substr(a, 5)").unwrap());

        let str_expr = "\nsubstring(a for 5)";
        let ast_expr: ast::Expr = parse_expr(str_expr).unwrap();
        let expr = Expr::try_from(&ast_expr).unwrap();
        println!("expr = {}", expr);
        let gen_expr = ast::Expr::from(&expr);
        println!("ast::expr = {gen_expr}");
        assert_eq!(gen_expr, parse_expr("substr(a, 0, 5)").unwrap());
    }
<<<<<<< HEAD


    #[test]
    fn test_cast() {
        let str_expr = "cast(a as varchar)";
        let ast_expr: ast::Expr = parse_expr(str_expr).unwrap();
        let expr = Expr::try_from(&ast_expr).unwrap();
        println!("expr = {}", expr);
        let gen_expr = ast::Expr::from(&expr);
        println!("ast::expr = {gen_expr}");
        assert_eq!(ast_expr, gen_expr);

        let str_expr = "cast(a as bigint)";
        let ast_expr: ast::Expr = parse_expr(str_expr).unwrap();
        let expr = Expr::try_from(&ast_expr).unwrap();
        println!("expr = {}", expr);
        let gen_expr = ast::Expr::from(&expr);
        println!("ast::expr = {gen_expr}");
        assert_eq!(ast_expr, gen_expr);

        let str_expr = "cast(a as boolean)";
        let ast_expr: ast::Expr = parse_expr(str_expr).unwrap();
        let expr = Expr::try_from(&ast_expr).unwrap();
        println!("expr = {}", expr);
        let gen_expr = ast::Expr::from(&expr);
        println!("ast::expr = {gen_expr}");
        assert_eq!(ast_expr, gen_expr);

        let str_expr = "cast(a as float)";
        let ast_expr: ast::Expr = parse_expr(str_expr).unwrap();
        let expr = Expr::try_from(&ast_expr).unwrap();
        println!("expr = {}", expr);
        let gen_expr = ast::Expr::from(&expr);
        println!("ast::expr = {gen_expr}");
        assert_eq!(ast_expr, gen_expr);
    }
=======
>>>>>>> 71db5695
}<|MERGE_RESOLUTION|>--- conflicted
+++ resolved
@@ -555,9 +555,6 @@
         println!("ast::expr = {gen_expr}");
         assert_eq!(gen_expr, parse_expr("substr(a, 0, 5)").unwrap());
     }
-<<<<<<< HEAD
-
-
     #[test]
     fn test_cast() {
         let str_expr = "cast(a as varchar)";
@@ -592,6 +589,4 @@
         println!("ast::expr = {gen_expr}");
         assert_eq!(ast_expr, gen_expr);
     }
-=======
->>>>>>> 71db5695
 }