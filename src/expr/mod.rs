//! # `Expr` definition and manipulation
//!
//! `Expr` combine values and columns with functions and aggregations.
//!
//! `Expr` propagate data types and ranges.
//!
#[macro_use]
pub mod dsl;
pub mod aggregate;
pub mod dot;
pub mod function;
pub mod identifier;
pub mod implementation;
pub mod split;
pub mod sql;
pub mod transforms;

use itertools::Itertools;
use paste::paste;
use std::{
    cmp,
    collections::BTreeMap,
    convert::identity,
    error, fmt, hash,
    ops::{Add, BitAnd, BitOr, BitXor, Div, Mul, Neg, Not, Rem, Sub},
    rc::Rc,
    result,
};

use crate::{
    data_type::{
        self, value, DataType, DataTyped, Variant as _,
        function::Function as _
    },
    hierarchy::Hierarchy,
    visitor::{self, Acceptor},
};

pub use identifier::Identifier;
pub use split::{Map, Reduce, Split};

/*
TODO
- Maybe function defnition is redundant
- Remove
*/

// Error management

#[derive(Debug, Clone)]
pub enum Error {
    InvalidExpression(String),
    InvalidConversion(String),
    Other(String),
}

impl Error {
    pub fn invalid_expression(expr: impl fmt::Display) -> Error {
        Error::InvalidExpression(format!("{} is invalid", expr))
    }
    pub fn invalid_conversion(from: impl fmt::Display, to: impl fmt::Display) -> Error {
        Error::InvalidConversion(format!("Invalid conversion from {} to {}", from, to))
    }
    pub fn other<T: fmt::Display>(desc: T) -> Error {
        Error::Other(desc.to_string())
    }
}

impl fmt::Display for Error {
    fn fmt(&self, f: &mut fmt::Formatter<'_>) -> fmt::Result {
        match self {
            Error::InvalidExpression(desc) => writeln!(f, "InvalidExpression: {}", desc),
            Error::InvalidConversion(desc) => writeln!(f, "InvalidConversion: {}", desc),
            Error::Other(err) => writeln!(f, "{}", err),
        }
    }
}

impl error::Error for Error {}

impl From<data_type::Error> for Error {
    fn from(err: data_type::Error) -> Self {
        Error::Other(err.to_string())
    }
}
impl From<value::Error> for Error {
    fn from(err: value::Error) -> Self {
        Error::Other(err.to_string())
    }
}
impl From<data_type::function::Error> for Error {
    fn from(err: data_type::function::Error) -> Self {
        Error::Other(err.to_string())
    }
}

impl From<Error> for data_type::function::Error {
    fn from(err: Error) -> Self {
        data_type::function::Error::Other(err.to_string())
    }
}

pub type Result<T> = result::Result<T, Error>;

/// Each expression variant must comply with this trait
pub trait Variant:
    TryFrom<Expr> + Into<Expr> + Clone + fmt::Debug + fmt::Display + hash::Hash + cmp::PartialEq
{
}

/// A column expression
pub type Column = Identifier;

impl Variant for Column {}

/// A value expression
pub type Value = value::Value;

impl Variant for Value {}

/// A function expression
#[derive(Clone, Debug, Hash, PartialEq, Eq)]
pub struct Function {
    /// Operator
    function: function::Function,
    /// Argumants
    arguments: Vec<Rc<Expr>>,
}

impl Function {
    /// Basic constructor
    pub fn new(function: function::Function, arguments: Vec<Rc<Expr>>) -> Function {
        Function {
            function,
            arguments,
        }
    }

    pub fn function(&self) -> function::Function {
        self.function
    }

    pub fn arguments(&self) -> Vec<&Expr> {
        self.arguments.iter().map(|x| x.as_ref()).collect()
    }

    /// Returns the `DataType` of a column filtered by the current `Function`
    ///
    /// # Arguments:
    /// * `column` - The `Column` to be filtered
    /// * `datatype` - The `DataType` of `column`
    ///
    /// For example, we consider the `Column` `my_col` with `datatype = float[0 10]`.
    ///     -  `self = gt(my_col, 5)` returns `DataType` `float[5 10]`,
    ///     -  `self = gt(my_col, -5)` returns `DataType` `float[0 10]`,
    ///     -  `self = gt(another_col, 5)` returns `DataType` `float[0 10]`
    ///
    /// Note: for the moment, we support only `Function` made of the composition of:
    /// - `Gt`, `GtEq`, `Lt`, `LtEq` functions comparing a column to a float or an integer value,
    /// - `Eq` function comparing a column to any value,
    /// - `And` function between two supported Expr::Function,
    /// - 'InList` test if a column value belongs to a list
    // TODO: OR
    pub fn filter_column_data_type(&self, column: &Column, datatype: &DataType) -> DataType {
        let args: Vec<&Expr> = self.arguments.iter().map(|x| x.as_ref()).collect();
        match (self.function.clone(), args.as_slice()) {
            // And
            (function::Function::And, [Expr::Function(left), Expr::Function(right)]) => left
                .filter_column_data_type(column, datatype)
                .super_intersection(&right.filter_column_data_type(column, datatype))
                .unwrap_or(datatype.clone()),

            // Set min
            (function::Function::Gt, [Expr::Column(col), x])
            | (function::Function::GtEq, [Expr::Column(col), x])
            | (function::Function::Lt, [x, Expr::Column(col)])
            | (function::Function::LtEq, [x, Expr::Column(col)])
                if col == column =>
            {
                let datatype = if let DataType::Optional(o) = datatype {
                    o.data_type()
                } else {
                    datatype
                };
                let dt = if let DataType::Function(func) = x.data_type() {
                    func.co_domain().clone()
                } else {
                    x.data_type()
                };
                let set = DataType::structured_from_data_types([datatype.clone(), dt]);
                data_type::function::greatest()
                    .super_image(&set)
                    .unwrap_or(datatype.clone())
            }
            // set max
            (function::Function::Lt, [Expr::Column(col), x])
            | (function::Function::LtEq, [Expr::Column(col), x])
            | (function::Function::Gt, [x, Expr::Column(col)])
            | (function::Function::GtEq, [x, Expr::Column(col)])
                if col == column =>
            {
                let datatype = if let DataType::Optional(o) = datatype {
                    o.data_type()
                } else {
                    datatype
                };
                let dt = if let DataType::Function(func) = x.data_type() {
                    func.co_domain().clone()
                } else {
                    x.data_type()
                };
                let set = DataType::structured_from_data_types([datatype.clone(), dt]);
                data_type::function::least()
                    .super_image(&set)
                    .unwrap_or(datatype.clone())
            }
            // Eq
            (function::Function::Eq, [Expr::Column(col), Expr::Value(val)])
            | (function::Function::Eq, [Expr::Value(val), Expr::Column(col)])
                if col == column =>
            {
                DataType::from(val.clone())
                    .super_intersection(&datatype)
                    .unwrap_or(datatype.clone())
            }
            // InList
            (function::Function::InList, [Expr::Column(col), Expr::Value(Value::List(l))])
                if col == column =>
            {
                DataType::from_iter(l.to_vec().clone())
                    .super_intersection(&datatype)
                    .unwrap_or(datatype.clone())
            }
            _ => datatype.clone(),
        }
    }
}

impl fmt::Display for Function {
    fn fmt(&self, f: &mut fmt::Formatter<'_>) -> fmt::Result {
        match self.function.clone().style() {
            function::Style::UnaryOperator => {
                write!(f, "({} {})", self.function, self.arguments[0])
            }
            function::Style::BinaryOperator => write!(
                f,
                "({} {} {})",
                self.arguments[0], self.function, self.arguments[1]
            ),
            function::Style::Function => write!(
                f,
                "{}({})",
                self.function,
                self.arguments
                    .iter()
                    .map(|expr| expr.to_string())
                    .join(", ")
            ),
        }
    }
}

impl Variant for Function {}

/// Implemant random function constructor (same thing but no macro here)
impl Function {
    pub fn random(n: usize) -> Function {
        Function::new(function::Function::Random(n), vec![])
    }
}

/// Implemant random expression constructor (same thing but no macro here)
impl Expr {
    pub fn random(n: usize) -> Expr {
        Expr::from(Function::random(n))
    }

    pub fn filter_column(
        name: &str,
        min: Option<data_type::value::Value>,
        max: Option<data_type::value::Value>,
        possible_values: Vec<data_type::value::Value>,
    ) -> Option<Expr> {
        let column = Expr::col(name.to_string());
        let mut p = None;
        if let Some(m) = min {
            let expr = Expr::gt(column.clone(), Expr::val(m));
            p = Some(p.map_or(expr.clone(), |x| Expr::and(x, expr)))
        }
        if let Some(m) = max {
            let expr = Expr::lt(column.clone(), Expr::val(m));
            p = Some(p.map_or(expr.clone(), |x| Expr::and(x, expr)))
        };
        if !possible_values.is_empty() {
            let expr = Expr::in_list(column.clone(), Expr::list(possible_values));
            p = Some(p.map_or(expr.clone(), |x| Expr::and(x, expr)))
        }
        p
    }

    pub fn and_iter<I: IntoIterator<Item = Expr>>(exprs: I) -> Expr {
        exprs
            .into_iter()
            .reduce(|f, p| Expr::and(f, p))
            .unwrap_or(Expr::val(true))
    }

    /// Returns an `Expr` for filtering the columns
    ///
    /// # Arguments
    /// - `columns`: `Vec<(column_name, minimal_value, maximal_value, possible_values)>`
    ///
    /// For example,
    /// - `filter(vec![("my_col", Value::float(2.), Value::float(10.), vec![])])`
    ///         ≡ `(my_col > 2.) and (my_col < 10)`
    /// - `filter(vec![("my_col", None, Value::float(10.), vec![Value::integer(1), Value::integer(2), Value::integer(5)])])`
    ///         ≡ `(my_col < 10.) and (my_col in (1, 2, 5))`
    /// - `filter(vec![("my_col1", None, Value::integer(10), vec![]), ("my_col2", Value::float(1.), None, vec![])])])`
    ///         ≡ `(my_col1 < 10) and (my_col2 > 1.)`
    pub fn filter(
        columns: BTreeMap<
            &str,
            (
                Option<data_type::value::Value>,
                Option<data_type::value::Value>,
                Vec<data_type::value::Value>,
            ),
        >,
    ) -> Expr {
        let predicates: Vec<Expr> = columns
            .into_iter()
            .filter_map(|(name, (min, max, values))| Expr::filter_column(name, min, max, values))
            .collect();
        Self::and_iter(predicates)
    }
}

/// Implement unary function constructors
macro_rules! impl_unary_function_constructors {
    ($( $Function:ident ),*) => {
        impl Function {
            paste! {
                $(pub fn [<$Function:snake>]<E: Into<Expr>>(expr: E) -> Function {
                    Function::new(function::Function::$Function, vec![Rc::new(expr.into())])
                }
                )*
            }
        }

        impl Expr {
            paste! {
                $(pub fn [<$Function:snake>]<E: Into<Expr>>(expr: E) -> Expr {
                    Expr::from(Function::[<$Function:snake>](expr))
                }
                )*
            }
        }
    };
}

impl_unary_function_constructors!(
    Opposite, Not, Exp, Ln, Log, Abs, Sin, Cos, Sqrt, Md5, Lower, Upper, CharLength, CastAsText, CastAsInteger, CastAsFloat, CastAsDateTime
); // TODO Complete that

/// Implement binary function constructors
macro_rules! impl_binary_function_constructors {
    ($( $Function:ident ),*) => {
        impl Function {
            paste! {
                $(
                    pub fn [<$Function:snake>]<L: Into<Expr>, R: Into<Expr>>(left: L, right: R) -> Function {
                        Function::new(function::Function::$Function, vec![Rc::new(left.into()), Rc::new(right.into())])
                    }
                )*
            }
        }

        impl Expr {
            paste! {
                $(
                    pub fn [<$Function:snake>]<L: Into<Expr>, R: Into<Expr>>(left: L, right: R) -> Expr {
                        Expr::from(Function::[<$Function:snake>](left, right))
                    }
                )*
            }
        }
    };
}

impl_binary_function_constructors!(
    Plus,
    Minus,
    Multiply,
    Divide,
    Modulo,
    StringConcat,
    Gt,
    Lt,
    GtEq,
    LtEq,
    Eq,
    NotEq,
    And,
    Or,
    Xor,
    BitwiseOr,
    BitwiseAnd,
    BitwiseXor,
    Pow,
    Position,
    InList,
    Least,
    Greatest
);

/// Implement ternary function constructors
macro_rules! impl_ternary_function_constructors {
    ($( $Function:ident ),*) => {
        impl Function {
            paste! {
                $(
                    pub fn [<$Function:snake>]<F: Into<Expr>, S: Into<Expr>, T: Into<Expr>>(first: F, second: S, third: T) -> Function {
                        Function::new(function::Function::$Function, vec![Rc::new(first.into()), Rc::new(second.into()), Rc::new(third.into())])
                    }
                )*
            }
        }

        impl Expr {
            paste! {
                $(
                    pub fn [<$Function:snake>]<F: Into<Expr>, S: Into<Expr>, T: Into<Expr>>(first: F, second: S, third: T) -> Expr {
                        Expr::from(Function::[<$Function:snake>](first, second, third))
                    }
                )*
            }
        }
    };
}

impl_ternary_function_constructors!(Case);

/// Implement nary function constructors
macro_rules! impl_nary_function_constructors {
    ($( $Function:ident ),*) => {
        impl Function {
            paste! {
                $(
                    pub fn [<$Function:snake>]<E: Into<Expr>>(args: Vec<E>) -> Function {
                        Function::new(function::Function::$Function(args.len()), args.into_iter().map(|e| Rc::new(e.into())).collect())
                    }
                )*
            }
        }

        impl Expr {
            paste! {
                $(
                    pub fn [<$Function:snake>]<E: Into<Expr>>(args: Vec<E>) -> Expr {
                        Expr::from(Function::[<$Function:snake>](args))
                    }
                )*
            }
        }
    };
}

impl_nary_function_constructors!(Concat);

/// An aggregate function expression
#[derive(Clone, Debug, Hash, PartialEq, Eq)]
pub struct Aggregate {
    /// Operator
    aggregate: aggregate::Aggregate,
    /// Argument
    argument: Rc<Expr>,
}

impl Aggregate {
    /// Basic constructor
    pub fn new(aggregate: aggregate::Aggregate, argument: Rc<Expr>) -> Aggregate {
        Aggregate {
            aggregate,
            argument,
        }
    }

    pub fn aggregate(&self) -> aggregate::Aggregate {
        self.aggregate
    }

    pub fn argument_name(&self) -> Result<&String> {
        match self.argument.as_ref() {
            Expr::Column(col) => Ok(col.last().unwrap()),
            _ => Err(Error::other("Cannot return the argument_name")),
        }
    }
}

impl fmt::Display for Aggregate {
    fn fmt(&self, f: &mut fmt::Formatter<'_>) -> fmt::Result {
        write!(f, "{}({})", self.aggregate, self.argument)
    }
}

impl Variant for Aggregate {}

/// Implement unary function constructors
macro_rules! impl_aggregation_constructors {
    ($( $Aggregate:ident ),*) => {
        impl Aggregate {
            paste! {
                $(pub fn [<$Aggregate:snake>]<E: Into<Expr>>(expr: E) -> Aggregate {
                    Aggregate::new(aggregate::Aggregate::$Aggregate, Rc::new(expr.into()))
                }
                )*
            }
        }

        impl Expr {
            paste! {
                $(pub fn [<$Aggregate:snake>]<E: Into<Expr>>(expr: E) -> Expr {
                    Expr::from(Aggregate::[<$Aggregate:snake>](expr))
                }
                )*
            }
        }
    };
}

impl_aggregation_constructors!(First, Last, Min, Max, Count, Mean, Sum, Var, Std);

/// An aggregate function expression
#[derive(Clone, Debug, Hash, PartialEq, Eq)]
pub struct Struct {
    /// Fields
    fields: Vec<(Identifier, Rc<Expr>)>,
}

impl Struct {
    /// Basic constructor
    pub fn new(fields: Vec<(Identifier, Rc<Expr>)>) -> Struct {
        Struct { fields }
    }
}

impl fmt::Display for Struct {
    fn fmt(&self, f: &mut fmt::Formatter<'_>) -> fmt::Result {
        write!(
            f,
            "{{ {} }}",
            self.fields
                .iter()
                .map(|(i, e)| format!("{i}: {e}"))
                .join(", ")
        )
    }
}

impl<S: Into<Identifier>, E: Into<Rc<Expr>>> FromIterator<(S, E)> for Struct {
    fn from_iter<I: IntoIterator<Item = (S, E)>>(iter: I) -> Self {
        Struct::new(
            iter.into_iter()
                .map(|(s, e)| (s.into(), e.into()))
                .collect(),
        )
    }
}

impl Variant for Struct {}

/// A Expr enum
/// inspired by: https://docs.rs/sqlparser/latest/sqlparser/ast/enum.Expr.html
/// and mostly: https://docs.rs/polars/latest/polars/prelude/enum.Expr.html
/// or https://docs.rs/polars-lazy/latest/polars_lazy/dsl/enum.Expr.html

#[derive(Clone, Debug, Hash, PartialEq, Eq)]
pub enum Expr {
    Column(Column),
    Value(Value),
    Function(Function),
    Aggregate(Aggregate),
    Struct(Struct),
}

/// Basic constructors
/// They are short because they are supposed to be the primary API for the module
impl Expr {
    pub fn col<S: Into<String>>(field: S) -> Expr {
        Expr::Column(Column::from_name(field))
    }

    pub fn qcol<S: Into<String>>(relation: S, field: S) -> Expr {
        Expr::Column(Column::from_qualified_name(relation, field))
    }

    pub fn val<V: Into<Value>>(value: V) -> Expr {
        Expr::Value(value.into())
    }

    pub fn list<L: IntoIterator<Item = V>, V: Into<Value>>(values: L) -> Expr {
        Expr::Value(Value::list(
            values.into_iter().map(|v| v.into()).collect::<Vec<Value>>(),
        ))
    }

    pub fn structured<S: Clone + Into<String>, E: Clone + Into<Rc<Expr>>, F: AsRef<[(S, E)]>>(
        fields: F,
    ) -> Expr {
        Expr::Struct(
            fields
                .as_ref()
                .iter()
                .map(|(s, e)| (s.clone().into(), e.clone().into()))
                .collect(),
        )
    }

    // pub fn all<E: Clone+Into<Expr>, F: AsRef<[E]>>(
    //     factors: F,
    // ) -> Expr {
    //     let factors = factors.as_ref();
    //     match factors.split_first() {
    //         Some((head, tail)) => Expr::and(head.clone(), Expr::all(tail)),
    //         None => Expr::val(true),
    //     }
    // }

    pub fn all<F: IntoIterator<Item = Expr>>(factors: F) -> Expr {
        let mut factors = factors.into_iter();
        match factors.next() {
            Some(head) => Expr::and(head, Expr::all(factors)),
            None => Expr::val(true),
        }
    }
}

/// Implement basic Variant conversions
macro_rules! impl_conversions {
    ( $Variant:ident ) => {
        impl From<$Variant> for Expr {
            fn from(v: $Variant) -> Self {
                Expr::$Variant(v)
            }
        }

        impl TryFrom<Expr> for $Variant {
            type Error = Error;

            fn try_from(expr: Expr) -> Result<Self> {
                if let Expr::$Variant(v) = expr {
                    Ok(v)
                } else {
                    Err(Error::invalid_conversion(expr, stringify!($Variant)))
                }
            }
        }
    };
}

/// Implement Expr traits
macro_rules! impl_traits {
    ( $( $Variant:ident ),* ) => {
        impl fmt::Display for Expr {
            fn fmt(&self, f: &mut fmt::Formatter<'_>) -> fmt::Result {
                match self {
                    $(Expr::$Variant(variant) => variant.fmt(f),)*
                }
            }
        }

        $(impl_conversions!($Variant);)*
    }
}

impl_traits!(Column, Value, Function, Aggregate, Struct);

impl Variant for Expr {}

// Implement ops
impl Add for Expr {
    type Output = Expr;

    fn add(self, rhs: Self) -> Self::Output {
        Expr::plus(self, rhs)
    }
}

impl BitAnd for Expr {
    type Output = Expr;

    fn bitand(self, rhs: Self) -> Self::Output {
        Expr::and(self, rhs)
    }
}

impl BitOr for Expr {
    type Output = Expr;

    fn bitor(self, rhs: Self) -> Self::Output {
        Expr::or(self, rhs)
    }
}

impl BitXor for Expr {
    type Output = Expr;

    fn bitxor(self, rhs: Self) -> Self::Output {
        Expr::xor(self, rhs)
    }
}

impl Div for Expr {
    type Output = Expr;

    fn div(self, rhs: Self) -> Self::Output {
        Expr::divide(self, rhs)
    }
}

impl Mul for Expr {
    type Output = Expr;

    fn mul(self, rhs: Self) -> Self::Output {
        Expr::multiply(self, rhs)
    }
}

impl Neg for Expr {
    type Output = Expr;

    fn neg(self) -> Self::Output {
        Expr::opposite(self)
    }
}

impl Not for Expr {
    type Output = Expr;

    fn not(self) -> Self::Output {
        Expr::not(self)
    }
}

impl Rem for Expr {
    type Output = Expr;

    fn rem(self, rhs: Self) -> Self::Output {
        Expr::modulo(self, rhs)
    }
}

impl Sub for Expr {
    type Output = Expr;

    fn sub(self, rhs: Self) -> Self::Output {
        Expr::minus(self, rhs)
    }
}

/// Implement the Acceptor trait
impl<'a> Acceptor<'a> for Expr {
    fn dependencies(&'a self) -> visitor::Dependencies<'a, Self> {
        match self {
            Expr::Column(_) => visitor::Dependencies::empty(),
            Expr::Value(_) => visitor::Dependencies::empty(),
            Expr::Function(f) => f.arguments.iter().map(|e| &**e).collect(),
            Expr::Aggregate(a) => visitor::Dependencies::from([&(*a.argument)]),
            Expr::Struct(s) => s.fields.iter().map(|(_, e)| &**e).collect(),
        }
    }
}

impl<'a> IntoIterator for &'a Expr {
    type Item = &'a Expr;
    type IntoIter = visitor::Iter<'a, Expr>;

    fn into_iter(self) -> Self::IntoIter {
        self.iter()
    }
}

// Visitors

/// A Visitor for the type Expr
pub trait Visitor<'a, T: Clone> {
    fn column(&self, column: &'a Column) -> T;
    fn value(&self, value: &'a Value) -> T;
    fn function(&self, function: &'a function::Function, arguments: Vec<T>) -> T;
    fn aggregate(&self, aggregate: &'a aggregate::Aggregate, argument: T) -> T;
    fn structured(&self, fields: Vec<(Identifier, T)>) -> T;
}

/// Implement a specific visitor to dispatch the dependencies more easily
impl<'a, T: Clone, V: Visitor<'a, T>> visitor::Visitor<'a, Expr, T> for V {
    fn visit(&self, acceptor: &'a Expr, dependencies: visitor::Visited<'a, Expr, T>) -> T {
        match acceptor {
            Expr::Column(c) => self.column(c),
            Expr::Value(v) => self.value(v),
            Expr::Function(f) => self.function(
                &f.function,
                f.arguments
                    .iter()
                    .map(|a| dependencies.get(&**a).clone())
                    .collect(),
            ),
            Expr::Aggregate(a) => {
                self.aggregate(&a.aggregate, dependencies.get(&a.argument).clone())
            }
            Expr::Struct(s) => self.structured(
                s.fields
                    .iter()
                    .map(|(i, e)| (i.clone(), dependencies.get(&**e).clone()))
                    .collect(),
            ),
        }
    }
}

// Some useful visitors

/// Visit the expression to display it
#[derive(Clone, Debug)]
pub struct DisplayVisitor;

impl<'a> Visitor<'a, String> for DisplayVisitor {
    fn column(&self, column: &'a Column) -> String {
        format!("{column}")
    }

    fn value(&self, value: &'a Value) -> String {
        format!("{value}")
    }

    fn function(&self, function: &'a function::Function, arguments: Vec<String>) -> String {
        match function.style() {
            function::Style::UnaryOperator => format!("{} {}", function, arguments[0]),
            function::Style::BinaryOperator => {
                format!("{} {} {}", arguments[0], function, arguments[1])
            }
            function::Style::Function => format!("{}({})", function, arguments.join(", ")),
        }
    }

    fn aggregate(&self, aggregate: &'a aggregate::Aggregate, argument: String) -> String {
        format!("{}({})", aggregate, argument)
    }

    fn structured(&self, fields: Vec<(Identifier, String)>) -> String {
        format!(
            "{{ {} }}",
            fields.iter().map(|(i, e)| format!("{i}: {e}")).join(", ")
        )
    }
}

// Implement the data_type::function::Function trait with visitors

/// A visitor to compute the domain
#[derive(Clone, Debug)]
pub struct DomainVisitor;

impl<'a> Visitor<'a, DataType> for DomainVisitor {
    fn column(&self, column: &'a Column) -> DataType {
        if column.len() == 1 {
            DataType::structured([(&column.head().unwrap(), DataType::Any)]) // TODO fix this
        } else {
            DataType::Any
        }
    }

    fn value(&self, _value: &'a Value) -> DataType {
        DataType::unit()
    }

    fn function(&self, _function: &'a function::Function, arguments: Vec<DataType>) -> DataType {
        DataType::product(arguments)
    }

    fn aggregate(&self, _aggregate: &'a aggregate::Aggregate, argument: DataType) -> DataType {
        argument
    }

    fn structured(&self, fields: Vec<(Identifier, DataType)>) -> DataType {
        DataType::product(fields.into_iter().map(|(_, data_type)| data_type))
    }
}

/// A visitor to compute the super_image
#[derive(Clone, Debug)]
pub struct SuperImageVisitor<'a>(&'a DataType);

impl<'a> Visitor<'a, Result<DataType>> for SuperImageVisitor<'a> {
    fn column(&self, column: &'a Column) -> Result<DataType> {
        Ok(self.0[column.clone()].clone())
    }

    fn value(&self, value: &'a Value) -> Result<DataType> {
        Ok(value.data_type())
    }

    fn function(
        &self,
        function: &'a function::Function,
        arguments: Vec<Result<DataType>>,
    ) -> Result<DataType> {
        let sets: Result<Vec<DataType>> = arguments.into_iter().collect();
        function.super_image(&sets?)
    }

    fn aggregate(
        &self,
        aggregate: &'a aggregate::Aggregate,
        argument: Result<DataType>,
    ) -> Result<DataType> {
        aggregate.super_image(&argument?)
    }

    fn structured(&self, fields: Vec<(Identifier, Result<DataType>)>) -> Result<DataType> {
        let fields: Result<Vec<(String, DataType)>> = fields
            .into_iter()
            .map(|(i, data_type)| Ok((i.split_last()?.0, data_type?)))
            .collect();
        Ok(DataType::structured(fields?))
    }
}

/// A visitor to compute the value
#[derive(Clone, Debug)]
pub struct ValueVisitor<'a>(&'a Value);

impl<'a> Visitor<'a, Result<Value>> for ValueVisitor<'a> {
    fn column(&self, column: &'a Column) -> Result<Value> {
        Ok(self.0[column.clone()].clone())
    }

    fn value(&self, value: &'a Value) -> Result<Value> {
        Ok(value.clone())
    }

    fn function(
        &self,
        function: &'a function::Function,
        arguments: Vec<Result<Value>>,
    ) -> Result<Value> {
        let args: Result<Vec<Value>> = arguments.into_iter().collect();
        function.value(&args?)
    }

    fn aggregate(
        &self,
        aggregate: &'a aggregate::Aggregate,
        argument: Result<Value>,
    ) -> Result<Value> {
        aggregate.value(&argument?)
    }

    fn structured(&self, fields: Vec<(Identifier, Result<Value>)>) -> Result<Value> {
        let fields: Result<Vec<(String, Value)>> = fields
            .into_iter()
            .map(|(ident, value)| Ok((ident.split_last()?.0, value?)))
            .collect();
        Ok(value::Value::structured(fields?))
    }
}

impl data_type::function::Function for Expr {
    fn domain(&self) -> DataType {
        self.accept(DomainVisitor)
    }

    fn super_image(&self, set: &DataType) -> result::Result<DataType, data_type::function::Error> {
        Ok(self.accept(SuperImageVisitor(set))?)
    }

    fn value(
        &self,
        arg: &value::Value,
    ) -> result::Result<value::Value, data_type::function::Error> {
        Ok(self.accept(ValueVisitor(arg))?)
    }
}

/// A visitor to collect column
#[derive(Clone, Debug)]
pub struct ColumnsVisitor;

impl<'a> Visitor<'a, Vec<&'a Column>> for ColumnsVisitor {
    fn column(&self, column: &'a Column) -> Vec<&'a Column> {
        vec![column]
    }

    fn value(&self, _value: &'a Value) -> Vec<&'a Column> {
        vec![]
    }

    fn function(
        &self,
        _function: &'a function::Function,
        arguments: Vec<Vec<&'a Column>>,
    ) -> Vec<&'a Column> {
        arguments
            .into_iter()
            .flat_map(|c| c.into_iter())
            .unique()
            .collect()
    }

    fn aggregate(
        &self,
        _aggregate: &'a aggregate::Aggregate,
        argument: Vec<&'a Column>,
    ) -> Vec<&'a Column> {
        argument
    }

    fn structured(&self, fields: Vec<(Identifier, Vec<&'a Column>)>) -> Vec<&'a Column> {
        fields
            .into_iter()
            .flat_map(|(_, c)| c.into_iter())
            .unique()
            .collect()
    }
}

impl Expr {
    /// Collect all columns in an expression
    pub fn columns(&self) -> Vec<&Column> {
        self.accept(ColumnsVisitor)
    }
}

/// A visitor to test the presence of column
#[derive(Clone, Debug)]
pub struct HasColumnVisitor;

impl<'a> Visitor<'a, bool> for HasColumnVisitor {
    fn column(&self, _column: &'a Column) -> bool {
        true
    }

    fn value(&self, _value: &'a Value) -> bool {
        false
    }

    fn function(&self, _function: &'a function::Function, arguments: Vec<bool>) -> bool {
        arguments.into_iter().any(identity)
    }

    fn aggregate(&self, _aggregate: &'a aggregate::Aggregate, argument: bool) -> bool {
        argument
    }

    fn structured(&self, fields: Vec<(Identifier, bool)>) -> bool {
        fields.into_iter().any(|(_, value)| value)
    }
}

impl Expr {
    pub fn has_column(&self) -> bool {
        self.accept(HasColumnVisitor)
    }
}

/// Rename the columns with the namer
#[derive(Clone, Debug)]
pub struct RenameVisitor<'a>(&'a Hierarchy<Identifier>);

impl<'a> Visitor<'a, Expr> for RenameVisitor<'a> {
    fn column(&self, column: &'a Column) -> Expr {
        self.0
            .get(column)
            .map(|identifier| Expr::Column(identifier.clone()))
            .unwrap_or_else(|| Expr::Column(column.clone()))
    }

    fn value(&self, value: &'a Value) -> Expr {
        Expr::Value(value.clone())
    }

    fn function(&self, function: &'a function::Function, arguments: Vec<Expr>) -> Expr {
        let arguments: Vec<Rc<Expr>> = arguments.into_iter().map(|a| Rc::new(a)).collect();
        Expr::Function(Function::new(function.clone(), arguments))
    }

    fn aggregate(&self, aggregate: &'a aggregate::Aggregate, argument: Expr) -> Expr {
        Expr::Aggregate(Aggregate::new(aggregate.clone(), Rc::new(argument)))
    }

    fn structured(&self, fields: Vec<(Identifier, Expr)>) -> Expr {
        let fields: Vec<(Identifier, Rc<Expr>)> =
            fields.into_iter().map(|(i, e)| (i, Rc::new(e))).collect();
        Expr::Struct(Struct::from_iter(fields))
    }
}

impl Expr {
    pub fn rename<'a>(&'a self, columns: &'a Hierarchy<Identifier>) -> Expr {
        self.accept(RenameVisitor(columns))
    }
}

/* Replace
 */

/// A visitor to replace sub-expressions with expressions
#[derive(Clone, Debug)]
pub struct ReplaceVisitor(Vec<(Expr, Expr)>);

impl<'a> visitor::Visitor<'a, Expr, (Expr, Vec<(Expr, Expr)>)> for ReplaceVisitor {
    fn visit(
        &self,
        acceptor: &'a Expr,
        dependencies: visitor::Visited<'a, Expr, (Expr, Vec<(Expr, Expr)>)>,
    ) -> (Expr, Vec<(Expr, Expr)>) {
        self.0
            .iter()
            .find(|(pattern, _)| acceptor == pattern)
            .map_or_else(
                || {
                    match acceptor {
                        Expr::Function(f) => {
                            let (arguments, matched): (Vec<Rc<Expr>>, Vec<&Vec<(Expr, Expr)>>) = f
                                .arguments
                                .iter()
                                .map(|a| {
                                    let (argument, matched) = dependencies.get(&**a);
                                    (Rc::new(argument.clone()), matched)
                                })
                                .unzip();
                            (
                                Expr::Function(Function::new(f.function.clone(), arguments)),
                                matched
                                    .into_iter()
                                    .flat_map(|m| m.into_iter().cloned())
                                    .collect(),
                            )
                        }
                        Expr::Aggregate(a) => {
                            let (argument, matched) = dependencies.get(&a.argument);
                            (
                                Expr::Aggregate(Aggregate::new(
                                    a.aggregate.clone(),
                                    Rc::new(argument.clone()),
                                )),
                                matched.clone(),
                            )
                        }
                        Expr::Struct(s) => {
                            let (fields, matched): (
                                Vec<(Identifier, Rc<Expr>)>,
                                Vec<&Vec<(Expr, Expr)>>,
                            ) = s
                                .fields
                                .iter()
                                .map(|(i, e)| {
                                    let (argument, matched) = dependencies.get(&**e);
                                    ((i.clone(), Rc::new(argument.clone())), matched)
                                })
                                .unzip();
                            (
                                Expr::Struct(Struct::new(fields)),
                                matched
                                    .into_iter()
                                    .flat_map(|m| m.into_iter().cloned())
                                    .collect(),
                            )
                        }
                        // No replacement
                        e => (e.clone(), vec![]),
                    }
                },
                |(pattern, replacement)| {
                    (
                        replacement.clone(),
                        vec![(pattern.clone(), replacement.clone())],
                    )
                },
            )
    }
}

impl Expr {
    /// Replace matched left expressions by corresponding right expressions
    pub fn replace(&self, map: Vec<(Expr, Expr)>) -> (Expr, Vec<(Expr, Expr)>) {
        self.accept(ReplaceVisitor(map))
    }
    /// Alias expressions by name
    pub fn alias(&self, named_exprs: Vec<(String, Expr)>) -> (Expr, Vec<(String, Expr)>) {
        let map = named_exprs
            .into_iter()
            .map(|(name, expr)| (expr, Expr::col(name)))
            .collect();
        let (expr, matched) = self.replace(map);
        (
            expr,
            matched
                .into_iter()
                .filter_map(|(p, r)| {
                    if let Expr::Column(c) = r {
                        Some((c.last()?.clone(), p))
                    } else {
                        None
                    }
                })
                .collect(),
        )
    }
    /// Transform an expression into an aggregation
    pub fn into_aggregate(self) -> Expr {
        match self {
            Expr::Aggregate(_) => self,
            _ => Expr::first(self), //TODO maybe change this default behavior
        }
    }
}

impl DataType {
<<<<<<< HEAD
    // TODO
    fn filter(&self, predicate: &Expr) -> DataType {
        match predicate {
            Expr::Function(func) => self.filter_by_function(&func),
            _ => self.clone(),
        }
    }

    pub fn filter_by_function(&self, predicate: &Function) -> Self {
        let mut datatype = self.clone();

        match (predicate.function(), predicate.arguments().as_slice()) {
            (function::Function::And, [left, right]) => {
                let dt1 = self.filter(right).filter(left);
                let dt2 = self.filter(left).filter(right);
                datatype = dt1.super_intersection(&dt2).unwrap();
            }
            // Set min or max
            (function::Function::Gt, [left, right])
            | (function::Function::GtEq, [left, right])
            | (function::Function::Lt, [right, left])
            | (function::Function::LtEq, [right, left]) => {
                let left_dt = left.super_image(&datatype).unwrap();
                let right_dt = right.super_image(&datatype).unwrap();

                let left_dt = if let DataType::Optional(o) = left_dt {
                    o.data_type().clone()
                } else {
                    left_dt
                };

                let right_dt = if let DataType::Optional(o) = right_dt {
                    o.data_type().clone()
                } else {
                    right_dt
                };

                let set =
                    DataType::structured_from_data_types([left_dt.clone(), right_dt.clone()]);
                if let Expr::Column(col) = left {
                    let dt = Expr::greatest(left.clone().clone(), right.clone().clone())
                        .super_image(&set)
                        .unwrap()
                        .super_intersection(&left_dt).unwrap();
                    // TODO: udpate datatype which is a struct
                    // datatype.with_name_datatype(col, dt)
                }
                if let Expr::Column(col) = right {
                    let dt = Expr::least(left.clone().clone(), right.clone().clone())
                        .super_image(&set)
                        .unwrap()
                        .super_intersection(&right_dt).unwrap();
                    //new_schema = new_schema.with_name_datatype(col.head().unwrap(), dt)
                    // TODO/ update here
                }
            }
            (function::Function::Eq, [left, right]) => {
                let left_dt = left.super_image(&datatype).unwrap();
                let right_dt = right.super_image(&datatype).unwrap();
                let dt = left_dt.super_intersection(&right_dt).unwrap();
                if let Expr::Column(col) = left {
                    //new_schema = new_schema.with_name_datatype(col.head().unwrap(), dt.clone())
                    // TODO/ update here
                }
                if let Expr::Column(col) = right {
                    //new_schema = new_schema.with_name_datatype(col.head().unwrap(), dt)
                    // TODO/ update here
                }
            }
            (function::Function::InList, [Expr::Column(col), Expr::Value(Value::List(l))]) => {
                let dt = DataType::from_iter(l.to_vec().clone())
                    .super_intersection(&datatype).unwrap();
                //new_schema = new_schema.with_name_datatype(col.head().unwrap(), dt)
                // TODO/ update here
            }
            _ => (),
        }
        datatype
    }
}


=======
    pub fn replace(&self, name: Identifier, dt: DataType) -> DataType {
        match self {
            DataType::Struct(st) => {
                let (head, tail) = name.split_first().unwrap();
                DataType::structured(
                    st.iter().map(|(s, d)| if &head == s {
                        (s, (**d).clone().replace(tail.clone(), dt.clone()))
                    } else {
                        (s, (**d).clone())
                    })
                    .collect::<Vec<_>>()
                )
            },
            DataType::Union(u) => {
                let (head, tail) = name.split_first().unwrap();
                DataType::union(
                    u.iter().map(|(s, d)| if &head == s {
                        (s, (**d).clone().replace(tail.clone(), dt.clone()))
                    } else {
                        (s, (**d).clone())
                    })
                    .collect::<Vec<_>>()
                )
            },
            _ => {
                assert_eq!(name.len(), 0);
                dt
            }
        }
    }
}

>>>>>>> 4cbedb57
#[cfg(test)]
mod tests {
    use super::*;
    use crate::{
        builder::{Ready, With},
        relation::{schema::Schema, Relation},
    };

    #[test]
    fn test_column() {
        let sub_dict = DataType::unit() & ("age", DataType::integer_range(10..=200));
        let dict = DataType::unit() & ("height", DataType::float()) & ("table_1", sub_dict);
        println!("dict = {}", &dict);
        let col = Expr::col("height");
        println!("col = {}", col);
        println!(
            "col.super_image(dict) = {}",
            col.super_image(&dict).unwrap()
        );
        assert_eq!(col.super_image(&dict).unwrap(), DataType::float());
        let qual_col = Expr::qcol("table_1", "age");
        println!("qual_col = {}", qual_col);
        println!(
            "qual_col.super_image(dict) = {}",
            qual_col.super_image(&dict).unwrap()
        );
        assert_eq!(
            qual_col.super_image(&dict).unwrap(),
            DataType::integer_range(10..=200)
        );
    }

    #[test]
    fn test_bin_op() {
        let dict = DataType::unit()
            & ("0", DataType::float_interval(-5., 2.))
            & ("1", DataType::float_interval(-1., 2.));
        let left = Expr::col("0");
        let right = Expr::col("1");
        // // Sum
        let sum = left.clone() + right.clone();
        println!(
            "{left}: {} + {right}: {} = sum: {}",
            left.co_domain(),
            right.co_domain(),
            sum.co_domain()
        );
        assert_eq!(
            sum.super_image(&dict).unwrap(),
            DataType::float_interval(-6., 4.)
        );
        // Prod
        let prod = left.clone() * right.clone();
        println!(
            "{left}: {} * {right}: {} = prod: {}",
            left.co_domain(),
            right.co_domain(),
            prod.co_domain()
        );
        assert_eq!(
            prod.super_image(&dict).unwrap(),
            DataType::float_interval(-10., 5.)
        );
    }

    #[test]
    fn test_bool_ops() {
        let dict = DataType::unit()
            & ("left", DataType::boolean())
            & ("right", DataType::boolean_value(true));
        let left = Expr::col("left");
        let right = Expr::col("right");
        // And
        let conj = left.clone() & right.clone();
        println!(
            "{left}: {} && {right}: {} = and: {}",
            left.co_domain(),
            right.co_domain(),
            conj.co_domain()
        );
        assert_eq!(conj.super_image(&dict).unwrap(), DataType::boolean());
        // Or
        let disj = left.clone() | right.clone();
        println!(
            "{left}: {} || {right}: {} = or: {}",
            left.co_domain(),
            right.co_domain(),
            disj.co_domain()
        );
        assert_eq!(
            disj.super_image(&dict).unwrap(),
            DataType::boolean_value(true)
        );
        // Not Or
        let ndisj = !Expr::or(left.clone(), right.clone());
        println!(
            "not ({left}: {} || {right}: {}) = not_or: {}",
            left.co_domain(),
            right.co_domain(),
            ndisj.co_domain()
        );
        assert_eq!(
            ndisj.super_image(&dict).unwrap(),
            DataType::boolean_value(false)
        );
    }

    #[test]
    fn test_value() {
        let dict = DataType::unit()
            & ("left", DataType::float_interval(-1., 2.))
            & ("hello", DataType::float_value(5.))
            & ("world", DataType::float_value(5.));
        let left = Expr::col("left");
        let right = Expr::val(5.);
        // Sum
        let sum = Expr::plus(left.clone(), right.clone());
        println!(
            "{left}: {} + {right}: {} = sum: {}",
            left.co_domain(),
            right.co_domain(),
            sum.co_domain()
        );
        assert_eq!(
            sum.super_image(&dict).unwrap(),
            DataType::float_interval(4., 7.)
        );
        // Prod
        let prod = Expr::multiply(left.clone(), right.clone());
        println!(
            "{left}: {} * {right}: {} = prod: {}",
            left.co_domain(),
            right.co_domain(),
            prod.co_domain()
        );
        assert_eq!(
            prod.super_image(&dict).unwrap(),
            DataType::float_interval(-5., 10.)
        );
        // Sin
        let expr = Expr::sin(Expr::multiply(Expr::val(0.2), Expr::col("hello")));
        println!("{expr}: {}", expr.super_image(&dict).unwrap());
        // Sin
        let expr = Expr::sin(Expr::multiply(Expr::val(0.2), Expr::col("world")));
        println!("{expr}: {}", expr.super_image(&dict).unwrap());
    }

    #[test]
    fn test_display_visitor() {
        let a = Expr::col("a");
        let b = Expr::col("b");
        let x = Expr::col("x");
        let expr = Expr::exp(Expr::sin(Expr::plus(Expr::multiply(a, x), b)));
        println!("{}", expr.accept(DisplayVisitor));
        assert_eq!(
            expr.accept(DisplayVisitor),
            "exp(sin(a * x + b))".to_string()
        );
    }

    #[test]
    fn test_iter() {
        let a = Expr::col("a");
        let b = Expr::col("b");
        let x = Expr::col("x");
        let expr = Expr::exp(Expr::sin(Expr::plus(Expr::multiply(a, x), b)));
        for e in expr.iter() {
            println!("Iter -> {e}");
        }
        assert_eq!(expr.iter().collect_vec().len(), 7);
    }

    #[test]
    fn test_ref_iterable() {
        let a = Expr::col("a");
        let b = Expr::col("b");
        let x = Expr::col("x");
        let expr = Expr::exp(Expr::sin(a * x + b));
        for e in &expr {
            println!("Iter -> {e}");
        }
        assert_eq!(expr.into_iter().collect_vec().len(), 7);
    }

    #[test]
    fn test_dsl() {
        let _rel: Rc<Relation> = Rc::new(
            Relation::table()
                .schema(
                    Schema::builder()
                        .with(("a", DataType::float_range(0.0..=1.0)))
                        .with(("b", DataType::float_range(0.0..=2.0)))
                        .with(("c", DataType::float_range(0.0..=5.0)))
                        .with(("d", DataType::float_range(0.0..=10.0)))
                        .with(("x", DataType::float_range(0.0..=20.0)))
                        .with(("z", DataType::float_range(0.0..=50.0)))
                        .with(("t", DataType::float_range(0.0..=100.0)))
                        .build(),
                )
                .build(),
        );
        let x = expr! { exp(a*b + cos(2*z)*d - 2*z + t*sin(c+3*x)) };
        println!("expr = {x}");
        println!("expr.data_type() = {}", x.data_type());
    }

    #[test]
    fn test_expr_domain_co_domain() {
        let x = expr! { exp(a*b + cos(2*z)*d - 2*z + t*sin(c+3*x)) };
        println!("expr = {x}");
        println!("expr.domain() = {}", x.domain());
        println!("expr.co_domain() = {}", x.co_domain());
        println!("expr.data_type() = {}", x.data_type());
    }

    #[test]
    fn test_expr_super_image() {
        let x = expr! { exp(a*b + cos(2*z)*d - 2*z + t*sin(c+3*x)) };
        println!("expr = {x}");
        println!(
            "expr.super_image() = {}",
            x.super_image(
                &(DataType::unit()
                    & ("a", DataType::float_interval(0.0, 0.1))
                    & ("b", DataType::float_interval(0.0, 0.1))
                    & ("z", DataType::float_interval(0.0, 0.1))
                    & ("d", DataType::integer_interval(-2, 2))
                    & ("t", DataType::float_interval(0.0, 0.1))
                    & ("c", DataType::float())
                    & ("x", DataType::integer()))
            )
            .unwrap()
        );
    }

    #[test]
    fn test_expr_value() {
        let x = expr! { exp(a*b + cos(2*z)*d - 2*z + t*sin(c+3*x)) };
        println!("expr = {x}");
        let val = x
            .value(
                &(Value::structured([
                    ("a", Value::float(0.1)),
                    ("b", Value::float(0.1)),
                    ("z", Value::float(0.1)),
                    ("d", Value::integer(0)),
                    ("t", Value::float(0.1)),
                    ("c", Value::float(0.0)),
                    ("x", Value::float(0.0)),
                ])),
            )
            .unwrap();
        println!("expr.value() = {}", val);
        assert_eq!(
            val,
            Value::from(f64::exp(
                0.1 * 0.1 + f64::cos(2.0 * 0.1) * 0.0 - 2.0 * 0.1 + 0.1 * f64::sin(0.0 + 3.0 * 0.0)
            ))
        );
    }

    #[test]
    fn test_expr_visitor() {
        let x = expr!(a + 2 * x - exp(c));
        println!("x = {}", x);
        println!("x.accept = {}", x.accept(DisplayVisitor));
        for (x, s) in x.iter_with(DisplayVisitor) {
            println!("(expr, str) = ({}, {})", x, s);
        }
        for s in &x {
            println!("expr = {}", s);
        }
        let typ = DataType::structured([
            ("a", DataType::float_interval(0.1, 0.5)),
            ("x", DataType::float_interval(-0.1, 2.0)),
            ("c", DataType::float_values([-1., 2.])),
        ]);
        for (x, t) in x.iter_with(SuperImageVisitor(&typ)) {
            println!("(expr, type) = ({}, {})", x, t.unwrap());
        }
    }

    #[test]
    fn test_aggregate() {
        let x = expr!(sum(a));
        println!("x = {}", x);
        let typ = DataType::structured([("a", DataType::integer_interval(3, 190))]);
        for (x, t) in x.iter_with(SuperImageVisitor(&typ)) {
            println!("(expr, type) = ({}, {})", x, t.unwrap());
        }
    }

    #[test]
    fn test_structured() {
        let x = Expr::structured([
            ("a", expr!(exp(a + 2 * sum(c)) + b * count(d))),
            ("b", expr!(ln(a + 2 * sum(c)) - b * count(d))),
        ]);
        println!("x = {x}");
    }

    #[test]
    fn test_columns() {
        let x = expr!(exp(a * b + cos(2 * z) * d - 2 * z + t * sin(c + 3 * x)));
        println!("x = {x}");
        let columns = x.columns();
        println!(
            "columns = {}",
            columns.into_iter().map(|c| format!("{c}")).join(", ")
        );
    }

    #[test]
    fn test_rename() {
        let x = expr!(exp(a * b + cos(2 * z) * d - 2 * z + t * sin(c + 3 * x)));
        println!("x = {x}");
        let names: Hierarchy<Identifier> = Hierarchy::from([(["a"], format!("A").into())]);
        let renamed = x.rename(&names);
        println!("renamed x = {renamed} ({names})");
    }

    #[test]
    fn test_replace() {
        let x =
            expr!(exp(a * b + cos(2 * z) * d - 2 * z + t * sin(c + 3 * x)) + cos(2 * z) - 2 * z);
        println!("x = {x}");
        let (a, m) = x.replace(vec![(expr!(2 * z), expr!(R))]);
        println!("a = {a}\nmatched = {m:?}");
        let (b, n) = x.replace(vec![
            (expr!(2 * z), expr!(R)),
            (expr!(cos(2 * z) * d - 2 * z), expr!(S)),
        ]);
        println!("b = {b}\nmatched = {n:?}");
    }

    #[test]
    fn test_sqrt() {
        let expression = expr!(sqrt(x + 1));
        println!("expression = {}", expression);
        println!("expression data type = {}", expression.data_type());
        println!(
            "expression super image = {}",
            expression
                .super_image(&DataType::structured([(
                    "x",
                    DataType::float_interval(1., 100.)
                ),]))
                .unwrap()
        );
    }

    #[test]
    fn test_pow() {
        let expression = expr!(pow(x, y));
        println!("expression = {}", expression);
        println!("expression data type = {}", expression.data_type());
        println!(
            "expression super image = {}",
            expression
                .super_image(&DataType::structured([
                    ("x", DataType::float_interval(1., 10.)),
                    ("y", DataType::float_values([-2., 0.5])),
                ]))
                .unwrap()
        );
    }

    #[test]
    fn test_case() {
        let expression = expr!(case(gt(x, 5), x, y));
        println!("\nexpression = {}", expression);
        println!("expression data type = {}", expression.data_type());
        let set = DataType::structured([
            ("x", DataType::float_interval(1., 10.)),
            ("y", DataType::float_values([-2., 0.5])),
        ]);
        println!(
            "expression super image = {}",
            expression.super_image(&set).unwrap()
        );

        let expression = Expr::case(
            Expr::gt(Expr::col(stringify!(x)), Expr::val(5)),
            Expr::col("x"),
            Expr::Value(Value::unit()),
        );
        println!("\nexpression = {}", expression);
        println!("expression data type = {}", expression.data_type());
        let set = DataType::structured([("x", DataType::float_interval(1., 10.))]);
        println!(
            "expression super image = {}",
            expression.super_image(&set).unwrap()
        );

        let expression = expr!(case(gt(x, 1), x, 1));
        println!("\nexpression = {}", expression);
        println!("expression data type = {}", expression.data_type());
        println!(
            "expression super image = {}",
            expression
                .super_image(&DataType::structured([(
                    "x",
                    DataType::float_interval(0., 2.)
                ),]))
                .unwrap()
        );

        let expression = expr!(gt(x, 1) * x + lt_eq(x, 1));
        println!("\nexpression = {}", expression);
        println!("expression data type = {}", expression.data_type());
        println!(
            "expression super image = {}",
            expression
                .super_image(&DataType::structured([(
                    "x",
                    DataType::float_interval(0., 2.)
                ),]))
                .unwrap()
        );
    }

    #[test]
    fn test_in_list_integer() {
        // a IN (1, 2, 3)
        let expression = Expr::in_list(Expr::col("a"), Expr::list([1, 2, 3]));
        println!("\nexpression = {}", expression);
        println!("expression data type = {}", expression.data_type());

        // a ∈ integer([1, 100])
        let set = DataType::structured([("a", DataType::integer_interval(1, 100))]);
        assert_eq!(expression.super_image(&set).unwrap(), DataType::boolean());
        assert_eq!(
            expression
                .value(&Value::structured([("a", Value::integer(1)),]))
                .unwrap(),
            Value::boolean(true)
        );
        assert_eq!(
            expression
                .value(&Value::structured([("a", Value::integer(20)),]))
                .unwrap(),
            Value::boolean(false)
        );

        // a ∈ integer([10, 100])
        let set = DataType::structured([("a", DataType::integer_interval(10, 100))]);
        assert_eq!(
            expression.super_image(&set).unwrap(),
            DataType::from(Value::from(false))
        );

        // a ∈ float([1, 100])
        let set = DataType::structured([("a", DataType::float_interval(1., 100.))]);
        assert_eq!(expression.super_image(&set).unwrap(), DataType::boolean());
        assert_eq!(
            expression
                .value(&Value::structured([("a", Value::float(1.)),]))
                .unwrap(),
            Value::boolean(true)
        );
        assert_eq!(
            expression
                .value(&Value::structured([("a", Value::float(20.5)),]))
                .unwrap(),
            Value::boolean(false)
        );

        // a ∈ text()
        let set = DataType::structured([(
            "a",
            DataType::text_values(["1".to_string(), "a".to_string()]),
        )]);
        assert_eq!(expression.super_image(&set).unwrap(), DataType::boolean());
        assert_eq!(
            expression
                .value(&Value::structured([("a", Value::text("1".to_string())),]))
                .unwrap(),
            Value::boolean(true)
        );
        assert_eq!(
            expression
                .value(&Value::structured([("a", Value::text("a".to_string())),]))
                .unwrap(),
            Value::boolean(false)
        );
    }

    #[test]
    fn test_in_list_float() {
        // a IN (10.5, 2.)
        let expression = Expr::in_list(Expr::col("a"), Expr::list([10.5, 2.]));
        println!("\nexpression = {}", expression);
        println!("expression data type = {}", expression.data_type());

        // a ∈ float([1, 100])
        let set = DataType::structured([("a", DataType::float_interval(1., 100.))]);
        assert_eq!(expression.super_image(&set).unwrap(), DataType::boolean());
        assert_eq!(
            expression
                .value(&Value::structured([("a", Value::float(10.5)),]))
                .unwrap(),
            Value::boolean(true)
        );
        assert_eq!(
            expression
                .value(&Value::structured([("a", Value::float(20.)),]))
                .unwrap(),
            Value::boolean(false)
        );

        // a ∈ float([100., 150])
        let set = DataType::structured([("a", DataType::float_interval(100., 150.))]);
        assert_eq!(
            expression.super_image(&set).unwrap(),
            DataType::boolean_value(false)
        );

        // a ∈ integer([1, 100])
        let set = DataType::structured([("a", DataType::integer_interval(1, 100))]);
        assert_eq!(expression.super_image(&set).unwrap(), DataType::boolean());
        assert_eq!(
            expression
                .value(&Value::structured([("a", Value::integer(2)),]))
                .unwrap(),
            Value::boolean(true)
        );
        assert_eq!(
            expression
                .value(&Value::structured([("a", Value::integer(20)),]))
                .unwrap(),
            Value::boolean(false)
        );

        // a ∈ text()
        let set = DataType::structured([(
            "a",
            DataType::text_values(["1".to_string(), "a".to_string()]),
        )]);
        assert_eq!(expression.super_image(&set).unwrap(), DataType::boolean());
        assert_eq!(
            expression
                .value(&Value::structured(
                    [("a", Value::text("10.5".to_string())),]
                ))
                .unwrap(),
            Value::boolean(true)
        );
        assert_eq!(
            expression
                .value(&Value::structured([("a", Value::text("a".to_string())),]))
                .unwrap(),
            Value::boolean(false)
        );
    }

    #[test]
    fn test_in_list_text() {
        // a IN ("a", "10", "2.")
        let expression = Expr::in_list(
            Expr::col("a"),
            Expr::list(["a".to_string(), "10".to_string()]),
        );
        println!("\nexpression = {}", expression);
        println!("expression data type = {}", expression.data_type());

        // a ∈ text()
        let set = DataType::structured([(
            "a",
            DataType::text_values(["1".to_string(), "a".to_string()]),
        )]);
        assert_eq!(expression.super_image(&set).unwrap(), DataType::boolean());
        assert_eq!(
            expression
                .value(&Value::structured([("a", Value::text("a".to_string())),]))
                .unwrap(),
            Value::boolean(true)
        );
        assert_eq!(
            expression
                .value(&Value::structured([("a", Value::text("1".to_string())),]))
                .unwrap(),
            Value::boolean(false)
        );

        // a ∈ float([1, 100])
        let set = DataType::structured([("a", DataType::float_interval(1., 100.))]);
        assert_eq!(expression.super_image(&set).unwrap(), DataType::boolean());
        assert_eq!(
            expression
                .value(&Value::structured([("a", Value::float(10.)),]))
                .unwrap(),
            Value::boolean(true)
        );
        assert_eq!(
            expression
                .value(&Value::structured([("a", Value::float(20.)),]))
                .unwrap(),
            Value::boolean(false)
        );

        // a ∈ integer([1, 100])
        let set = DataType::structured([("a", DataType::integer_interval(1, 100))]);
        assert_eq!(expression.super_image(&set).unwrap(), DataType::boolean());
        assert_eq!(
            expression
                .value(&Value::structured([("a", Value::integer(10)),]))
                .unwrap(),
            Value::boolean(true)
        );
        assert_eq!(
            expression
                .value(&Value::structured([("a", Value::integer(20)),]))
                .unwrap(),
            Value::boolean(false)
        );
    }
    #[test]
    fn test_std() {
        let expression = expr!(std(x));
        println!("expression = {}", expression);
        println!("expression data type = {}", expression.data_type());
        println!(
            "expression super image = {}",
            expression
                .super_image(&DataType::structured([(
                    "x",
                    DataType::list(DataType::float_interval(-1., 10.), 1, 50)
                ),]))
                .unwrap()
        );
    }

    #[test]
    fn test_md5() {
        let expression = expr!(md5(x));
        println!("expression = {}", expression);
        println!("expression data type = {}", expression.data_type());
        println!(
            "expression super image = {}",
            expression
                .super_image(&DataType::structured([(
                    "x",
                    DataType::text_values(["foo".into(), "bar".into()])
                ),]))
                .unwrap()
        );
        println!(
            "expression value = {}",
            expression
                .value(&Value::structured([("x", Value::text("foo")),]))
                .unwrap()
        );
    }

    #[test]
    fn test_concat() {
        let expression = Expr::concat(vec![Expr::col("x"), Expr::col("y"), Expr::col("x")]);
        println!("expression = {}", expression);
        println!("expression data type = {}", expression.data_type());
        println!(
            "expression super image = {}",
            expression
                .super_image(&DataType::structured([
                    ("x", DataType::text_values(["foo".into(), "bar".into()])),
                    ("y", DataType::text_values(["hello".into(), "world".into()]))
                ]))
                .unwrap()
        );
        println!(
            "expression value = {}",
            expression
                .value(&Value::structured([
                    ("x", Value::text("foo")),
                    ("y", Value::float(0.5432)),
                ]))
                .unwrap()
        );
    }

    #[test]
    fn test_cmp() {
        let dict = DataType::unit()
            & ("a", DataType::float_interval(-5., 2.))
            & ("1", DataType::float_interval(-1., 2.));
        let left = Expr::col("a");
        let right = Expr::val(0);
        // gt
        let ex = Expr::gt(left.clone(), right.clone());
        println!("{}", ex);
        // assert_eq!(
        //     sum.super_image(&dict).unwrap(),
        //     DataType::float_interval(-6., 4.)
        // );
    }

    #[test]
    fn test_filter_column_data_type_float() {
        // set min value
        let col = Column::from("MyCol");
        let datatype = DataType::float();
        let value = Expr::val(5.);

        let func = Function::gt(col.clone(), value.clone());
        assert_eq!(
            func.filter_column_data_type(&col, &datatype),
            DataType::float_min(5.)
        );

        let func = Function::gt_eq(col.clone(), value.clone());
        assert_eq!(
            func.filter_column_data_type(&col, &datatype),
            DataType::float_min(5.)
        );

        let func = Function::lt(value.clone(), col.clone());
        assert_eq!(
            func.filter_column_data_type(&col, &datatype),
            DataType::float_min(5.)
        );

        let func = Function::lt_eq(value.clone(), col.clone());
        assert_eq!(
            func.filter_column_data_type(&col, &datatype),
            DataType::float_min(5.)
        );

        let func = Function::lt_eq(col.clone(), Expr::val(9.));
        assert_eq!(
            func.filter_column_data_type(&col, &DataType::float_range(0.0..=10.0)),
            DataType::float_range(0.0..=9.0)
        );

        // columns do not match
        let col = Column::from("MyCol");
        let datatype = DataType::float();
        let func = Function::gt(Expr::col("NotMyCol"), Expr::val(5.));
        assert_eq!(
            func.filter_column_data_type(&col, &datatype),
            DataType::float()
        );

        // set max value
        let col = Column::from("MyCol");
        let datatype = DataType::float();
        let value = Expr::val(5.);

        let func = Function::lt(col.clone(), value.clone());
        assert_eq!(
            func.filter_column_data_type(&col, &datatype),
            DataType::float_max(5.)
        );

        let func = Function::lt_eq(col.clone(), value.clone());
        assert_eq!(
            func.filter_column_data_type(&col, &datatype),
            DataType::float_max(5.)
        );

        let func = Function::gt(value.clone(), col.clone());
        assert_eq!(
            func.filter_column_data_type(&col, &datatype),
            DataType::float_max(5.)
        );

        let func = Function::gt_eq(value.clone(), col.clone());
        assert_eq!(
            func.filter_column_data_type(&col, &datatype),
            DataType::float_max(5.)
        );

        // eq
        let col = Column::from("MyCol");
        let datatype = DataType::float();
        let value = Expr::val(5.);

        let func = Function::eq(col.clone(), value.clone());
        assert_eq!(
            func.filter_column_data_type(&col, &datatype),
            DataType::float_value(5.)
        );

        // eq
        let col = Column::from("MyCol");
        let datatype = DataType::float();
        let value = Expr::val(5.);

        let func = Function::eq(value.clone(), col.clone());
        assert_eq!(
            func.filter_column_data_type(&col, &datatype),
            DataType::float_value(5.)
        );

        // in
        let col = Column::from("MyCol");
        let datatype = DataType::float();
        let values = Expr::list([1., 3., 4.]);

        let func = Function::in_list(col.clone(), values.clone());
        assert_eq!(
            func.filter_column_data_type(&col, &datatype),
            DataType::float_values([1., 3., 4.])
        );
    }

    #[test]
    fn test_filter_column_data_type_optional() {
        let col = Column::from("my_b");
        let datatype = DataType::optional(DataType::float_interval(-1., 1.));

        if let Expr::Function(func) = Expr::lt(Expr::col("my_b"), Expr::val(0.)) {
            assert_eq!(
                func.filter_column_data_type(&col, &datatype),
                DataType::float_interval(-1., 0.)
            );
        }

        if let Expr::Function(func) = Expr::gt(Expr::val(0.), Expr::col("my_b")) {
            assert_eq!(
                func.filter_column_data_type(&col, &datatype),
                DataType::float_interval(-1., 0.)
            );
        }
    }

    #[test]
    fn test_filter_column_data_type_integer() {
        // set min value
        let col = Column::from("MyCol");
        let datatype = DataType::integer_interval(0, 10);
        let value = Expr::val(5);

        let func = Function::gt(col.clone(), value.clone());
        assert_eq!(
            func.filter_column_data_type(&col, &datatype),
            DataType::integer_interval(5, 10)
        );

        let func = Function::gt_eq(col.clone(), value.clone());
        assert_eq!(
            func.filter_column_data_type(&col, &datatype),
            DataType::integer_interval(5, 10)
        );

        let func = Function::lt(value.clone(), col.clone());
        assert_eq!(
            func.filter_column_data_type(&col, &datatype),
            DataType::integer_interval(5, 10)
        );

        let func = Function::lt_eq(value.clone(), col.clone());
        assert_eq!(
            func.filter_column_data_type(&col, &datatype),
            DataType::integer_interval(5, 10)
        );

        // columns do not match
        let col = Column::from("MyCol");
        let datatype = DataType::integer();
        let func = Function::gt(Expr::col("NotMyCol"), Expr::val(5));
        assert_eq!(
            func.filter_column_data_type(&col, &datatype),
            datatype.clone()
        );

        // set max value
        let col = Column::from("MyCol");
        let datatype: DataType = DataType::integer();
        let value = Expr::val(5);

        let func = Function::lt(col.clone(), value.clone());
        assert_eq!(
            func.filter_column_data_type(&col, &datatype),
            DataType::integer_max(5)
        );

        let func = Function::lt_eq(col.clone(), value.clone());
        assert_eq!(
            func.filter_column_data_type(&col, &datatype),
            DataType::integer_max(5)
        );

        let func = Function::gt(value.clone(), col.clone());
        assert_eq!(
            func.filter_column_data_type(&col, &datatype),
            DataType::integer_max(5)
        );

        let func = Function::gt_eq(value.clone(), col.clone());
        assert_eq!(
            func.filter_column_data_type(&col, &datatype),
            DataType::integer_max(5)
        );

        // eq
        let col = Column::from("MyCol");
        let datatype = DataType::integer();
        let value = Expr::val(5);

        let func = Function::eq(col.clone(), value.clone());
        assert_eq!(
            func.filter_column_data_type(&col, &datatype),
            DataType::integer_value(5)
        );

        // eq
        let col = Column::from("MyCol");
        let datatype = DataType::integer();
        let value = Expr::val(5);

        let func = Function::eq(value.clone(), col.clone());
        assert_eq!(
            func.filter_column_data_type(&col, &datatype),
            DataType::integer_value(5)
        );

        // in
        let col = Column::from("MyCol");
        let datatype = DataType::integer();
        let values = Expr::list([1, 3, 4]);

        let func = Function::in_list(col.clone(), values.clone());
        assert_eq!(
            func.filter_column_data_type(&col, &datatype),
            DataType::integer_values([1, 3, 4])
        );
    }

    // TODO: Test
    #[test]
    fn test_filter_column_data_type_composed() {
        let col = Column::from("MyCol");
        let datatype = DataType::integer_interval(-100, 100);

        let func = Function::gt(col.clone(), expr!(3 * 5));
        assert_eq!(
            func.filter_column_data_type(&col, &datatype),
            DataType::integer_interval(15, 100)
        );

        let func = Function::gt(col.clone(), expr!(5. / 2. - 1 + 2.));
        assert_eq!(
            func.filter_column_data_type(&col, &datatype),
            DataType::integer_interval(3, 100)
        );
    }

    // TODO

    #[test]
    fn test_filter_column_data_type_mixed() {
        let col = Column::from("MyCol");

        let func = Function::lt(col.clone(), Expr::val(5));
        assert_eq!(
            func.filter_column_data_type(&col, &DataType::float_interval(-10., 10.)),
            DataType::float_interval(-10.0, 5.0)
        );

        let func = Function::lt(col.clone(), Expr::val(5.0));
        assert_eq!(
            func.filter_column_data_type(&col, &DataType::integer_interval(-10, 10)),
            DataType::integer_interval(-10, 5)
        );

        let func = Function::gt(Expr::val(5), col.clone());
        assert_eq!(
            func.filter_column_data_type(&col, &DataType::float_interval(-10., 10.)),
            DataType::float_interval(-10.0, 5.0)
        );

        let func = Function::gt(Expr::val(5.0), col.clone());
        assert_eq!(
            func.filter_column_data_type(&col, &DataType::integer_interval(-10, 10)),
            DataType::integer_interval(-10, 5)
        );
    }

    #[test]
    fn test_filter_column_data_type_and() {
        // set min and max values
        let col = Column::from("MyCol");
        let datatype = DataType::float();

        let func = Function::and(
            Function::gt(col.clone(), Expr::val(5.)),
            Function::lt(col.clone(), Expr::val(7.)),
        );
        assert_eq!(
            func.filter_column_data_type(&col, &datatype),
            DataType::float_interval(5., 7.)
        );

        // set min and possible values
        let col = Column::from("MyCol");
        let datatype = DataType::float();

        let func = Function::and(
            Function::gt(col.clone(), Expr::val(5.)),
            Function::in_list(col.clone(), Expr::list([2., 5., 7.])),
        );
        assert_eq!(
            func.filter_column_data_type(&col, &datatype),
            DataType::float_values([5., 7.])
        );
    }

    #[test]
    fn test_filter_column() {
        let x = Expr::filter_column(
            "col1",
            Some(1.into()),
            Some(10.into()),
            vec![1.into(), 4.into(), 5.into()],
        )
        .unwrap();
        let true_expr = Expr::and(
            Expr::and(
                Expr::gt(Expr::col("col1"), Expr::val(1)),
                Expr::lt(Expr::col("col1"), Expr::val(10)),
            ),
            Expr::in_list(Expr::col("col1"), Expr::list([1, 4, 5])),
        );
        assert_eq!(x, true_expr)
    }

    #[test]
    fn test_filter() {
        let columns = [
            (
                "col1",
                (
                    Some(Value::integer(1)),
                    Some(Value::integer(10)),
                    vec![
                        Value::integer(1),
                        Value::integer(3),
                        Value::integer(6),
                        Value::integer(7),
                    ],
                ),
            ),
            ("col2", (None, Some(Value::float(10.0)), vec![])),
            ("col3", (Some(Value::float(0.0)), None, vec![])),
            (
                "col4",
                (
                    None,
                    None,
                    vec![Value::text("a"), Value::text("b"), Value::text("c")],
                ),
            ),
        ]
        .into_iter()
        .collect();
        let col1_expr = Expr::and(
            Expr::and(
                Expr::gt(Expr::col("col1"), Expr::val(1)),
                Expr::lt(Expr::col("col1"), Expr::val(10)),
            ),
            Expr::in_list(Expr::col("col1"), Expr::list([1, 3, 6, 7])),
        );
        let col2_expr = Expr::lt(Expr::col("col2"), Expr::val(10.));
        let col3_expr = Expr::gt(Expr::col("col3"), Expr::val(0.));
        let col4_expr = Expr::in_list(
            Expr::col("col4"),
            Expr::list(["a".to_string(), "b".to_string(), "c".to_string()]),
        );

        let true_expr = Expr::and(
            Expr::and(Expr::and(col1_expr, col2_expr), col3_expr),
            col4_expr,
        );
        assert_eq!(Expr::filter(columns), true_expr);
    }

    #[test]
<<<<<<< HEAD
    fn test_filter_data_type() {
        let dt: DataType = DataType::structured([("a", DataType::float()), ("b", DataType::integer())]);
        println!("{}", dt);
        let x = expr!(and(gt(a, 5), lt(b, a)));
        println!("{}", x.super_image(&dt).unwrap());
    }

    #[test]
    fn test_greatest() {
        let expression = Expr::greatest(Expr::col("x"), Expr::col("y"));
        println!("expression = {}", expression);
        let dt = DataType::union([
            (
                "table1",
                DataType::structured([
                    ("x", DataType::float_interval(1., 4.)),
                    ("a", DataType::integer_interval(2, 7))
                ])
            ),
            (
                "table2",
                DataType::structured([
                    ("x", DataType::float_interval(1., 4.)),
                    ("y", DataType::float_interval(3.4, 7.1))
                ])
            ),
        ]);
        println!("{}", dt);
        println!("{}", dt[["table1", "x"]]);
        //println!("expression data type = {}", expression.data_type());
        // println!(
        //     "expression super image = {}",
        //     expression
        //         .super_image(&dt)
        //         .unwrap()
        // );
        // println!(
        //     "expression value = {}",
        //     expression
        //         .value(&Value::structured([
        //             ("x", Value::float(2.5)),
        //             ("y", Value::integer(3)),
        //         ]))
        //         .unwrap()
        // );
=======
    fn test_replace_datatype() {
        let dt = DataType::union([
            ("table1", DataType::structured([
                ("a", DataType::float()),
                ("b", DataType::integer())
            ]))
        ]);
        let name:Identifier = vec!["table1".to_string(), "a".to_string()].into();
        println!("{}", dt.replace(name, DataType::integer()));
>>>>>>> 4cbedb57
    }
}<|MERGE_RESOLUTION|>--- conflicted
+++ resolved
@@ -1216,7 +1216,6 @@
 }
 
 impl DataType {
-<<<<<<< HEAD
     // TODO
     fn filter(&self, predicate: &Expr) -> DataType {
         match predicate {
@@ -1296,10 +1295,7 @@
         }
         datatype
     }
-}
-
-
-=======
+
     pub fn replace(&self, name: Identifier, dt: DataType) -> DataType {
         match self {
             DataType::Struct(st) => {
@@ -1332,7 +1328,6 @@
     }
 }
 
->>>>>>> 4cbedb57
 #[cfg(test)]
 mod tests {
     use super::*;
@@ -2409,7 +2404,6 @@
     }
 
     #[test]
-<<<<<<< HEAD
     fn test_filter_data_type() {
         let dt: DataType = DataType::structured([("a", DataType::float()), ("b", DataType::integer())]);
         println!("{}", dt);
@@ -2455,7 +2449,9 @@
         //         ]))
         //         .unwrap()
         // );
-=======
+    }
+
+    #[test]
     fn test_replace_datatype() {
         let dt = DataType::union([
             ("table1", DataType::structured([
@@ -2465,6 +2461,5 @@
         ]);
         let name:Identifier = vec!["table1".to_string(), "a".to_string()].into();
         println!("{}", dt.replace(name, DataType::integer()));
->>>>>>> 4cbedb57
     }
 }