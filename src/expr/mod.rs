//! # `Expr` definition and manipulation
//!
//! `Expr` combine values and columns with functions and aggregations.
//!
//! `Expr` propagate data types and ranges.
//!
#[macro_use]
pub mod dsl;
pub mod aggregate;
pub mod dot;
pub mod function;
pub mod identifier;
pub mod implementation;
pub mod split;
pub mod sql;
pub mod transforms;

use itertools::Itertools;
use paste::paste;
use std::{
    cmp,
    convert::identity,
    error, fmt, hash,
    ops::{Add, BitAnd, BitOr, BitXor, Div, Mul, Neg, Not, Rem, Sub},
    rc::Rc,
    result,
};

use crate::{
    data_type::{self, value, DataType, DataTyped, Variant as _},
    hierarchy::Hierarchy,
    namer::{self, FIELD},
    visitor::{self, Acceptor},
};

pub use identifier::Identifier;
pub use split::{Map, Reduce, Split};

/*
TODO
- Maybe function defnition is redundant
- Remove
*/

// Error management

#[derive(Debug, Clone)]
pub enum Error {
    InvalidExpression(String),
    InvalidConversion(String),
    Other(String),
}

impl Error {
    pub fn invalid_expression(expr: impl fmt::Display) -> Error {
        Error::InvalidExpression(format!("{} is invalid", expr))
    }
    pub fn invalid_conversion(from: impl fmt::Display, to: impl fmt::Display) -> Error {
        Error::InvalidConversion(format!("Invalid conversion from {} to {}", from, to))
    }
    pub fn other<T: fmt::Display>(desc: T) -> Error {
        Error::Other(desc.to_string())
    }
}

impl fmt::Display for Error {
    fn fmt(&self, f: &mut fmt::Formatter<'_>) -> fmt::Result {
        match self {
            Error::InvalidExpression(desc) => writeln!(f, "InvalidExpression: {}", desc),
            Error::InvalidConversion(desc) => writeln!(f, "InvalidConversion: {}", desc),
            Error::Other(err) => writeln!(f, "{}", err),
        }
    }
}

impl error::Error for Error {}

impl From<data_type::Error> for Error {
    fn from(err: data_type::Error) -> Self {
        Error::Other(err.to_string())
    }
}
impl From<value::Error> for Error {
    fn from(err: value::Error) -> Self {
        Error::Other(err.to_string())
    }
}
impl From<data_type::function::Error> for Error {
    fn from(err: data_type::function::Error) -> Self {
        Error::Other(err.to_string())
    }
}

impl From<Error> for data_type::function::Error {
    fn from(err: Error) -> Self {
        data_type::function::Error::Other(err.to_string())
    }
}

pub type Result<T> = result::Result<T, Error>;

/// Each expression variant must comply with this trait
pub trait Variant:
    TryFrom<Expr> + Into<Expr> + Clone + fmt::Debug + fmt::Display + hash::Hash + cmp::PartialEq
{
}

/// A column expression
pub type Column = Identifier;

impl Variant for Column {}

/// A value expression
pub type Value = value::Value;

impl Variant for Value {}

/// A function expression
#[derive(Clone, Debug, Hash, PartialEq, Eq)]
pub struct Function {
    /// Operator
    function: function::Function,
    /// Argumants
    pub arguments: Vec<Rc<Expr>>,
}

impl Function {
    /// Basic constructor
    pub fn new(function: function::Function, arguments: Vec<Rc<Expr>>) -> Function {
        Function {
            function,
            arguments,
        }
    }

    /// Returns the `DataType` of a column filterd by the current `Function`
    ///
    /// # Arguments:
    /// * `column` - The `Column` to be filtered
    /// * `datatype` - The `DataType` of `column`
    ///
    /// For example, we consider the `Column` `my_col` with `datatype = float[0 10]`.
    ///     -  `self = gt(my_col, 5)` returns `DataType` `float[5 10]`,
    ///     -  `self = gt(my_col, -5)` returns `DataType` `float[0 10]`,
    ///     -  `self = gt(another_col, 5)` returns `DataType` `float[0 10]`
    ///
    /// Note: for the moment, we support only `Function` made of the composition of:
    /// - `Gt`, `GtEq`, `Lt`, `LtEq` functions comparing a column to a float or an integer value,
    /// - `Eq` function comparing a column to any value,
    /// - `And` function between two supported Expr::Function,
    /// - 'InList` test if a column value belongs to a list
    pub fn filter_column_data_type(&self, column: &Column, datatype: &DataType) -> DataType {
        let args: Vec<&Expr> = self.arguments.iter().map(|x| x.as_ref()).collect();
        match (self.function, args.as_slice()) {
            // And
            (function::Function::And, [Expr::Function(left), Expr::Function(right)]) => left
                .filter_column_data_type(column, datatype)
                .super_intersection(&right.filter_column_data_type(column, datatype))
                .unwrap_or(datatype.clone()),
            // Float, set min
            (function::Function::Gt, [Expr::Column(col), Expr::Value(Value::Float(f))])
            | (function::Function::GtEq, [Expr::Column(col), Expr::Value(Value::Float(f))])
            | (function::Function::Lt, [Expr::Value(Value::Float(f)), Expr::Column(col)])
            | (function::Function::LtEq, [Expr::Value(Value::Float(f)), Expr::Column(col)])
                if col == column =>
            {
                DataType::float_min(**f)
                    .super_intersection(&datatype)
                    .unwrap_or(datatype.clone())
            }
            // Float, set max
            (function::Function::Lt, [Expr::Column(col), Expr::Value(Value::Float(f))])
            | (function::Function::LtEq, [Expr::Column(col), Expr::Value(Value::Float(f))])
            | (function::Function::Gt, [Expr::Value(Value::Float(f)), Expr::Column(col)])
            | (function::Function::GtEq, [Expr::Value(Value::Float(f)), Expr::Column(col)])
                if col == column =>
            {
                DataType::float_max(**f)
                    .super_intersection(&datatype)
                    .unwrap_or(datatype.clone())
            }
            // Integer, set min
            (function::Function::Gt, [Expr::Column(col), Expr::Value(Value::Integer(i))])
            | (function::Function::GtEq, [Expr::Column(col), Expr::Value(Value::Integer(i))])
            | (function::Function::Lt, [Expr::Value(Value::Integer(i)), Expr::Column(col)])
            | (function::Function::LtEq, [Expr::Value(Value::Integer(i)), Expr::Column(col)])
                if col == column =>
            {
                DataType::integer_min(**i)
                    .super_intersection(&datatype)
                    .unwrap_or(datatype.clone())
            }
            // Integer, set max
            (function::Function::Lt, [Expr::Column(col), Expr::Value(Value::Integer(i))])
            | (function::Function::LtEq, [Expr::Column(col), Expr::Value(Value::Integer(i))])
            | (function::Function::Gt, [Expr::Value(Value::Integer(i)), Expr::Column(col)])
            | (function::Function::GtEq, [Expr::Value(Value::Integer(i)), Expr::Column(col)])
                if col == column =>
            {
                DataType::integer_max(**i)
                    .super_intersection(&datatype)
                    .unwrap_or(datatype.clone())
            }
            // Eq
            (function::Function::Eq, [Expr::Column(col), Expr::Value(val)]) if col == column => {
                DataType::from(val.clone())
                    .super_intersection(&datatype)
                    .unwrap_or(datatype.clone())
            }
            // InList
            (function::Function::InList, [Expr::Column(col), Expr::Value(Value::List(l))])
                if col == column =>
            {
                DataType::from_iter(l.to_vec().clone())
                    .super_intersection(&datatype)
                    .unwrap_or(datatype.clone())
            }
            _ => datatype.clone(),
        }
    }
}

impl fmt::Display for Function {
    fn fmt(&self, f: &mut fmt::Formatter<'_>) -> fmt::Result {
        match self.function.style() {
            function::Style::UnaryOperator => {
                write!(f, "({} {})", self.function, self.arguments[0])
            }
            function::Style::BinaryOperator => write!(
                f,
                "({} {} {})",
                self.arguments[0], self.function, self.arguments[1]
            ),
            function::Style::Function => write!(
                f,
                "{}({})",
                self.function,
                self.arguments
                    .iter()
                    .map(|expr| expr.to_string())
                    .join(", ")
            ),
            function::Style::Case => {
                write!(
                    f,
                    "CASE WHEN {} THEN {} ELSE {} END",
                    self.arguments[0], self.arguments[1], self.arguments[2]
                )
            }
        }
    }
}

impl Variant for Function {}

/// Implemant random function constructor (same thing but no macro here)
impl Function {
    pub fn random(n: usize) -> Function {
        Function::new(function::Function::Random(n), vec![])
    }
}

/// Implemant random expression constructor (same thing but no macro here)
impl Expr {
    pub fn random(n: usize) -> Expr {
        Expr::from(Function::random(n))
    }

    pub fn filter_column(
        name: &str,
        min: Option<data_type::value::Value>,
        max: Option<data_type::value::Value>,
        possible_values: Vec<data_type::value::Value>,
    ) -> Option<Expr> {
        let column = Expr::col(name.to_string());
        let mut p = None;
        if let Some(m) = min {
            let expr = Expr::gt(column.clone(), Expr::val(m));
            p = Some(p.map_or(expr.clone(), |x| Expr::and(x, expr)))
        }
        if let Some(m) = max {
            let expr = Expr::lt(column.clone(), Expr::val(m));
            p = Some(p.map_or(expr.clone(), |x| Expr::and(x, expr)))
        };
        if !possible_values.is_empty() {
            let expr = Expr::in_list(column.clone(), Expr::list(possible_values));
            p = Some(p.map_or(expr.clone(), |x| Expr::and(x, expr)))
        }
        p
    }

    pub fn and_iter<I: IntoIterator<Item = Expr>>(exprs: I) -> Expr {
<<<<<<< HEAD
        let exprs: Vec<Expr> = exprs.into_iter().collect();
        exprs[1..]
            .iter()
            .fold(exprs[0].clone(), |f, p| Expr::and(f, p.clone()))
=======
        exprs
            .into_iter()
            .reduce(|f, p| Expr::and(f, p))
            .unwrap_or(Expr::val(true))
>>>>>>> d81a50ea
    }

    /// Returns an `Expr` for filtering the columns
    ///
    /// # Arguments
    /// - `columns`: `Vec<(column_name, minimal_value, maximal_value, possible_values)>`
    ///
    /// For example,
    /// - `filter(vec![("my_col", Value::float(2.), Value::float(10.), vec![])])`
    ///         ≡ `(my_col > 2.) and (my_col < 10)`
    /// - `filter(vec![("my_col", None, Value::float(10.), vec![Value::integer(1), Value::integer(2), Value::integer(5)])])`
    ///         ≡ `(my_col < 10.) and (my_col in (1, 2, 5))`
    /// - `filter(vec![("my_col1", None, Value::integer(10), vec![]), ("my_col2", Value::float(1.), None, vec![])])])`
    ///         ≡ `(my_col1 < 10) and (my_col2 > 1.)`
    pub fn filter(
        columns: Vec<(
            &str,
            Option<data_type::value::Value>,
            Option<data_type::value::Value>,
            Vec<data_type::value::Value>,
        )>,
    ) -> Expr {
        let predicates: Vec<Expr> = columns
            .into_iter()
            .filter_map(|(name, min, max, values)| Expr::filter_column(name, min, max, values))
            .collect();
        Self::and_iter(predicates)
    }
}

/// Implement unary function constructors
macro_rules! impl_unary_function_constructors {
    ($( $Function:ident ),*) => {
        impl Function {
            paste! {
                $(pub fn [<$Function:snake>]<E: Into<Expr>>(expr: E) -> Function {
                    Function::new(function::Function::$Function, vec![Rc::new(expr.into())])
                }
                )*
            }
        }

        impl Expr {
            paste! {
                $(pub fn [<$Function:snake>]<E: Into<Expr>>(expr: E) -> Expr {
                    Expr::from(Function::[<$Function:snake>](expr))
                }
                )*
            }
        }
    };
}

impl_unary_function_constructors!(
    Opposite, Not, Exp, Ln, Log, Abs, Sin, Cos, Sqrt, Md5, Lower, Upper, CharLength
); // TODO Complete that

/// Implement binary function constructors
macro_rules! impl_binary_function_constructors {
    ($( $Function:ident ),*) => {
        impl Function {
            paste! {
                $(
                    pub fn [<$Function:snake>]<L: Into<Expr>, R: Into<Expr>>(left: L, right: R) -> Function {
                        Function::new(function::Function::$Function, vec![Rc::new(left.into()), Rc::new(right.into())])
                    }
                )*
            }
        }

        impl Expr {
            paste! {
                $(
                    pub fn [<$Function:snake>]<L: Into<Expr>, R: Into<Expr>>(left: L, right: R) -> Expr {
                        Expr::from(Function::[<$Function:snake>](left, right))
                    }
                )*
            }
        }
    };
}

impl_binary_function_constructors!(
    Plus,
    Minus,
    Multiply,
    Divide,
    Modulo,
    StringConcat,
    Gt,
    Lt,
    GtEq,
    LtEq,
    Eq,
    NotEq,
    And,
    Or,
    Xor,
    BitwiseOr,
    BitwiseAnd,
    BitwiseXor,
    Pow,
    Position,
    InList
);

/// Implement ternary function constructors
macro_rules! impl_ternary_function_constructors {
    ($( $Function:ident ),*) => {
        impl Function {
            paste! {
                $(
                    pub fn [<$Function:snake>]<F: Into<Expr>, S: Into<Expr>, T: Into<Expr>>(first: F, second: S, third: T) -> Function {
                        Function::new(function::Function::$Function, vec![Rc::new(first.into()), Rc::new(second.into()), Rc::new(third.into())])
                    }
                )*
            }
        }

        impl Expr {
            paste! {
                $(
                    pub fn [<$Function:snake>]<F: Into<Expr>, S: Into<Expr>, T: Into<Expr>>(first: F, second: S, third: T) -> Expr {
                        Expr::from(Function::[<$Function:snake>](first, second, third))
                    }
                )*
            }
        }
    };
}

impl_ternary_function_constructors!(Case);

/// Implement nary function constructors
macro_rules! impl_nary_function_constructors {
    ($( $Function:ident ),*) => {
        impl Function {
            paste! {
                $(
                    pub fn [<$Function:snake>]<E: Into<Expr>>(args: Vec<E>) -> Function {
                        Function::new(function::Function::$Function(args.len()), args.into_iter().map(|e| Rc::new(e.into())).collect())
                    }
                )*
            }
        }

        impl Expr {
            paste! {
                $(
                    pub fn [<$Function:snake>]<E: Into<Expr>>(args: Vec<E>) -> Expr {
                        Expr::from(Function::[<$Function:snake>](args))
                    }
                )*
            }
        }
    };
}

impl_nary_function_constructors!(Concat);

/// An aggregate function expression
#[derive(Clone, Debug, Hash, PartialEq, Eq)]
pub struct Aggregate {
    /// Operator
    aggregate: aggregate::Aggregate,
    /// Argument
    argument: Rc<Expr>,
}

impl Aggregate {
    /// Basic constructor
    pub fn new(aggregate: aggregate::Aggregate, argument: Rc<Expr>) -> Aggregate {
        Aggregate {
            aggregate,
            argument,
        }
    }

    pub fn aggregate(&self) -> aggregate::Aggregate {
        self.aggregate
    }

    pub fn argument_name(&self) -> Result<&String> {
        match self.argument.as_ref() {
            Expr::Column(col) => Ok(col.last().unwrap()),
            _ => Err(Error::other("Cannot return the argument_name")),
        }
    }
}

impl fmt::Display for Aggregate {
    fn fmt(&self, f: &mut fmt::Formatter<'_>) -> fmt::Result {
        write!(f, "{}({})", self.aggregate, self.argument)
    }
}

impl Variant for Aggregate {}

/// Implement unary function constructors
macro_rules! impl_aggregation_constructors {
    ($( $Aggregate:ident ),*) => {
        impl Aggregate {
            paste! {
                $(pub fn [<$Aggregate:snake>]<E: Into<Expr>>(expr: E) -> Aggregate {
                    Aggregate::new(aggregate::Aggregate::$Aggregate, Rc::new(expr.into()))
                }
                )*
            }
        }

        impl Expr {
            paste! {
                $(pub fn [<$Aggregate:snake>]<E: Into<Expr>>(expr: E) -> Expr {
                    Expr::from(Aggregate::[<$Aggregate:snake>](expr))
                }
                )*
            }
        }
    };
}

impl_aggregation_constructors!(First, Last, Min, Max, Count, Mean, Sum, Var, Std);

/// An aggregate function expression
#[derive(Clone, Debug, Hash, PartialEq, Eq)]
pub struct Struct {
    /// Fields
    fields: Vec<(Identifier, Rc<Expr>)>,
}

impl Struct {
    /// Basic constructor
    pub fn new(fields: Vec<(Identifier, Rc<Expr>)>) -> Struct {
        Struct { fields }
    }
}

impl fmt::Display for Struct {
    fn fmt(&self, f: &mut fmt::Formatter<'_>) -> fmt::Result {
        write!(
            f,
            "{{ {} }}",
            self.fields
                .iter()
                .map(|(i, e)| format!("{i}: {e}"))
                .join(", ")
        )
    }
}

impl<S: Into<Identifier>, E: Into<Rc<Expr>>> FromIterator<(S, E)> for Struct {
    fn from_iter<I: IntoIterator<Item = (S, E)>>(iter: I) -> Self {
        Struct::new(
            iter.into_iter()
                .map(|(s, e)| (s.into(), e.into()))
                .collect(),
        )
    }
}

impl Variant for Struct {}

/// A Expr enum
/// inspired by: https://docs.rs/sqlparser/latest/sqlparser/ast/enum.Expr.html
/// and mostly: https://docs.rs/polars/latest/polars/prelude/enum.Expr.html
/// or https://docs.rs/polars-lazy/latest/polars_lazy/dsl/enum.Expr.html

#[derive(Clone, Debug, Hash, PartialEq, Eq)]
pub enum Expr {
    Column(Column),
    Value(Value),
    Function(Function),
    Aggregate(Aggregate),
    Struct(Struct),
}

/// Basic constructors
/// They are short because they are supposed to be the primary API for the module
impl Expr {
    pub fn col<S: Into<String>>(field: S) -> Expr {
        Expr::Column(Column::from_name(field))
    }

    pub fn qcol<S: Into<String>>(relation: S, field: S) -> Expr {
        Expr::Column(Column::from_qualified_name(relation, field))
    }

    pub fn val<V: Into<Value>>(value: V) -> Expr {
        Expr::Value(value.into())
    }

    pub fn list<L: IntoIterator<Item = V>, V: Into<Value>>(values: L) -> Expr {
        Expr::Value(Value::list(
            values.into_iter().map(|v| v.into()).collect::<Vec<Value>>(),
        ))
    }

    pub fn structured<S: Clone + Into<String>, E: Clone + Into<Rc<Expr>>, F: AsRef<[(S, E)]>>(
        fields: F,
    ) -> Expr {
        Expr::Struct(
            fields
                .as_ref()
                .iter()
                .map(|(s, e)| (s.clone().into(), e.clone().into()))
                .collect(),
        )
    }

    // pub fn all<E: Clone+Into<Expr>, F: AsRef<[E]>>(
    //     factors: F,
    // ) -> Expr {
    //     let factors = factors.as_ref();
    //     match factors.split_first() {
    //         Some((head, tail)) => Expr::and(head.clone(), Expr::all(tail)),
    //         None => Expr::val(true),
    //     }
    // }

    pub fn all<F: IntoIterator<Item = Expr>>(factors: F) -> Expr {
        let mut factors = factors.into_iter();
        match factors.next() {
            Some(head) => Expr::and(head, Expr::all(factors)),
            None => Expr::val(true),
        }
    }
}

/// Implement basic Variant conversions
macro_rules! impl_conversions {
    ( $Variant:ident ) => {
        impl From<$Variant> for Expr {
            fn from(v: $Variant) -> Self {
                Expr::$Variant(v)
            }
        }

        impl TryFrom<Expr> for $Variant {
            type Error = Error;

            fn try_from(expr: Expr) -> Result<Self> {
                if let Expr::$Variant(v) = expr {
                    Ok(v)
                } else {
                    Err(Error::invalid_conversion(expr, stringify!($Variant)))
                }
            }
        }
    };
}

/// Implement Expr traits
macro_rules! impl_traits {
    ( $( $Variant:ident ),* ) => {
        impl fmt::Display for Expr {
            fn fmt(&self, f: &mut fmt::Formatter<'_>) -> fmt::Result {
                match self {
                    $(Expr::$Variant(variant) => variant.fmt(f),)*
                }
            }
        }

        $(impl_conversions!($Variant);)*
    }
}

impl_traits!(Column, Value, Function, Aggregate, Struct);

impl Variant for Expr {}

// Implement ops
impl Add for Expr {
    type Output = Expr;

    fn add(self, rhs: Self) -> Self::Output {
        Expr::plus(self, rhs)
    }
}

impl BitAnd for Expr {
    type Output = Expr;

    fn bitand(self, rhs: Self) -> Self::Output {
        Expr::and(self, rhs)
    }
}

impl BitOr for Expr {
    type Output = Expr;

    fn bitor(self, rhs: Self) -> Self::Output {
        Expr::or(self, rhs)
    }
}

impl BitXor for Expr {
    type Output = Expr;

    fn bitxor(self, rhs: Self) -> Self::Output {
        Expr::xor(self, rhs)
    }
}

impl Div for Expr {
    type Output = Expr;

    fn div(self, rhs: Self) -> Self::Output {
        Expr::divide(self, rhs)
    }
}

impl Mul for Expr {
    type Output = Expr;

    fn mul(self, rhs: Self) -> Self::Output {
        Expr::multiply(self, rhs)
    }
}

impl Neg for Expr {
    type Output = Expr;

    fn neg(self) -> Self::Output {
        Expr::opposite(self)
    }
}

impl Not for Expr {
    type Output = Expr;

    fn not(self) -> Self::Output {
        Expr::not(self)
    }
}

impl Rem for Expr {
    type Output = Expr;

    fn rem(self, rhs: Self) -> Self::Output {
        Expr::modulo(self, rhs)
    }
}

impl Sub for Expr {
    type Output = Expr;

    fn sub(self, rhs: Self) -> Self::Output {
        Expr::minus(self, rhs)
    }
}

/// Implement the Acceptor trait
impl<'a> Acceptor<'a> for Expr {
    fn dependencies(&'a self) -> visitor::Dependencies<'a, Self> {
        match self {
            Expr::Column(_) => visitor::Dependencies::empty(),
            Expr::Value(_) => visitor::Dependencies::empty(),
            Expr::Function(f) => f.arguments.iter().map(|e| &**e).collect(),
            Expr::Aggregate(a) => visitor::Dependencies::from([&(*a.argument)]),
            Expr::Struct(s) => s.fields.iter().map(|(_, e)| &**e).collect(),
        }
    }
}

impl<'a> IntoIterator for &'a Expr {
    type Item = &'a Expr;
    type IntoIter = visitor::Iter<'a, Expr>;

    fn into_iter(self) -> Self::IntoIter {
        self.iter()
    }
}

// Visitors

/// A Visitor for the type Expr
pub trait Visitor<'a, T: Clone> {
    fn column(&self, column: &'a Column) -> T;
    fn value(&self, value: &'a Value) -> T;
    fn function(&self, function: &'a function::Function, arguments: Vec<T>) -> T;
    fn aggregate(&self, aggregate: &'a aggregate::Aggregate, argument: T) -> T;
    fn structured(&self, fields: Vec<(Identifier, T)>) -> T;
}

/// Implement a specific visitor to dispatch the dependencies more easily
impl<'a, T: Clone, V: Visitor<'a, T>> visitor::Visitor<'a, Expr, T> for V {
    fn visit(&self, acceptor: &'a Expr, dependencies: visitor::Visited<'a, Expr, T>) -> T {
        match acceptor {
            Expr::Column(c) => self.column(c),
            Expr::Value(v) => self.value(v),
            Expr::Function(f) => self.function(
                &f.function,
                f.arguments
                    .iter()
                    .map(|a| dependencies.get(&**a).clone())
                    .collect(),
            ),
            Expr::Aggregate(a) => {
                self.aggregate(&a.aggregate, dependencies.get(&a.argument).clone())
            }
            Expr::Struct(s) => self.structured(
                s.fields
                    .iter()
                    .map(|(i, e)| (i.clone(), dependencies.get(&**e).clone()))
                    .collect(),
            ),
        }
    }
}

// Some useful visitors

/// Visit the expression to display it
#[derive(Clone, Debug)]
pub struct DisplayVisitor;

impl<'a> Visitor<'a, String> for DisplayVisitor {
    fn column(&self, column: &'a Column) -> String {
        format!("{column}")
    }

    fn value(&self, value: &'a Value) -> String {
        format!("{value}")
    }

    fn function(&self, function: &'a function::Function, arguments: Vec<String>) -> String {
        match function.style() {
            function::Style::UnaryOperator => format!("{} {}", function, arguments[0]),
            function::Style::BinaryOperator => {
                format!("{} {} {}", arguments[0], function, arguments[1])
            }
            function::Style::Function => format!("{}({})", function, arguments.join(", ")),
            function::Style::Case => {
                format!(
                    "( CASE WHEN {} THEN {} ELSE {} END )",
                    arguments[0], arguments[1], arguments[2]
                )
            }
        }
    }

    fn aggregate(&self, aggregate: &'a aggregate::Aggregate, argument: String) -> String {
        format!("{}({})", aggregate, argument)
    }

    fn structured(&self, fields: Vec<(Identifier, String)>) -> String {
        format!(
            "{{ {} }}",
            fields.iter().map(|(i, e)| format!("{i}: {e}")).join(", ")
        )
    }
}

// Implement the data_type::function::Function trait with visitors

/// A visitor to compute the domain
#[derive(Clone, Debug)]
pub struct DomainVisitor;

impl<'a> Visitor<'a, DataType> for DomainVisitor {
    fn column(&self, column: &'a Column) -> DataType {
        if column.len() == 1 {
            DataType::structured([(&column.head().unwrap(), DataType::Any)]) // TODO fix this
        } else {
            DataType::Any
        }
    }

    fn value(&self, _value: &'a Value) -> DataType {
        DataType::unit()
    }

    fn function(&self, _function: &'a function::Function, arguments: Vec<DataType>) -> DataType {
        DataType::product(arguments)
    }

    fn aggregate(&self, _aggregate: &'a aggregate::Aggregate, argument: DataType) -> DataType {
        argument
    }

    fn structured(&self, fields: Vec<(Identifier, DataType)>) -> DataType {
        DataType::product(fields.into_iter().map(|(_, data_type)| data_type))
    }
}

/// A visitor to compute the super_image
#[derive(Clone, Debug)]
pub struct SuperImageVisitor<'a>(&'a DataType);

impl<'a> Visitor<'a, Result<DataType>> for SuperImageVisitor<'a> {
    fn column(&self, column: &'a Column) -> Result<DataType> {
        Ok(self.0[column.clone()].clone())
    }

    fn value(&self, value: &'a Value) -> Result<DataType> {
        Ok(value.data_type())
    }

    fn function(
        &self,
        function: &'a function::Function,
        arguments: Vec<Result<DataType>>,
    ) -> Result<DataType> {
        let sets: Result<Vec<DataType>> = arguments.into_iter().collect();
        function.super_image(&sets?)
    }

    fn aggregate(
        &self,
        aggregate: &'a aggregate::Aggregate,
        argument: Result<DataType>,
    ) -> Result<DataType> {
        aggregate.super_image(&argument?)
    }

    fn structured(&self, fields: Vec<(Identifier, Result<DataType>)>) -> Result<DataType> {
        let fields: Result<Vec<(String, DataType)>> = fields
            .into_iter()
            .map(|(i, data_type)| Ok((i.split_last()?.0, data_type?)))
            .collect();
        Ok(DataType::structured(fields?))
    }
}

/// A visitor to compute the value
#[derive(Clone, Debug)]
pub struct ValueVisitor<'a>(&'a Value);

impl<'a> Visitor<'a, Result<Value>> for ValueVisitor<'a> {
    fn column(&self, column: &'a Column) -> Result<Value> {
        Ok(self.0[column.clone()].clone())
    }

    fn value(&self, value: &'a Value) -> Result<Value> {
        Ok(value.clone())
    }

    fn function(
        &self,
        function: &'a function::Function,
        arguments: Vec<Result<Value>>,
    ) -> Result<Value> {
        let args: Result<Vec<Value>> = arguments.into_iter().collect();
        function.value(&args?)
    }

    fn aggregate(
        &self,
        aggregate: &'a aggregate::Aggregate,
        argument: Result<Value>,
    ) -> Result<Value> {
        aggregate.value(&argument?)
    }

    fn structured(&self, fields: Vec<(Identifier, Result<Value>)>) -> Result<Value> {
        let fields: Result<Vec<(String, Value)>> = fields
            .into_iter()
            .map(|(ident, value)| Ok((ident.split_last()?.0, value?)))
            .collect();
        Ok(value::Value::structured(fields?))
    }
}

impl data_type::function::Function for Expr {
    fn domain(&self) -> DataType {
        self.accept(DomainVisitor)
    }

    fn super_image(&self, set: &DataType) -> result::Result<DataType, data_type::function::Error> {
        Ok(self.accept(SuperImageVisitor(set))?)
    }

    fn value(
        &self,
        arg: &value::Value,
    ) -> result::Result<value::Value, data_type::function::Error> {
        Ok(self.accept(ValueVisitor(arg))?)
    }
}

/// A visitor to collect column
#[derive(Clone, Debug)]
pub struct ColumnsVisitor;

impl<'a> Visitor<'a, Vec<&'a Column>> for ColumnsVisitor {
    fn column(&self, column: &'a Column) -> Vec<&'a Column> {
        vec![column]
    }

    fn value(&self, _value: &'a Value) -> Vec<&'a Column> {
        vec![]
    }

    fn function(
        &self,
        _function: &'a function::Function,
        arguments: Vec<Vec<&'a Column>>,
    ) -> Vec<&'a Column> {
        arguments
            .into_iter()
            .flat_map(|c| c.into_iter())
            .unique()
            .collect()
    }

    fn aggregate(
        &self,
        _aggregate: &'a aggregate::Aggregate,
        argument: Vec<&'a Column>,
    ) -> Vec<&'a Column> {
        argument
    }

    fn structured(&self, fields: Vec<(Identifier, Vec<&'a Column>)>) -> Vec<&'a Column> {
        fields
            .into_iter()
            .flat_map(|(_, c)| c.into_iter())
            .unique()
            .collect()
    }
}

impl Expr {
    /// Collect all columns in an expression
    pub fn columns(&self) -> Vec<&Column> {
        self.accept(ColumnsVisitor)
    }
}

/// A visitor to test the presence of column
#[derive(Clone, Debug)]
pub struct HasColumnVisitor;

impl<'a> Visitor<'a, bool> for HasColumnVisitor {
    fn column(&self, _column: &'a Column) -> bool {
        true
    }

    fn value(&self, _value: &'a Value) -> bool {
        false
    }

    fn function(&self, _function: &'a function::Function, arguments: Vec<bool>) -> bool {
        arguments.into_iter().any(identity)
    }

    fn aggregate(&self, _aggregate: &'a aggregate::Aggregate, argument: bool) -> bool {
        argument
    }

    fn structured(&self, fields: Vec<(Identifier, bool)>) -> bool {
        fields.into_iter().any(|(_, value)| value)
    }
}

impl Expr {
    pub fn has_column(&self) -> bool {
        self.accept(HasColumnVisitor)
    }
}

/// Rename the columns with the namer
#[derive(Clone, Debug)]
pub struct RenameVisitor<'a>(&'a Hierarchy<Identifier>);

impl<'a> Visitor<'a, Expr> for RenameVisitor<'a> {
    fn column(&self, column: &'a Column) -> Expr {
        self.0
            .get(column)
            .map(|name| Expr::Column(name.clone()))
            .unwrap_or_else(|| Expr::Column(column.clone()))
    }

    fn value(&self, value: &'a Value) -> Expr {
        Expr::Value(value.clone())
    }

    fn function(&self, function: &'a function::Function, arguments: Vec<Expr>) -> Expr {
        let arguments: Vec<Rc<Expr>> = arguments.into_iter().map(|a| Rc::new(a)).collect();
        Expr::Function(Function::new(function.clone(), arguments))
    }

    fn aggregate(&self, aggregate: &'a aggregate::Aggregate, argument: Expr) -> Expr {
        Expr::Aggregate(Aggregate::new(aggregate.clone(), Rc::new(argument)))
    }

    fn structured(&self, fields: Vec<(Identifier, Expr)>) -> Expr {
        let fields: Vec<(Identifier, Rc<Expr>)> =
            fields.into_iter().map(|(i, e)| (i, Rc::new(e))).collect();
        Expr::Struct(Struct::from_iter(fields))
    }
}

impl Expr {
    pub fn rename<'a>(&'a self, columns: &'a Hierarchy<Identifier>) -> Expr {
        self.accept(RenameVisitor(columns))
    }
}

/* Replace
 */

/// A visitor to replace sub-expressions with expressions
#[derive(Clone, Debug)]
pub struct ReplaceVisitor(Vec<(Expr, Expr)>);

impl<'a> visitor::Visitor<'a, Expr, (Expr, Vec<(Expr, Expr)>)> for ReplaceVisitor {
    fn visit(
        &self,
        acceptor: &'a Expr,
        dependencies: visitor::Visited<'a, Expr, (Expr, Vec<(Expr, Expr)>)>,
    ) -> (Expr, Vec<(Expr, Expr)>) {
        self.0
            .iter()
            .find(|(pattern, _)| acceptor == pattern)
            .map_or_else(
                || {
                    match acceptor {
                        Expr::Function(f) => {
                            let (arguments, matched): (Vec<Rc<Expr>>, Vec<&Vec<(Expr, Expr)>>) = f
                                .arguments
                                .iter()
                                .map(|a| {
                                    let (argument, matched) = dependencies.get(&**a);
                                    (Rc::new(argument.clone()), matched)
                                })
                                .unzip();
                            (
                                Expr::Function(Function::new(f.function.clone(), arguments)),
                                matched
                                    .into_iter()
                                    .flat_map(|m| m.into_iter().cloned())
                                    .collect(),
                            )
                        }
                        Expr::Aggregate(a) => {
                            let (argument, matched) = dependencies.get(&a.argument);
                            (
                                Expr::Aggregate(Aggregate::new(
                                    a.aggregate.clone(),
                                    Rc::new(argument.clone()),
                                )),
                                matched.clone(),
                            )
                        }
                        Expr::Struct(s) => {
                            let (fields, matched): (
                                Vec<(Identifier, Rc<Expr>)>,
                                Vec<&Vec<(Expr, Expr)>>,
                            ) = s
                                .fields
                                .iter()
                                .map(|(i, e)| {
                                    let (argument, matched) = dependencies.get(&**e);
                                    ((i.clone(), Rc::new(argument.clone())), matched)
                                })
                                .unzip();
                            (
                                Expr::Struct(Struct::new(fields)),
                                matched
                                    .into_iter()
                                    .flat_map(|m| m.into_iter().cloned())
                                    .collect(),
                            )
                        }
                        // No replacement
                        e => (e.clone(), vec![]),
                    }
                },
                |(pattern, replacement)| {
                    (
                        replacement.clone(),
                        vec![(pattern.clone(), replacement.clone())],
                    )
                },
            )
    }
}

impl Expr {
    /// Replace matched left expressions by corresponding right expressions
    pub fn replace(&self, map: Vec<(Expr, Expr)>) -> (Expr, Vec<(Expr, Expr)>) {
        self.accept(ReplaceVisitor(map))
    }
    /// Alias expressions by name
    pub fn alias(&self, named_exprs: Vec<(String, Expr)>) -> (Expr, Vec<(String, Expr)>) {
        let map = named_exprs
            .into_iter()
            .map(|(name, expr)| (expr, Expr::col(name)))
            .collect();
        let (expr, matched) = self.replace(map);
        (
            expr,
            matched
                .into_iter()
                .filter_map(|(p, r)| {
                    if let Expr::Column(c) = r {
                        Some((c.last()?.clone(), p))
                    } else {
                        None
                    }
                })
                .collect(),
        )
    }
    /// Transform an expression into an aggregation
    pub fn into_aggregate(self) -> Expr {
        match self {
            Expr::Aggregate(_) => self,
            _ => Expr::first(self), //TODO maybe change this default behavior
        }
    }
}

#[cfg(test)]
mod tests {
    use super::*;
    use crate::{
        builder::{Ready, With},
        data_type::function::Function as _,
        relation::{schema::Schema, Relation},
    };

    #[test]
    fn test_column() {
        let sub_dict = DataType::unit() & ("age", DataType::integer_range(10..=200));
        let dict = DataType::unit() & ("height", DataType::float()) & ("table_1", sub_dict);
        println!("dict = {}", &dict);
        let col = Expr::col("height");
        println!("col = {}", col);
        println!(
            "col.super_image(dict) = {}",
            col.super_image(&dict).unwrap()
        );
        assert_eq!(col.super_image(&dict).unwrap(), DataType::float());
        let qual_col = Expr::qcol("table_1", "age");
        println!("qual_col = {}", qual_col);
        println!(
            "qual_col.super_image(dict) = {}",
            qual_col.super_image(&dict).unwrap()
        );
        assert_eq!(
            qual_col.super_image(&dict).unwrap(),
            DataType::integer_range(10..=200)
        );
    }

    #[test]
    fn test_bin_op() {
        let dict = DataType::unit()
            & ("0", DataType::float_interval(-5., 2.))
            & ("1", DataType::float_interval(-1., 2.));
        let left = Expr::col("0");
        let right = Expr::col("1");
        // // Sum
        let sum = left.clone() + right.clone();
        println!(
            "{left}: {} + {right}: {} = sum: {}",
            left.co_domain(),
            right.co_domain(),
            sum.co_domain()
        );
        assert_eq!(
            sum.super_image(&dict).unwrap(),
            DataType::float_interval(-6., 4.)
        );
        // Prod
        let prod = left.clone() * right.clone();
        println!(
            "{left}: {} * {right}: {} = prod: {}",
            left.co_domain(),
            right.co_domain(),
            prod.co_domain()
        );
        assert_eq!(
            prod.super_image(&dict).unwrap(),
            DataType::float_interval(-10., 5.)
        );
    }

    #[test]
    fn test_bool_ops() {
        let dict = DataType::unit()
            & ("left", DataType::boolean())
            & ("right", DataType::boolean_value(true));
        let left = Expr::col("left");
        let right = Expr::col("right");
        // And
        let conj = left.clone() & right.clone();
        println!(
            "{left}: {} && {right}: {} = and: {}",
            left.co_domain(),
            right.co_domain(),
            conj.co_domain()
        );
        assert_eq!(conj.super_image(&dict).unwrap(), DataType::boolean());
        // Or
        let disj = left.clone() | right.clone();
        println!(
            "{left}: {} || {right}: {} = or: {}",
            left.co_domain(),
            right.co_domain(),
            disj.co_domain()
        );
        assert_eq!(
            disj.super_image(&dict).unwrap(),
            DataType::boolean_value(true)
        );
        // Not Or
        let ndisj = !Expr::or(left.clone(), right.clone());
        println!(
            "not ({left}: {} || {right}: {}) = not_or: {}",
            left.co_domain(),
            right.co_domain(),
            ndisj.co_domain()
        );
        assert_eq!(
            ndisj.super_image(&dict).unwrap(),
            DataType::boolean_value(false)
        );
    }

    #[test]
    fn test_value() {
        let dict = DataType::unit()
            & ("left", DataType::float_interval(-1., 2.))
            & ("hello", DataType::float_value(5.))
            & ("world", DataType::float_value(5.));
        let left = Expr::col("left");
        let right = Expr::val(5.);
        // Sum
        let sum = Expr::plus(left.clone(), right.clone());
        println!(
            "{left}: {} + {right}: {} = sum: {}",
            left.co_domain(),
            right.co_domain(),
            sum.co_domain()
        );
        assert_eq!(
            sum.super_image(&dict).unwrap(),
            DataType::float_interval(4., 7.)
        );
        // Prod
        let prod = Expr::multiply(left.clone(), right.clone());
        println!(
            "{left}: {} * {right}: {} = prod: {}",
            left.co_domain(),
            right.co_domain(),
            prod.co_domain()
        );
        assert_eq!(
            prod.super_image(&dict).unwrap(),
            DataType::float_interval(-5., 10.)
        );
        // Sin
        let expr = Expr::sin(Expr::multiply(Expr::val(0.2), Expr::col("hello")));
        println!("{expr}: {}", expr.super_image(&dict).unwrap());
        // Sin
        let expr = Expr::sin(Expr::multiply(Expr::val(0.2), Expr::col("world")));
        println!("{expr}: {}", expr.super_image(&dict).unwrap());
    }

    #[test]
    fn test_display_visitor() {
        let a = Expr::col("a");
        let b = Expr::col("b");
        let x = Expr::col("x");
        let expr = Expr::exp(Expr::sin(Expr::plus(Expr::multiply(a, x), b)));
        println!("{}", expr.accept(DisplayVisitor));
        assert_eq!(
            expr.accept(DisplayVisitor),
            "exp(sin(a * x + b))".to_string()
        );
    }

    #[test]
    fn test_iter() {
        let a = Expr::col("a");
        let b = Expr::col("b");
        let x = Expr::col("x");
        let expr = Expr::exp(Expr::sin(Expr::plus(Expr::multiply(a, x), b)));
        for e in expr.iter() {
            println!("Iter -> {e}");
        }
        assert_eq!(expr.iter().collect_vec().len(), 7);
    }

    #[test]
    fn test_ref_iterable() {
        let a = Expr::col("a");
        let b = Expr::col("b");
        let x = Expr::col("x");
        let expr = Expr::exp(Expr::sin(a * x + b));
        for e in &expr {
            println!("Iter -> {e}");
        }
        assert_eq!(expr.into_iter().collect_vec().len(), 7);
    }

    #[test]
    fn test_dsl() {
        let _rel: Rc<Relation> = Rc::new(
            Relation::table()
                .schema(
                    Schema::builder()
                        .with(("a", DataType::float_range(0.0..=1.0)))
                        .with(("b", DataType::float_range(0.0..=2.0)))
                        .with(("c", DataType::float_range(0.0..=5.0)))
                        .with(("d", DataType::float_range(0.0..=10.0)))
                        .with(("x", DataType::float_range(0.0..=20.0)))
                        .with(("z", DataType::float_range(0.0..=50.0)))
                        .with(("t", DataType::float_range(0.0..=100.0)))
                        .build(),
                )
                .build(),
        );
        let x = expr! { exp(a*b + cos(2*z)*d - 2*z + t*sin(c+3*x)) };
        println!("expr = {x}");
        println!("expr.data_type() = {}", x.data_type());
    }

    #[test]
    fn test_expr_domain_co_domain() {
        let x = expr! { exp(a*b + cos(2*z)*d - 2*z + t*sin(c+3*x)) };
        println!("expr = {x}");
        println!("expr.domain() = {}", x.domain());
        println!("expr.co_domain() = {}", x.co_domain());
        println!("expr.data_type() = {}", x.data_type());
    }

    #[test]
    fn test_expr_super_image() {
        let x = expr! { exp(a*b + cos(2*z)*d - 2*z + t*sin(c+3*x)) };
        println!("expr = {x}");
        println!(
            "expr.super_image() = {}",
            x.super_image(
                &(DataType::unit()
                    & ("a", DataType::float_interval(0.0, 0.1))
                    & ("b", DataType::float_interval(0.0, 0.1))
                    & ("z", DataType::float_interval(0.0, 0.1))
                    & ("d", DataType::integer_interval(-2, 2))
                    & ("t", DataType::float_interval(0.0, 0.1))
                    & ("c", DataType::float())
                    & ("x", DataType::integer()))
            )
            .unwrap()
        );
    }

    #[test]
    fn test_expr_value() {
        let x = expr! { exp(a*b + cos(2*z)*d - 2*z + t*sin(c+3*x)) };
        println!("expr = {x}");
        let val = x
            .value(
                &(Value::structured([
                    ("a", Value::float(0.1)),
                    ("b", Value::float(0.1)),
                    ("z", Value::float(0.1)),
                    ("d", Value::integer(0)),
                    ("t", Value::float(0.1)),
                    ("c", Value::float(0.0)),
                    ("x", Value::float(0.0)),
                ])),
            )
            .unwrap();
        println!("expr.value() = {}", val);
        assert_eq!(
            val,
            Value::from(f64::exp(
                0.1 * 0.1 + f64::cos(2.0 * 0.1) * 0.0 - 2.0 * 0.1 + 0.1 * f64::sin(0.0 + 3.0 * 0.0)
            ))
        );
    }

    #[test]
    fn test_expr_visitor() {
        let x = expr!(a + 2 * x - exp(c));
        println!("x = {}", x);
        println!("x.accept = {}", x.accept(DisplayVisitor));
        for (x, s) in x.iter_with(DisplayVisitor) {
            println!("(expr, str) = ({}, {})", x, s);
        }
        for s in &x {
            println!("expr = {}", s);
        }
        let typ = DataType::structured([
            ("a", DataType::float_interval(0.1, 0.5)),
            ("x", DataType::float_interval(-0.1, 2.0)),
            ("c", DataType::float_values([-1., 2.])),
        ]);
        for (x, t) in x.iter_with(SuperImageVisitor(&typ)) {
            println!("(expr, type) = ({}, {})", x, t.unwrap());
        }
    }

    #[test]
    fn test_aggregate() {
        let x = expr!(sum(a));
        println!("x = {}", x);
        let typ = DataType::structured([("a", DataType::integer_interval(3, 190))]);
        for (x, t) in x.iter_with(SuperImageVisitor(&typ)) {
            println!("(expr, type) = ({}, {})", x, t.unwrap());
        }
    }

    #[test]
    fn test_structured() {
        let x = Expr::structured([
            ("a", expr!(exp(a + 2 * sum(c)) + b * count(d))),
            ("b", expr!(ln(a + 2 * sum(c)) - b * count(d))),
        ]);
        println!("x = {x}");
    }

    #[test]
    fn test_columns() {
        let x = expr!(exp(a * b + cos(2 * z) * d - 2 * z + t * sin(c + 3 * x)));
        println!("x = {x}");
        let columns = x.columns();
        println!(
            "columns = {}",
            columns.into_iter().map(|c| format!("{c}")).join(", ")
        );
    }

    #[test]
    fn test_rename() {
        let x = expr!(exp(a * b + cos(2 * z) * d - 2 * z + t * sin(c + 3 * x)));
        println!("x = {x}");
        let names: Hierarchy<Identifier> = Hierarchy::from([(["a"], format!("A").into())]);
        let renamed = x.rename(&names);
        println!("renamed x = {renamed} ({names})");
    }

    #[test]
    fn test_replace() {
        let x =
            expr!(exp(a * b + cos(2 * z) * d - 2 * z + t * sin(c + 3 * x)) + cos(2 * z) - 2 * z);
        println!("x = {x}");
        let (a, m) = x.replace(vec![(expr!(2 * z), expr!(R))]);
        println!("a = {a}\nmatched = {m:?}");
        let (b, n) = x.replace(vec![
            (expr!(2 * z), expr!(R)),
            (expr!(cos(2 * z) * d - 2 * z), expr!(S)),
        ]);
        println!("b = {b}\nmatched = {n:?}");
    }

    #[test]
    fn test_sqrt() {
        let expression = expr!(sqrt(x + 1));
        println!("expression = {}", expression);
        println!("expression data type = {}", expression.data_type());
        println!(
            "expression super image = {}",
            expression
                .super_image(&DataType::structured([(
                    "x",
                    DataType::float_interval(1., 100.)
                ),]))
                .unwrap()
        );
    }

    #[test]
    fn test_pow() {
        let expression = expr!(pow(x, y));
        println!("expression = {}", expression);
        println!("expression data type = {}", expression.data_type());
        println!(
            "expression super image = {}",
            expression
                .super_image(&DataType::structured([
                    ("x", DataType::float_interval(1., 10.)),
                    ("y", DataType::float_values([-2., 0.5])),
                ]))
                .unwrap()
        );
    }

    #[test]
    fn test_case() {
        let expression = expr!(case(gt(x, 5), x, y));
        println!("\nexpression = {}", expression);
        println!("expression data type = {}", expression.data_type());
        let set = DataType::structured([
            ("x", DataType::float_interval(1., 10.)),
            ("y", DataType::float_values([-2., 0.5])),
        ]);
        println!(
            "expression super image = {}",
            expression.super_image(&set).unwrap()
        );

        let expression = Expr::case(
            Expr::gt(Expr::col(stringify!(x)), Expr::val(5)),
            Expr::col("x"),
            Expr::Value(Value::unit()),
        );
        println!("\nexpression = {}", expression);
        println!("expression data type = {}", expression.data_type());
        let set = DataType::structured([("x", DataType::float_interval(1., 10.))]);
        println!(
            "expression super image = {}",
            expression.super_image(&set).unwrap()
        );

        let expression = expr!(case(gt(x, 1), x, 1));
        println!("\nexpression = {}", expression);
        println!("expression data type = {}", expression.data_type());
        println!(
            "expression super image = {}",
            expression
                .super_image(&DataType::structured([(
                    "x",
                    DataType::float_interval(0., 2.)
                ),]))
                .unwrap()
        );

        let expression = expr!(gt(x, 1) * x + lt_eq(x, 1));
        println!("\nexpression = {}", expression);
        println!("expression data type = {}", expression.data_type());
        println!(
            "expression super image = {}",
            expression
                .super_image(&DataType::structured([(
                    "x",
                    DataType::float_interval(0., 2.)
                ),]))
                .unwrap()
        );
    }

    #[test]
    fn test_in_list_integer() {
        // a IN (1, 2, 3)
        let expression = Expr::in_list(Expr::col("a"), Expr::list([1, 2, 3]));
        println!("\nexpression = {}", expression);
        println!("expression data type = {}", expression.data_type());

        // a ∈ integer([1, 100])
        let set = DataType::structured([("a", DataType::integer_interval(1, 100))]);
        assert_eq!(expression.super_image(&set).unwrap(), DataType::boolean());
        assert_eq!(
            expression
                .value(&Value::structured([("a", Value::integer(1)),]))
                .unwrap(),
            Value::boolean(true)
        );
        assert_eq!(
            expression
                .value(&Value::structured([("a", Value::integer(20)),]))
                .unwrap(),
            Value::boolean(false)
        );

        // a ∈ integer([10, 100])
        let set = DataType::structured([("a", DataType::integer_interval(10, 100))]);
        assert_eq!(
            expression.super_image(&set).unwrap(),
            DataType::from(Value::from(false))
        );

        // a ∈ float([1, 100])
        let set = DataType::structured([("a", DataType::float_interval(1., 100.))]);
        assert_eq!(expression.super_image(&set).unwrap(), DataType::boolean());
        assert_eq!(
            expression
                .value(&Value::structured([("a", Value::float(1.)),]))
                .unwrap(),
            Value::boolean(true)
        );
        assert_eq!(
            expression
                .value(&Value::structured([("a", Value::float(20.5)),]))
                .unwrap(),
            Value::boolean(false)
        );

        // a ∈ text()
        let set = DataType::structured([(
            "a",
            DataType::text_values(["1".to_string(), "a".to_string()]),
        )]);
        assert_eq!(expression.super_image(&set).unwrap(), DataType::boolean());
        assert_eq!(
            expression
                .value(&Value::structured([("a", Value::text("1".to_string())),]))
                .unwrap(),
            Value::boolean(true)
        );
        assert_eq!(
            expression
                .value(&Value::structured([("a", Value::text("a".to_string())),]))
                .unwrap(),
            Value::boolean(false)
        );
    }

    #[test]
    fn test_in_list_float() {
        // a IN (10.5, 2.)
        let expression = Expr::in_list(Expr::col("a"), Expr::list([10.5, 2.]));
        println!("\nexpression = {}", expression);
        println!("expression data type = {}", expression.data_type());

        // a ∈ float([1, 100])
        let set = DataType::structured([("a", DataType::float_interval(1., 100.))]);
        assert_eq!(expression.super_image(&set).unwrap(), DataType::boolean());
        assert_eq!(
            expression
                .value(&Value::structured([("a", Value::float(10.5)),]))
                .unwrap(),
            Value::boolean(true)
        );
        assert_eq!(
            expression
                .value(&Value::structured([("a", Value::float(20.)),]))
                .unwrap(),
            Value::boolean(false)
        );

        // a ∈ float([100., 150])
        let set = DataType::structured([("a", DataType::float_interval(100., 150.))]);
        assert_eq!(
            expression.super_image(&set).unwrap(),
            DataType::boolean_value(false)
        );

        // a ∈ integer([1, 100])
        let set = DataType::structured([("a", DataType::integer_interval(1, 100))]);
        assert_eq!(expression.super_image(&set).unwrap(), DataType::boolean());
        assert_eq!(
            expression
                .value(&Value::structured([("a", Value::integer(2)),]))
                .unwrap(),
            Value::boolean(true)
        );
        assert_eq!(
            expression
                .value(&Value::structured([("a", Value::integer(20)),]))
                .unwrap(),
            Value::boolean(false)
        );

        // a ∈ text()
        let set = DataType::structured([(
            "a",
            DataType::text_values(["1".to_string(), "a".to_string()]),
        )]);
        assert_eq!(expression.super_image(&set).unwrap(), DataType::boolean());
        assert_eq!(
            expression
                .value(&Value::structured(
                    [("a", Value::text("10.5".to_string())),]
                ))
                .unwrap(),
            Value::boolean(true)
        );
        assert_eq!(
            expression
                .value(&Value::structured([("a", Value::text("a".to_string())),]))
                .unwrap(),
            Value::boolean(false)
        );
    }

    #[test]
    fn test_in_list_text() {
        // a IN ("a", "10", "2.")
        let expression = Expr::in_list(
            Expr::col("a"),
            Expr::list(["a".to_string(), "10".to_string()]),
        );
        println!("\nexpression = {}", expression);
        println!("expression data type = {}", expression.data_type());

        // a ∈ text()
        let set = DataType::structured([(
            "a",
            DataType::text_values(["1".to_string(), "a".to_string()]),
        )]);
        assert_eq!(expression.super_image(&set).unwrap(), DataType::boolean());
        assert_eq!(
            expression
                .value(&Value::structured([("a", Value::text("a".to_string())),]))
                .unwrap(),
            Value::boolean(true)
        );
        assert_eq!(
            expression
                .value(&Value::structured([("a", Value::text("1".to_string())),]))
                .unwrap(),
            Value::boolean(false)
        );

        // a ∈ float([1, 100])
        let set = DataType::structured([("a", DataType::float_interval(1., 100.))]);
        assert_eq!(expression.super_image(&set).unwrap(), DataType::boolean());
        assert_eq!(
            expression
                .value(&Value::structured([("a", Value::float(10.)),]))
                .unwrap(),
            Value::boolean(true)
        );
        assert_eq!(
            expression
                .value(&Value::structured([("a", Value::float(20.)),]))
                .unwrap(),
            Value::boolean(false)
        );

        // a ∈ integer([1, 100])
        let set = DataType::structured([("a", DataType::integer_interval(1, 100))]);
        assert_eq!(expression.super_image(&set).unwrap(), DataType::boolean());
        assert_eq!(
            expression
                .value(&Value::structured([("a", Value::integer(10)),]))
                .unwrap(),
            Value::boolean(true)
        );
        assert_eq!(
            expression
                .value(&Value::structured([("a", Value::integer(20)),]))
                .unwrap(),
            Value::boolean(false)
        );
    }
    #[test]
    fn test_std() {
        let expression = expr!(std(x));
        println!("expression = {}", expression);
        println!("expression data type = {}", expression.data_type());
        println!(
            "expression super image = {}",
            expression
                .super_image(&DataType::structured([(
                    "x",
                    DataType::list(DataType::float_interval(-1., 10.), 1, 50)
                ),]))
                .unwrap()
        );
    }

    #[test]
    fn test_md5() {
        let expression = expr!(md5(x));
        println!("expression = {}", expression);
        println!("expression data type = {}", expression.data_type());
        println!(
            "expression super image = {}",
            expression
                .super_image(&DataType::structured([(
                    "x",
                    DataType::text_values(["foo".into(), "bar".into()])
                ),]))
                .unwrap()
        );
        println!(
            "expression value = {}",
            expression
                .value(&Value::structured([("x", Value::text("foo")),]))
                .unwrap()
        );
    }

    #[test]
    fn test_concat() {
        let expression = Expr::concat(vec![Expr::col("x"), Expr::col("y"), Expr::col("x")]);
        println!("expression = {}", expression);
        println!("expression data type = {}", expression.data_type());
        println!(
            "expression super image = {}",
            expression
                .super_image(&DataType::structured([
                    ("x", DataType::text_values(["foo".into(), "bar".into()])),
                    ("y", DataType::text_values(["hello".into(), "world".into()]))
                ]))
                .unwrap()
        );
        println!(
            "expression value = {}",
            expression
                .value(&Value::structured([
                    ("x", Value::text("foo")),
                    ("y", Value::float(0.5432)),
                ]))
                .unwrap()
        );
    }

    #[test]
    fn test_cmp() {
        let dict = DataType::unit()
            & ("a", DataType::float_interval(-5., 2.))
            & ("1", DataType::float_interval(-1., 2.));
        let left = Expr::col("a");
        let right = Expr::val(0);
        // gt
        let ex = Expr::gt(left.clone(), right.clone());
        println!("{}", ex);
        // assert_eq!(
        //     sum.super_image(&dict).unwrap(),
        //     DataType::float_interval(-6., 4.)
        // );
    }

    #[test]
    fn test_filter_column_data_type_float() {
        // set min value
        let col = Column::from("MyCol");
        let datatype = DataType::float();
        let value = Expr::val(5.);

        let func = Function::gt(col.clone(), value.clone());
        assert_eq!(
            func.filter_column_data_type(&col, &datatype),
            DataType::float_min(5.)
        );

        let func = Function::gt_eq(col.clone(), value.clone());
        assert_eq!(
            func.filter_column_data_type(&col, &datatype),
            DataType::float_min(5.)
        );

        let func = Function::lt(value.clone(), col.clone());
        assert_eq!(
            func.filter_column_data_type(&col, &datatype),
            DataType::float_min(5.)
        );

        let func = Function::lt_eq(value.clone(), col.clone());
        assert_eq!(
            func.filter_column_data_type(&col, &datatype),
            DataType::float_min(5.)
        );

        // columns do not match
        let col = Column::from("MyCol");
        let datatype = DataType::float();
        let func = Function::gt(Expr::col("NotMyCol"), Expr::val(5.));
        assert_eq!(
            func.filter_column_data_type(&col, &datatype),
            DataType::float()
        );

        // set max value
        let col = Column::from("MyCol");
        let datatype = DataType::float();
        let value = Expr::val(5.);

        let func = Function::lt(col.clone(), value.clone());
        assert_eq!(
            func.filter_column_data_type(&col, &datatype),
            DataType::float_max(5.)
        );

        let func = Function::lt_eq(col.clone(), value.clone());
        assert_eq!(
            func.filter_column_data_type(&col, &datatype),
            DataType::float_max(5.)
        );

        let func = Function::gt(value.clone(), col.clone());
        assert_eq!(
            func.filter_column_data_type(&col, &datatype),
            DataType::float_max(5.)
        );

        let func = Function::gt_eq(value.clone(), col.clone());
        assert_eq!(
            func.filter_column_data_type(&col, &datatype),
            DataType::float_max(5.)
        );

        // eq
        let col = Column::from("MyCol");
        let datatype = DataType::float();
        let value = Expr::val(5.);

        let func = Function::eq(col.clone(), value.clone());
        assert_eq!(
            func.filter_column_data_type(&col, &datatype),
            DataType::float_value(5.)
        );

        // in
        let col = Column::from("MyCol");
        let datatype = DataType::float();
        let values = Expr::list([1., 3., 4.]);

        let func = Function::in_list(col.clone(), values.clone());
        assert_eq!(
            func.filter_column_data_type(&col, &datatype),
            DataType::float_values([1., 3., 4.])
        );
    }

    #[test]
    fn test_filter_column_data_type_integer() {
        // set min value
        let col = Column::from("MyCol");
        let datatype = DataType::integer_interval(0, 10);
        let value = Expr::val(5);

        let func = Function::gt(col.clone(), value.clone());
        assert_eq!(
            func.filter_column_data_type(&col, &datatype),
            DataType::integer_interval(5, 10)
        );

        let func = Function::gt_eq(col.clone(), value.clone());
        assert_eq!(
            func.filter_column_data_type(&col, &datatype),
            DataType::integer_interval(5, 10)
        );

        let func = Function::lt(value.clone(), col.clone());
        assert_eq!(
            func.filter_column_data_type(&col, &datatype),
            DataType::integer_interval(5, 10)
        );

        let func = Function::lt_eq(value.clone(), col.clone());
        assert_eq!(
            func.filter_column_data_type(&col, &datatype),
            DataType::integer_interval(5, 10)
        );

        // columns do not match
        let col = Column::from("MyCol");
        let datatype = DataType::integer();
        let func = Function::gt(Expr::col("NotMyCol"), Expr::val(5));
        assert_eq!(
            func.filter_column_data_type(&col, &datatype),
            datatype.clone()
        );

        // set max value
        let col = Column::from("MyCol");
        let datatype: DataType = DataType::integer();
        let value = Expr::val(5);

        let func = Function::lt(col.clone(), value.clone());
        assert_eq!(
            func.filter_column_data_type(&col, &datatype),
            DataType::integer_max(5)
        );

        let func = Function::lt_eq(col.clone(), value.clone());
        assert_eq!(
            func.filter_column_data_type(&col, &datatype),
            DataType::integer_max(5)
        );

        let func = Function::gt(value.clone(), col.clone());
        assert_eq!(
            func.filter_column_data_type(&col, &datatype),
            DataType::integer_max(5)
        );

        let func = Function::gt_eq(value.clone(), col.clone());
        assert_eq!(
            func.filter_column_data_type(&col, &datatype),
            DataType::integer_max(5)
        );

        // eq
        let col = Column::from("MyCol");
        let datatype = DataType::integer();
        let value = Expr::val(5);

        let func = Function::eq(col.clone(), value.clone());
        assert_eq!(
            func.filter_column_data_type(&col, &datatype),
            DataType::integer_value(5)
        );

        // in
        let col = Column::from("MyCol");
        let datatype = DataType::integer();
        let values = Expr::list([1, 3, 4]);

        let func = Function::in_list(col.clone(), values.clone());
        assert_eq!(
            func.filter_column_data_type(&col, &datatype),
            DataType::integer_values([1, 3, 4])
        );
    }

    #[test]
    fn test_filter_column_data_type_and() {
        // set min and max values
        let col = Column::from("MyCol");
        let datatype = DataType::float();

        let func = Function::and(
            Function::gt(col.clone(), Expr::val(5.)),
            Function::lt(col.clone(), Expr::val(7.)),
        );
        assert_eq!(
            func.filter_column_data_type(&col, &datatype),
            DataType::float_interval(5., 7.)
        );

        // set min and possible values
        let col = Column::from("MyCol");
        let datatype = DataType::float();

        let func = Function::and(
            Function::gt(col.clone(), Expr::val(5.)),
            Function::in_list(col.clone(), Expr::list([2., 5., 7.])),
        );
        assert_eq!(
            func.filter_column_data_type(&col, &datatype),
            DataType::float_values([5., 7.])
        );
    }

    #[test]
    fn test_filter_column() {
        let x = Expr::filter_column(
            "col1",
            Some(1.into()),
            Some(10.into()),
            vec![1.into(), 4.into(), 5.into()],
        )
        .unwrap();
        let true_expr = Expr::and(
            Expr::and(
                Expr::gt(Expr::col("col1"), Expr::val(1)),
                Expr::lt(Expr::col("col1"), Expr::val(10)),
            ),
            Expr::in_list(Expr::col("col1"), Expr::list([1, 4, 5])),
        );
        assert_eq!(x, true_expr)
    }

    #[test]
    fn test_filter() {
        let columns = vec![
            (
                "col1",
                Some(Value::integer(1)),
                Some(Value::integer(10)),
                vec![
                    Value::integer(1),
                    Value::integer(3),
                    Value::integer(6),
                    Value::integer(7),
                ],
            ),
            ("col2", None, Some(Value::float(10.0)), vec![]),
            ("col3", Some(Value::float(0.0)), None, vec![]),
            (
                "col4",
                None,
                None,
                vec![Value::text("a"), Value::text("b"), Value::text("c")],
            ),
        ];
        let col1_expr = Expr::and(
            Expr::and(
                Expr::gt(Expr::col("col1"), Expr::val(1)),
                Expr::lt(Expr::col("col1"), Expr::val(10)),
            ),
            Expr::in_list(Expr::col("col1"), Expr::list([1, 3, 6, 7])),
        );
        let col2_expr = Expr::lt(Expr::col("col2"), Expr::val(10.));
        let col3_expr = Expr::gt(Expr::col("col3"), Expr::val(0.));
        let col4_expr = Expr::in_list(
            Expr::col("col4"),
            Expr::list(["a".to_string(), "b".to_string(), "c".to_string()]),
        );

        let true_expr = Expr::and(
            Expr::and(Expr::and(col1_expr, col2_expr), col3_expr),
            col4_expr,
        );
        assert_eq!(Expr::filter(columns), true_expr);
    }
}<|MERGE_RESOLUTION|>--- conflicted
+++ resolved
@@ -290,17 +290,9 @@
     }
 
     pub fn and_iter<I: IntoIterator<Item = Expr>>(exprs: I) -> Expr {
-<<<<<<< HEAD
-        let exprs: Vec<Expr> = exprs.into_iter().collect();
-        exprs[1..]
-            .iter()
-            .fold(exprs[0].clone(), |f, p| Expr::and(f, p.clone()))
-=======
-        exprs
-            .into_iter()
+        exprs.into_iter()
             .reduce(|f, p| Expr::and(f, p))
             .unwrap_or(Expr::val(true))
->>>>>>> d81a50ea
     }
 
     /// Returns an `Expr` for filtering the columns
