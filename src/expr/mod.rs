//! # `Expr` definition and manipulation
//!
//! `Expr` combine values and columns with functions and aggregations.
//!
//! `Expr` propagate data types and ranges.
//!
#[macro_use]
pub mod dsl;
pub mod aggregate;
pub mod dot;
pub mod function;
pub mod identifier;
pub mod implementation;
pub mod split;
pub mod sql;
pub mod transforms;

use itertools::Itertools;
use paste::paste;
use std::{
    cmp,
    collections::BTreeMap,
    convert::identity,
    error, fmt, hash,
    ops::{Add, BitAnd, BitOr, BitXor, Div, Mul, Neg, Not, Rem, Sub},
    rc::Rc,
    result,
};

use crate::{
    data_type::{
        self, value, DataType, DataTyped, Variant as _, Struct as DataTypeStruct,
        function::{greatest, least, Function as _}
    },
    hierarchy::Hierarchy,
    namer::{self, FIELD},
    visitor::{self, Acceptor},
    builder::With,
};

pub use identifier::Identifier;
pub use split::{Map, Reduce, Split};

/*
TODO
- Maybe function defnition is redundant
- Remove
*/

// Error management

#[derive(Debug, Clone)]
pub enum Error {
    InvalidExpression(String),
    InvalidConversion(String),
    Other(String),
}

impl Error {
    pub fn invalid_expression(expr: impl fmt::Display) -> Error {
        Error::InvalidExpression(format!("{} is invalid", expr))
    }
    pub fn invalid_conversion(from: impl fmt::Display, to: impl fmt::Display) -> Error {
        Error::InvalidConversion(format!("Invalid conversion from {} to {}", from, to))
    }
    pub fn other<T: fmt::Display>(desc: T) -> Error {
        Error::Other(desc.to_string())
    }
}

impl fmt::Display for Error {
    fn fmt(&self, f: &mut fmt::Formatter<'_>) -> fmt::Result {
        match self {
            Error::InvalidExpression(desc) => writeln!(f, "InvalidExpression: {}", desc),
            Error::InvalidConversion(desc) => writeln!(f, "InvalidConversion: {}", desc),
            Error::Other(err) => writeln!(f, "{}", err),
        }
    }
}

impl error::Error for Error {}

impl From<data_type::Error> for Error {
    fn from(err: data_type::Error) -> Self {
        Error::Other(err.to_string())
    }
}
impl From<value::Error> for Error {
    fn from(err: value::Error) -> Self {
        Error::Other(err.to_string())
    }
}
impl From<data_type::function::Error> for Error {
    fn from(err: data_type::function::Error) -> Self {
        Error::Other(err.to_string())
    }
}

impl From<Error> for data_type::function::Error {
    fn from(err: Error) -> Self {
        data_type::function::Error::Other(err.to_string())
    }
}

pub type Result<T> = result::Result<T, Error>;

/// Each expression variant must comply with this trait
pub trait Variant:
    TryFrom<Expr> + Into<Expr> + Clone + fmt::Debug + fmt::Display + hash::Hash + cmp::PartialEq
{
}

/// A column expression
pub type Column = Identifier;

impl Variant for Column {}

/// A value expression
pub type Value = value::Value;

impl Variant for Value {}

/// A function expression
#[derive(Clone, Debug, Hash, PartialEq, Eq)]
pub struct Function {
    /// Operator
    function: function::Function,
    /// Argumants
    arguments: Vec<Rc<Expr>>,
}

impl Function {
    /// Basic constructor
    pub fn new(function: function::Function, arguments: Vec<Rc<Expr>>) -> Function {
        Function {
            function,
            arguments,
        }
    }

    pub fn function(&self) -> function::Function {
        self.function
    }

    pub fn arguments(&self) -> Vec<&Expr> {
        self.arguments.iter().map(|x| x.as_ref()).collect()
    }

    /// Returns the `DataType` of a column filtered by the current `Function`
    ///
    /// # Arguments:
    /// * `column` - The `Column` to be filtered
    /// * `datatype` - The `DataType` of `column`
    ///
    /// For example, we consider the `Column` `my_col` with `datatype = float[0 10]`.
    ///     -  `self = gt(my_col, 5)` returns `DataType` `float[5 10]`,
    ///     -  `self = gt(my_col, -5)` returns `DataType` `float[0 10]`,
    ///     -  `self = gt(another_col, 5)` returns `DataType` `float[0 10]`
    ///
    /// Note: for the moment, we support only `Function` made of the composition of:
    /// - `Gt`, `GtEq`, `Lt`, `LtEq` functions comparing a column to a float or an integer value,
    /// - `Eq` function comparing a column to any value,
    /// - `And` function between two supported Expr::Function,
    /// - 'InList` test if a column value belongs to a list
    // TODO: OR
    pub fn filter_column_data_type(&self, column: &Column, datatype: &DataType) -> DataType {
        let args: Vec<&Expr> = self.arguments.iter().map(|x| x.as_ref()).collect();
        match (self.function.clone(), args.as_slice()) {
            // And
            (function::Function::And, [Expr::Function(left), Expr::Function(right)]) => left
                .filter_column_data_type(column, datatype)
                .super_intersection(&right.filter_column_data_type(column, datatype))
                .unwrap_or(datatype.clone()),

            // Set min
            (function::Function::Gt, [Expr::Column(col), x])
            | (function::Function::GtEq, [Expr::Column(col), x])
            | (function::Function::Lt, [x, Expr::Column(col)])
            | (function::Function::LtEq, [x, Expr::Column(col)])
                if col == column =>
            {
                let datatype = if let DataType::Optional(o) = datatype {
                    o.data_type()
                } else {
                    datatype
                };
                let dt = if let DataType::Function(func) = x.data_type() {
                    func.co_domain().clone()
                } else {
                    x.data_type()
                };
                let set = DataType::structured_from_data_types([datatype.clone(), dt]);
                data_type::function::greatest()
                    .super_image(&set)
                    .unwrap_or(datatype.clone())
            }
            // set max
            (function::Function::Lt, [Expr::Column(col), x])
            | (function::Function::LtEq, [Expr::Column(col), x])
            | (function::Function::Gt, [x, Expr::Column(col)])
            | (function::Function::GtEq, [x, Expr::Column(col)])
                if col == column =>
            {
                let datatype = if let DataType::Optional(o) = datatype {
                    o.data_type()
                } else {
                    datatype
                };
                let dt = if let DataType::Function(func) = x.data_type() {
                    func.co_domain().clone()
                } else {
                    x.data_type()
                };
                let set = DataType::structured_from_data_types([datatype.clone(), dt]);
                data_type::function::least()
                    .super_image(&set)
                    .unwrap_or(datatype.clone())
            }
            // Eq
            (function::Function::Eq, [Expr::Column(col), Expr::Value(val)])
            | (function::Function::Eq, [Expr::Value(val), Expr::Column(col)])
                if col == column =>
            {
                DataType::from(val.clone())
                    .super_intersection(&datatype)
                    .unwrap_or(datatype.clone())
            }
            // InList
            (function::Function::InList, [Expr::Column(col), Expr::Value(Value::List(l))])
                if col == column =>
            {
                DataType::from_iter(l.to_vec().clone())
                    .super_intersection(&datatype)
                    .unwrap_or(datatype.clone())
            }
            _ => datatype.clone(),
        }
    }
}

impl fmt::Display for Function {
    fn fmt(&self, f: &mut fmt::Formatter<'_>) -> fmt::Result {
        match self.function.clone().style() {
            function::Style::UnaryOperator => {
                write!(f, "({} {})", self.function, self.arguments[0])
            }
            function::Style::BinaryOperator => write!(
                f,
                "({} {} {})",
                self.arguments[0], self.function, self.arguments[1]
            ),
            function::Style::Function => write!(
                f,
                "{}({})",
                self.function,
                self.arguments
                    .iter()
                    .map(|expr| expr.to_string())
                    .join(", ")
            ),
        }
    }
}

impl Variant for Function {}

/// Implemant random function constructor (same thing but no macro here)
impl Function {
    pub fn random(n: usize) -> Function {
        Function::new(function::Function::Random(n), vec![])
    }
}

/// Implemant random expression constructor (same thing but no macro here)
impl Expr {
    pub fn random(n: usize) -> Expr {
        Expr::from(Function::random(n))
    }

    pub fn filter_column(
        name: &str,
        min: Option<data_type::value::Value>,
        max: Option<data_type::value::Value>,
        possible_values: Vec<data_type::value::Value>,
    ) -> Option<Expr> {
        let column = Expr::col(name.to_string());
        let mut p = None;
        if let Some(m) = min {
            let expr = Expr::gt(column.clone(), Expr::val(m));
            p = Some(p.map_or(expr.clone(), |x| Expr::and(x, expr)))
        }
        if let Some(m) = max {
            let expr = Expr::lt(column.clone(), Expr::val(m));
            p = Some(p.map_or(expr.clone(), |x| Expr::and(x, expr)))
        };
        if !possible_values.is_empty() {
            let expr = Expr::in_list(column.clone(), Expr::list(possible_values));
            p = Some(p.map_or(expr.clone(), |x| Expr::and(x, expr)))
        }
        p
    }

    pub fn and_iter<I: IntoIterator<Item = Expr>>(exprs: I) -> Expr {
        exprs
            .into_iter()
            .reduce(|f, p| Expr::and(f, p))
            .unwrap_or(Expr::val(true))
    }

    /// Returns an `Expr` for filtering the columns
    ///
    /// # Arguments
    /// - `columns`: `Vec<(column_name, minimal_value, maximal_value, possible_values)>`
    ///
    /// For example,
    /// - `filter(vec![("my_col", Value::float(2.), Value::float(10.), vec![])])`
    ///         ≡ `(my_col > 2.) and (my_col < 10)`
    /// - `filter(vec![("my_col", None, Value::float(10.), vec![Value::integer(1), Value::integer(2), Value::integer(5)])])`
    ///         ≡ `(my_col < 10.) and (my_col in (1, 2, 5))`
    /// - `filter(vec![("my_col1", None, Value::integer(10), vec![]), ("my_col2", Value::float(1.), None, vec![])])])`
    ///         ≡ `(my_col1 < 10) and (my_col2 > 1.)`
    pub fn filter(
        columns: BTreeMap<
            &str,
            (
                Option<data_type::value::Value>,
                Option<data_type::value::Value>,
                Vec<data_type::value::Value>,
            ),
        >,
    ) -> Expr {
        let predicates: Vec<Expr> = columns
            .into_iter()
            .filter_map(|(name, (min, max, values))| Expr::filter_column(name, min, max, values))
            .collect();
        Self::and_iter(predicates)
    }
}

/// Implement unary function constructors
macro_rules! impl_unary_function_constructors {
    ($( $Function:ident ),*) => {
        impl Function {
            paste! {
                $(pub fn [<$Function:snake>]<E: Into<Expr>>(expr: E) -> Function {
                    Function::new(function::Function::$Function, vec![Rc::new(expr.into())])
                }
                )*
            }
        }

        impl Expr {
            paste! {
                $(pub fn [<$Function:snake>]<E: Into<Expr>>(expr: E) -> Expr {
                    Expr::from(Function::[<$Function:snake>](expr))
                }
                )*
            }
        }
    };
}

impl_unary_function_constructors!(
    Opposite, Not, Exp, Ln, Log, Abs, Sin, Cos, Sqrt, Md5, Lower, Upper, CharLength, CastAsText, CastAsInteger, CastAsFloat, CastAsDateTime
); // TODO Complete that

/// Implement binary function constructors
macro_rules! impl_binary_function_constructors {
    ($( $Function:ident ),*) => {
        impl Function {
            paste! {
                $(
                    pub fn [<$Function:snake>]<L: Into<Expr>, R: Into<Expr>>(left: L, right: R) -> Function {
                        Function::new(function::Function::$Function, vec![Rc::new(left.into()), Rc::new(right.into())])
                    }
                )*
            }
        }

        impl Expr {
            paste! {
                $(
                    pub fn [<$Function:snake>]<L: Into<Expr>, R: Into<Expr>>(left: L, right: R) -> Expr {
                        Expr::from(Function::[<$Function:snake>](left, right))
                    }
                )*
            }
        }
    };
}

impl_binary_function_constructors!(
    Plus,
    Minus,
    Multiply,
    Divide,
    Modulo,
    StringConcat,
    Gt,
    Lt,
    GtEq,
    LtEq,
    Eq,
    NotEq,
    And,
    Or,
    Xor,
    BitwiseOr,
    BitwiseAnd,
    BitwiseXor,
    Pow,
    Position,
    InList,
<<<<<<< HEAD
=======
    Least,
>>>>>>> 136749d3
    Greatest
);

/// Implement ternary function constructors
macro_rules! impl_ternary_function_constructors {
    ($( $Function:ident ),*) => {
        impl Function {
            paste! {
                $(
                    pub fn [<$Function:snake>]<F: Into<Expr>, S: Into<Expr>, T: Into<Expr>>(first: F, second: S, third: T) -> Function {
                        Function::new(function::Function::$Function, vec![Rc::new(first.into()), Rc::new(second.into()), Rc::new(third.into())])
                    }
                )*
            }
        }

        impl Expr {
            paste! {
                $(
                    pub fn [<$Function:snake>]<F: Into<Expr>, S: Into<Expr>, T: Into<Expr>>(first: F, second: S, third: T) -> Expr {
                        Expr::from(Function::[<$Function:snake>](first, second, third))
                    }
                )*
            }
        }
    };
}

impl_ternary_function_constructors!(Case);

/// Implement nary function constructors
macro_rules! impl_nary_function_constructors {
    ($( $Function:ident ),*) => {
        impl Function {
            paste! {
                $(
                    pub fn [<$Function:snake>]<E: Into<Expr>>(args: Vec<E>) -> Function {
                        Function::new(function::Function::$Function(args.len()), args.into_iter().map(|e| Rc::new(e.into())).collect())
                    }
                )*
            }
        }

        impl Expr {
            paste! {
                $(
                    pub fn [<$Function:snake>]<E: Into<Expr>>(args: Vec<E>) -> Expr {
                        Expr::from(Function::[<$Function:snake>](args))
                    }
                )*
            }
        }
    };
}

impl_nary_function_constructors!(Concat);

/// An aggregate function expression
#[derive(Clone, Debug, Hash, PartialEq, Eq)]
pub struct Aggregate {
    /// Operator
    aggregate: aggregate::Aggregate,
    /// Argument
    argument: Rc<Expr>,
}

impl Aggregate {
    /// Basic constructor
    pub fn new(aggregate: aggregate::Aggregate, argument: Rc<Expr>) -> Aggregate {
        Aggregate {
            aggregate,
            argument,
        }
    }

    pub fn aggregate(&self) -> aggregate::Aggregate {
        self.aggregate
    }

    pub fn argument_name(&self) -> Result<&String> {
        match self.argument.as_ref() {
            Expr::Column(col) => Ok(col.last().unwrap()),
            _ => Err(Error::other("Cannot return the argument_name")),
        }
    }
}

impl fmt::Display for Aggregate {
    fn fmt(&self, f: &mut fmt::Formatter<'_>) -> fmt::Result {
        write!(f, "{}({})", self.aggregate, self.argument)
    }
}

impl Variant for Aggregate {}

/// Implement unary function constructors
macro_rules! impl_aggregation_constructors {
    ($( $Aggregate:ident ),*) => {
        impl Aggregate {
            paste! {
                $(pub fn [<$Aggregate:snake>]<E: Into<Expr>>(expr: E) -> Aggregate {
                    Aggregate::new(aggregate::Aggregate::$Aggregate, Rc::new(expr.into()))
                }
                )*
            }
        }

        impl Expr {
            paste! {
                $(pub fn [<$Aggregate:snake>]<E: Into<Expr>>(expr: E) -> Expr {
                    Expr::from(Aggregate::[<$Aggregate:snake>](expr))
                }
                )*
            }
        }
    };
}

impl_aggregation_constructors!(First, Last, Min, Max, Count, Mean, Sum, Var, Std);

/// An aggregate function expression
#[derive(Clone, Debug, Hash, PartialEq, Eq)]
pub struct Struct {
    /// Fields
    fields: Vec<(Identifier, Rc<Expr>)>,
}

impl Struct {
    /// Basic constructor
    pub fn new(fields: Vec<(Identifier, Rc<Expr>)>) -> Struct {
        Struct { fields }
    }
}

impl fmt::Display for Struct {
    fn fmt(&self, f: &mut fmt::Formatter<'_>) -> fmt::Result {
        write!(
            f,
            "{{ {} }}",
            self.fields
                .iter()
                .map(|(i, e)| format!("{i}: {e}"))
                .join(", ")
        )
    }
}

impl<S: Into<Identifier>, E: Into<Rc<Expr>>> FromIterator<(S, E)> for Struct {
    fn from_iter<I: IntoIterator<Item = (S, E)>>(iter: I) -> Self {
        Struct::new(
            iter.into_iter()
                .map(|(s, e)| (s.into(), e.into()))
                .collect(),
        )
    }
}

impl Variant for Struct {}

/// A Expr enum
/// inspired by: https://docs.rs/sqlparser/latest/sqlparser/ast/enum.Expr.html
/// and mostly: https://docs.rs/polars/latest/polars/prelude/enum.Expr.html
/// or https://docs.rs/polars-lazy/latest/polars_lazy/dsl/enum.Expr.html

#[derive(Clone, Debug, Hash, PartialEq, Eq)]
pub enum Expr {
    Column(Column),
    Value(Value),
    Function(Function),
    Aggregate(Aggregate),
    Struct(Struct),
}

/// Basic constructors
/// They are short because they are supposed to be the primary API for the module
impl Expr {
    pub fn col<S: Into<String>>(field: S) -> Expr {
        Expr::Column(Column::from_name(field))
    }

    pub fn qcol<S: Into<String>>(relation: S, field: S) -> Expr {
        Expr::Column(Column::from_qualified_name(relation, field))
    }

    pub fn val<V: Into<Value>>(value: V) -> Expr {
        Expr::Value(value.into())
    }

    pub fn list<L: IntoIterator<Item = V>, V: Into<Value>>(values: L) -> Expr {
        Expr::Value(Value::list(
            values.into_iter().map(|v| v.into()).collect::<Vec<Value>>(),
        ))
    }

    pub fn structured<S: Clone + Into<String>, E: Clone + Into<Rc<Expr>>, F: AsRef<[(S, E)]>>(
        fields: F,
    ) -> Expr {
        Expr::Struct(
            fields
                .as_ref()
                .iter()
                .map(|(s, e)| (s.clone().into(), e.clone().into()))
                .collect(),
        )
    }

    // pub fn all<E: Clone+Into<Expr>, F: AsRef<[E]>>(
    //     factors: F,
    // ) -> Expr {
    //     let factors = factors.as_ref();
    //     match factors.split_first() {
    //         Some((head, tail)) => Expr::and(head.clone(), Expr::all(tail)),
    //         None => Expr::val(true),
    //     }
    // }

    pub fn all<F: IntoIterator<Item = Expr>>(factors: F) -> Expr {
        let mut factors = factors.into_iter();
        match factors.next() {
            Some(head) => Expr::and(head, Expr::all(factors)),
            None => Expr::val(true),
        }
    }
}

/// Implement basic Variant conversions
macro_rules! impl_conversions {
    ( $Variant:ident ) => {
        impl From<$Variant> for Expr {
            fn from(v: $Variant) -> Self {
                Expr::$Variant(v)
            }
        }

        impl TryFrom<Expr> for $Variant {
            type Error = Error;

            fn try_from(expr: Expr) -> Result<Self> {
                if let Expr::$Variant(v) = expr {
                    Ok(v)
                } else {
                    Err(Error::invalid_conversion(expr, stringify!($Variant)))
                }
            }
        }
    };
}

/// Implement Expr traits
macro_rules! impl_traits {
    ( $( $Variant:ident ),* ) => {
        impl fmt::Display for Expr {
            fn fmt(&self, f: &mut fmt::Formatter<'_>) -> fmt::Result {
                match self {
                    $(Expr::$Variant(variant) => variant.fmt(f),)*
                }
            }
        }

        $(impl_conversions!($Variant);)*
    }
}

impl_traits!(Column, Value, Function, Aggregate, Struct);

impl Variant for Expr {}

// Implement ops
impl Add for Expr {
    type Output = Expr;

    fn add(self, rhs: Self) -> Self::Output {
        Expr::plus(self, rhs)
    }
}

impl BitAnd for Expr {
    type Output = Expr;

    fn bitand(self, rhs: Self) -> Self::Output {
        Expr::and(self, rhs)
    }
}

impl BitOr for Expr {
    type Output = Expr;

    fn bitor(self, rhs: Self) -> Self::Output {
        Expr::or(self, rhs)
    }
}

impl BitXor for Expr {
    type Output = Expr;

    fn bitxor(self, rhs: Self) -> Self::Output {
        Expr::xor(self, rhs)
    }
}

impl Div for Expr {
    type Output = Expr;

    fn div(self, rhs: Self) -> Self::Output {
        Expr::divide(self, rhs)
    }
}

impl Mul for Expr {
    type Output = Expr;

    fn mul(self, rhs: Self) -> Self::Output {
        Expr::multiply(self, rhs)
    }
}

impl Neg for Expr {
    type Output = Expr;

    fn neg(self) -> Self::Output {
        Expr::opposite(self)
    }
}

impl Not for Expr {
    type Output = Expr;

    fn not(self) -> Self::Output {
        Expr::not(self)
    }
}

impl Rem for Expr {
    type Output = Expr;

    fn rem(self, rhs: Self) -> Self::Output {
        Expr::modulo(self, rhs)
    }
}

impl Sub for Expr {
    type Output = Expr;

    fn sub(self, rhs: Self) -> Self::Output {
        Expr::minus(self, rhs)
    }
}

/// Implement the Acceptor trait
impl<'a> Acceptor<'a> for Expr {
    fn dependencies(&'a self) -> visitor::Dependencies<'a, Self> {
        match self {
            Expr::Column(_) => visitor::Dependencies::empty(),
            Expr::Value(_) => visitor::Dependencies::empty(),
            Expr::Function(f) => f.arguments.iter().map(|e| &**e).collect(),
            Expr::Aggregate(a) => visitor::Dependencies::from([&(*a.argument)]),
            Expr::Struct(s) => s.fields.iter().map(|(_, e)| &**e).collect(),
        }
    }
}

impl<'a> IntoIterator for &'a Expr {
    type Item = &'a Expr;
    type IntoIter = visitor::Iter<'a, Expr>;

    fn into_iter(self) -> Self::IntoIter {
        self.iter()
    }
}

// Visitors

/// A Visitor for the type Expr
pub trait Visitor<'a, T: Clone> {
    fn column(&self, column: &'a Column) -> T;
    fn value(&self, value: &'a Value) -> T;
    fn function(&self, function: &'a function::Function, arguments: Vec<T>) -> T;
    fn aggregate(&self, aggregate: &'a aggregate::Aggregate, argument: T) -> T;
    fn structured(&self, fields: Vec<(Identifier, T)>) -> T;
}

/// Implement a specific visitor to dispatch the dependencies more easily
impl<'a, T: Clone, V: Visitor<'a, T>> visitor::Visitor<'a, Expr, T> for V {
    fn visit(&self, acceptor: &'a Expr, dependencies: visitor::Visited<'a, Expr, T>) -> T {
        match acceptor {
            Expr::Column(c) => self.column(c),
            Expr::Value(v) => self.value(v),
            Expr::Function(f) => self.function(
                &f.function,
                f.arguments
                    .iter()
                    .map(|a| dependencies.get(&**a).clone())
                    .collect(),
            ),
            Expr::Aggregate(a) => {
                self.aggregate(&a.aggregate, dependencies.get(&a.argument).clone())
            }
            Expr::Struct(s) => self.structured(
                s.fields
                    .iter()
                    .map(|(i, e)| (i.clone(), dependencies.get(&**e).clone()))
                    .collect(),
            ),
        }
    }
}

// Some useful visitors

/// Visit the expression to display it
#[derive(Clone, Debug)]
pub struct DisplayVisitor;

impl<'a> Visitor<'a, String> for DisplayVisitor {
    fn column(&self, column: &'a Column) -> String {
        format!("{column}")
    }

    fn value(&self, value: &'a Value) -> String {
        format!("{value}")
    }

    fn function(&self, function: &'a function::Function, arguments: Vec<String>) -> String {
        match function.style() {
            function::Style::UnaryOperator => format!("{} {}", function, arguments[0]),
            function::Style::BinaryOperator => {
                format!("{} {} {}", arguments[0], function, arguments[1])
            }
            function::Style::Function => format!("{}({})", function, arguments.join(", ")),
        }
    }

    fn aggregate(&self, aggregate: &'a aggregate::Aggregate, argument: String) -> String {
        format!("{}({})", aggregate, argument)
    }

    fn structured(&self, fields: Vec<(Identifier, String)>) -> String {
        format!(
            "{{ {} }}",
            fields.iter().map(|(i, e)| format!("{i}: {e}")).join(", ")
        )
    }
}

// Implement the data_type::function::Function trait with visitors

/// A visitor to compute the domain
#[derive(Clone, Debug)]
pub struct DomainVisitor;

impl<'a> Visitor<'a, DataType> for DomainVisitor {
    fn column(&self, column: &'a Column) -> DataType {
        if column.len() == 1 {
            DataType::structured([(&column.head().unwrap(), DataType::Any)]) // TODO fix this
        } else {
            DataType::Any
        }
    }

    fn value(&self, _value: &'a Value) -> DataType {
        DataType::unit()
    }

    fn function(&self, _function: &'a function::Function, arguments: Vec<DataType>) -> DataType {
        DataType::product(arguments)
    }

    fn aggregate(&self, _aggregate: &'a aggregate::Aggregate, argument: DataType) -> DataType {
        argument
    }

    fn structured(&self, fields: Vec<(Identifier, DataType)>) -> DataType {
        DataType::product(fields.into_iter().map(|(_, data_type)| data_type))
    }
}

/// A visitor to compute the super_image
#[derive(Clone, Debug)]
pub struct SuperImageVisitor<'a>(&'a DataType);

impl<'a> Visitor<'a, Result<DataType>> for SuperImageVisitor<'a> {
    fn column(&self, column: &'a Column) -> Result<DataType> {
        Ok(self.0[column.clone()].clone())
    }

    fn value(&self, value: &'a Value) -> Result<DataType> {
        Ok(value.data_type())
    }

    fn function(
        &self,
        function: &'a function::Function,
        arguments: Vec<Result<DataType>>,
    ) -> Result<DataType> {
        let sets: Result<Vec<DataType>> = arguments.into_iter().collect();
        function.super_image(&sets?)
    }

    fn aggregate(
        &self,
        aggregate: &'a aggregate::Aggregate,
        argument: Result<DataType>,
    ) -> Result<DataType> {
        aggregate.super_image(&argument?)
    }

    fn structured(&self, fields: Vec<(Identifier, Result<DataType>)>) -> Result<DataType> {
        let fields: Result<Vec<(String, DataType)>> = fields
            .into_iter()
            .map(|(i, data_type)| Ok((i.split_last()?.0, data_type?)))
            .collect();
        Ok(DataType::structured(fields?))
    }
}

/// A visitor to compute the value
#[derive(Clone, Debug)]
pub struct ValueVisitor<'a>(&'a Value);

impl<'a> Visitor<'a, Result<Value>> for ValueVisitor<'a> {
    fn column(&self, column: &'a Column) -> Result<Value> {
        Ok(self.0[column.clone()].clone())
    }

    fn value(&self, value: &'a Value) -> Result<Value> {
        Ok(value.clone())
    }

    fn function(
        &self,
        function: &'a function::Function,
        arguments: Vec<Result<Value>>,
    ) -> Result<Value> {
        let args: Result<Vec<Value>> = arguments.into_iter().collect();
        function.value(&args?)
    }

    fn aggregate(
        &self,
        aggregate: &'a aggregate::Aggregate,
        argument: Result<Value>,
    ) -> Result<Value> {
        aggregate.value(&argument?)
    }

    fn structured(&self, fields: Vec<(Identifier, Result<Value>)>) -> Result<Value> {
        let fields: Result<Vec<(String, Value)>> = fields
            .into_iter()
            .map(|(ident, value)| Ok((ident.split_last()?.0, value?)))
            .collect();
        Ok(value::Value::structured(fields?))
    }
}

impl data_type::function::Function for Expr {
    fn domain(&self) -> DataType {
        self.accept(DomainVisitor)
    }

    fn super_image(&self, set: &DataType) -> result::Result<DataType, data_type::function::Error> {
        Ok(self.accept(SuperImageVisitor(set))?)
    }

    fn value(
        &self,
        arg: &value::Value,
    ) -> result::Result<value::Value, data_type::function::Error> {
        Ok(self.accept(ValueVisitor(arg))?)
    }
}

/// A visitor to collect column
#[derive(Clone, Debug)]
pub struct ColumnsVisitor;

impl<'a> Visitor<'a, Vec<&'a Column>> for ColumnsVisitor {
    fn column(&self, column: &'a Column) -> Vec<&'a Column> {
        vec![column]
    }

    fn value(&self, _value: &'a Value) -> Vec<&'a Column> {
        vec![]
    }

    fn function(
        &self,
        _function: &'a function::Function,
        arguments: Vec<Vec<&'a Column>>,
    ) -> Vec<&'a Column> {
        arguments
            .into_iter()
            .flat_map(|c| c.into_iter())
            .unique()
            .collect()
    }

    fn aggregate(
        &self,
        _aggregate: &'a aggregate::Aggregate,
        argument: Vec<&'a Column>,
    ) -> Vec<&'a Column> {
        argument
    }

    fn structured(&self, fields: Vec<(Identifier, Vec<&'a Column>)>) -> Vec<&'a Column> {
        fields
            .into_iter()
            .flat_map(|(_, c)| c.into_iter())
            .unique()
            .collect()
    }
}

impl Expr {
    /// Collect all columns in an expression
    pub fn columns(&self) -> Vec<&Column> {
        self.accept(ColumnsVisitor)
    }
}

/// A visitor to test the presence of column
#[derive(Clone, Debug)]
pub struct HasColumnVisitor;

impl<'a> Visitor<'a, bool> for HasColumnVisitor {
    fn column(&self, _column: &'a Column) -> bool {
        true
    }

    fn value(&self, _value: &'a Value) -> bool {
        false
    }

    fn function(&self, _function: &'a function::Function, arguments: Vec<bool>) -> bool {
        arguments.into_iter().any(identity)
    }

    fn aggregate(&self, _aggregate: &'a aggregate::Aggregate, argument: bool) -> bool {
        argument
    }

    fn structured(&self, fields: Vec<(Identifier, bool)>) -> bool {
        fields.into_iter().any(|(_, value)| value)
    }
}

impl Expr {
    pub fn has_column(&self) -> bool {
        self.accept(HasColumnVisitor)
    }
}

/// Rename the columns with the namer
#[derive(Clone, Debug)]
pub struct RenameVisitor<'a>(&'a Hierarchy<Identifier>);

impl<'a> Visitor<'a, Expr> for RenameVisitor<'a> {
    fn column(&self, column: &'a Column) -> Expr {
        self.0
            .get(column)
            .map(|identifier| Expr::Column(identifier.clone()))
            .unwrap_or_else(|| Expr::Column(column.clone()))
    }

    fn value(&self, value: &'a Value) -> Expr {
        Expr::Value(value.clone())
    }

    fn function(&self, function: &'a function::Function, arguments: Vec<Expr>) -> Expr {
        let arguments: Vec<Rc<Expr>> = arguments.into_iter().map(|a| Rc::new(a)).collect();
        Expr::Function(Function::new(function.clone(), arguments))
    }

    fn aggregate(&self, aggregate: &'a aggregate::Aggregate, argument: Expr) -> Expr {
        Expr::Aggregate(Aggregate::new(aggregate.clone(), Rc::new(argument)))
    }

    fn structured(&self, fields: Vec<(Identifier, Expr)>) -> Expr {
        let fields: Vec<(Identifier, Rc<Expr>)> =
            fields.into_iter().map(|(i, e)| (i, Rc::new(e))).collect();
        Expr::Struct(Struct::from_iter(fields))
    }
}

impl Expr {
    pub fn rename<'a>(&'a self, columns: &'a Hierarchy<Identifier>) -> Expr {
        self.accept(RenameVisitor(columns))
    }
}

/* Replace
 */

/// A visitor to replace sub-expressions with expressions
#[derive(Clone, Debug)]
pub struct ReplaceVisitor(Vec<(Expr, Expr)>);

impl<'a> visitor::Visitor<'a, Expr, (Expr, Vec<(Expr, Expr)>)> for ReplaceVisitor {
    fn visit(
        &self,
        acceptor: &'a Expr,
        dependencies: visitor::Visited<'a, Expr, (Expr, Vec<(Expr, Expr)>)>,
    ) -> (Expr, Vec<(Expr, Expr)>) {
        self.0
            .iter()
            .find(|(pattern, _)| acceptor == pattern)
            .map_or_else(
                || {
                    match acceptor {
                        Expr::Function(f) => {
                            let (arguments, matched): (Vec<Rc<Expr>>, Vec<&Vec<(Expr, Expr)>>) = f
                                .arguments
                                .iter()
                                .map(|a| {
                                    let (argument, matched) = dependencies.get(&**a);
                                    (Rc::new(argument.clone()), matched)
                                })
                                .unzip();
                            (
                                Expr::Function(Function::new(f.function.clone(), arguments)),
                                matched
                                    .into_iter()
                                    .flat_map(|m| m.into_iter().cloned())
                                    .collect(),
                            )
                        }
                        Expr::Aggregate(a) => {
                            let (argument, matched) = dependencies.get(&a.argument);
                            (
                                Expr::Aggregate(Aggregate::new(
                                    a.aggregate.clone(),
                                    Rc::new(argument.clone()),
                                )),
                                matched.clone(),
                            )
                        }
                        Expr::Struct(s) => {
                            let (fields, matched): (
                                Vec<(Identifier, Rc<Expr>)>,
                                Vec<&Vec<(Expr, Expr)>>,
                            ) = s
                                .fields
                                .iter()
                                .map(|(i, e)| {
                                    let (argument, matched) = dependencies.get(&**e);
                                    ((i.clone(), Rc::new(argument.clone())), matched)
                                })
                                .unzip();
                            (
                                Expr::Struct(Struct::new(fields)),
                                matched
                                    .into_iter()
                                    .flat_map(|m| m.into_iter().cloned())
                                    .collect(),
                            )
                        }
                        // No replacement
                        e => (e.clone(), vec![]),
                    }
                },
                |(pattern, replacement)| {
                    (
                        replacement.clone(),
                        vec![(pattern.clone(), replacement.clone())],
                    )
                },
            )
    }
}

impl Expr {
    /// Replace matched left expressions by corresponding right expressions
    pub fn replace(&self, map: Vec<(Expr, Expr)>) -> (Expr, Vec<(Expr, Expr)>) {
        self.accept(ReplaceVisitor(map))
    }
    /// Alias expressions by name
    pub fn alias(&self, named_exprs: Vec<(String, Expr)>) -> (Expr, Vec<(String, Expr)>) {
        let map = named_exprs
            .into_iter()
            .map(|(name, expr)| (expr, Expr::col(name)))
            .collect();
        let (expr, matched) = self.replace(map);
        (
            expr,
            matched
                .into_iter()
                .filter_map(|(p, r)| {
                    if let Expr::Column(c) = r {
                        Some((c.last()?.clone(), p))
                    } else {
                        None
                    }
                })
                .collect(),
        )
    }
    /// Transform an expression into an aggregation
    pub fn into_aggregate(self) -> Expr {
        match self {
            Expr::Aggregate(_) => self,
            _ => Expr::first(self), //TODO maybe change this default behavior
        }
    }
}

impl DataType {
    // TODO
    fn filter(&self, predicate: &Expr) -> DataType {
        match predicate {
            Expr::Function(func) => self.filter_by_function(&func),
            _ => self.clone(),
        }
    }

    pub fn filter_by_function(&self, predicate: &Function) -> Self {
        // let datatypes: Vec<(&str, DataType)> = self
        // .fields()
        // .iter()
        // .map(|f| (f.name(), f.data_type()))
        // .collect();
        let mut datatype = self.clone(); //DataType::structured(datatypes);
        //let mut new_schema = self.clone();

        match (predicate.function(), predicate.arguments().as_slice()) {
            (function::Function::And, [left, right]) => {
                let dt1 = self.filter(right).filter(left);
                let dt2 = self.filter(left).filter(right);
                datatype = dt1.super_intersection(&dt2).unwrap();
            }
            // Set min or max
            (function::Function::Gt, [left, right])
            | (function::Function::GtEq, [left, right])
            | (function::Function::Lt, [right, left])
            | (function::Function::LtEq, [right, left]) => {
                let left_dt = left.super_image(&datatype).unwrap();
                let right_dt = right.super_image(&datatype).unwrap();

                let left_dt = if let DataType::Optional(o) = left_dt {
                    o.data_type().clone()
                } else {
                    left_dt
                };

                let right_dt = if let DataType::Optional(o) = right_dt {
                    o.data_type().clone()
                } else {
                    right_dt
                };

                let set =
                    DataType::structured_from_data_types([left_dt.clone(), right_dt.clone()]);
                if let Expr::Column(col) = left {
                    let dt = bivariate_max()
                        .super_image(&set)
                        .unwrap()
                        .super_intersection(&left_dt).unwrap();
                    //new_schema = new_schema.with_name_datatype(col.head().unwrap(), dt)
                    // TODO/ update here
                }
                if let Expr::Column(col) = right {
                    let dt = bivariate_min()
                        .super_image(&set)
                        .unwrap()
                        .super_intersection(&right_dt).unwrap();
                    //new_schema = new_schema.with_name_datatype(col.head().unwrap(), dt)
                    // TODO/ update here
                }
            }
            (function::Function::Eq, [left, right]) => {
                let left_dt = left.super_image(&datatype).unwrap();
                let right_dt = right.super_image(&datatype).unwrap();
                let dt = left_dt.super_intersection(&right_dt).unwrap();
                if let Expr::Column(col) = left {
                    //new_schema = new_schema.with_name_datatype(col.head().unwrap(), dt.clone())
                    // TODO/ update here
                }
                if let Expr::Column(col) = right {
                    //new_schema = new_schema.with_name_datatype(col.head().unwrap(), dt)
                    // TODO/ update here
                }
            }
            (function::Function::InList, [Expr::Column(col), Expr::Value(Value::List(l))]) => {
                let dt = DataType::from_iter(l.to_vec().clone())
                    .super_intersection(&datatype).unwrap();
                //new_schema = new_schema.with_name_datatype(col.head().unwrap(), dt)
                // TODO/ update here
            }
            _ => (),
        }
        datatype
    }
}


#[cfg(test)]
mod tests {
    use super::*;
    use crate::{
        builder::{Ready, With},
        relation::{schema::Schema, Relation},
    };

    #[test]
    fn test_column() {
        let sub_dict = DataType::unit() & ("age", DataType::integer_range(10..=200));
        let dict = DataType::unit() & ("height", DataType::float()) & ("table_1", sub_dict);
        println!("dict = {}", &dict);
        let col = Expr::col("height");
        println!("col = {}", col);
        println!(
            "col.super_image(dict) = {}",
            col.super_image(&dict).unwrap()
        );
        assert_eq!(col.super_image(&dict).unwrap(), DataType::float());
        let qual_col = Expr::qcol("table_1", "age");
        println!("qual_col = {}", qual_col);
        println!(
            "qual_col.super_image(dict) = {}",
            qual_col.super_image(&dict).unwrap()
        );
        assert_eq!(
            qual_col.super_image(&dict).unwrap(),
            DataType::integer_range(10..=200)
        );
    }

    #[test]
    fn test_bin_op() {
        let dict = DataType::unit()
            & ("0", DataType::float_interval(-5., 2.))
            & ("1", DataType::float_interval(-1., 2.));
        let left = Expr::col("0");
        let right = Expr::col("1");
        // // Sum
        let sum = left.clone() + right.clone();
        println!(
            "{left}: {} + {right}: {} = sum: {}",
            left.co_domain(),
            right.co_domain(),
            sum.co_domain()
        );
        assert_eq!(
            sum.super_image(&dict).unwrap(),
            DataType::float_interval(-6., 4.)
        );
        // Prod
        let prod = left.clone() * right.clone();
        println!(
            "{left}: {} * {right}: {} = prod: {}",
            left.co_domain(),
            right.co_domain(),
            prod.co_domain()
        );
        assert_eq!(
            prod.super_image(&dict).unwrap(),
            DataType::float_interval(-10., 5.)
        );
    }

    #[test]
    fn test_bool_ops() {
        let dict = DataType::unit()
            & ("left", DataType::boolean())
            & ("right", DataType::boolean_value(true));
        let left = Expr::col("left");
        let right = Expr::col("right");
        // And
        let conj = left.clone() & right.clone();
        println!(
            "{left}: {} && {right}: {} = and: {}",
            left.co_domain(),
            right.co_domain(),
            conj.co_domain()
        );
        assert_eq!(conj.super_image(&dict).unwrap(), DataType::boolean());
        // Or
        let disj = left.clone() | right.clone();
        println!(
            "{left}: {} || {right}: {} = or: {}",
            left.co_domain(),
            right.co_domain(),
            disj.co_domain()
        );
        assert_eq!(
            disj.super_image(&dict).unwrap(),
            DataType::boolean_value(true)
        );
        // Not Or
        let ndisj = !Expr::or(left.clone(), right.clone());
        println!(
            "not ({left}: {} || {right}: {}) = not_or: {}",
            left.co_domain(),
            right.co_domain(),
            ndisj.co_domain()
        );
        assert_eq!(
            ndisj.super_image(&dict).unwrap(),
            DataType::boolean_value(false)
        );
    }

    #[test]
    fn test_value() {
        let dict = DataType::unit()
            & ("left", DataType::float_interval(-1., 2.))
            & ("hello", DataType::float_value(5.))
            & ("world", DataType::float_value(5.));
        let left = Expr::col("left");
        let right = Expr::val(5.);
        // Sum
        let sum = Expr::plus(left.clone(), right.clone());
        println!(
            "{left}: {} + {right}: {} = sum: {}",
            left.co_domain(),
            right.co_domain(),
            sum.co_domain()
        );
        assert_eq!(
            sum.super_image(&dict).unwrap(),
            DataType::float_interval(4., 7.)
        );
        // Prod
        let prod = Expr::multiply(left.clone(), right.clone());
        println!(
            "{left}: {} * {right}: {} = prod: {}",
            left.co_domain(),
            right.co_domain(),
            prod.co_domain()
        );
        assert_eq!(
            prod.super_image(&dict).unwrap(),
            DataType::float_interval(-5., 10.)
        );
        // Sin
        let expr = Expr::sin(Expr::multiply(Expr::val(0.2), Expr::col("hello")));
        println!("{expr}: {}", expr.super_image(&dict).unwrap());
        // Sin
        let expr = Expr::sin(Expr::multiply(Expr::val(0.2), Expr::col("world")));
        println!("{expr}: {}", expr.super_image(&dict).unwrap());
    }

    #[test]
    fn test_display_visitor() {
        let a = Expr::col("a");
        let b = Expr::col("b");
        let x = Expr::col("x");
        let expr = Expr::exp(Expr::sin(Expr::plus(Expr::multiply(a, x), b)));
        println!("{}", expr.accept(DisplayVisitor));
        assert_eq!(
            expr.accept(DisplayVisitor),
            "exp(sin(a * x + b))".to_string()
        );
    }

    #[test]
    fn test_iter() {
        let a = Expr::col("a");
        let b = Expr::col("b");
        let x = Expr::col("x");
        let expr = Expr::exp(Expr::sin(Expr::plus(Expr::multiply(a, x), b)));
        for e in expr.iter() {
            println!("Iter -> {e}");
        }
        assert_eq!(expr.iter().collect_vec().len(), 7);
    }

    #[test]
    fn test_ref_iterable() {
        let a = Expr::col("a");
        let b = Expr::col("b");
        let x = Expr::col("x");
        let expr = Expr::exp(Expr::sin(a * x + b));
        for e in &expr {
            println!("Iter -> {e}");
        }
        assert_eq!(expr.into_iter().collect_vec().len(), 7);
    }

    #[test]
    fn test_dsl() {
        let _rel: Rc<Relation> = Rc::new(
            Relation::table()
                .schema(
                    Schema::builder()
                        .with(("a", DataType::float_range(0.0..=1.0)))
                        .with(("b", DataType::float_range(0.0..=2.0)))
                        .with(("c", DataType::float_range(0.0..=5.0)))
                        .with(("d", DataType::float_range(0.0..=10.0)))
                        .with(("x", DataType::float_range(0.0..=20.0)))
                        .with(("z", DataType::float_range(0.0..=50.0)))
                        .with(("t", DataType::float_range(0.0..=100.0)))
                        .build(),
                )
                .build(),
        );
        let x = expr! { exp(a*b + cos(2*z)*d - 2*z + t*sin(c+3*x)) };
        println!("expr = {x}");
        println!("expr.data_type() = {}", x.data_type());
    }

    #[test]
    fn test_expr_domain_co_domain() {
        let x = expr! { exp(a*b + cos(2*z)*d - 2*z + t*sin(c+3*x)) };
        println!("expr = {x}");
        println!("expr.domain() = {}", x.domain());
        println!("expr.co_domain() = {}", x.co_domain());
        println!("expr.data_type() = {}", x.data_type());
    }

    #[test]
    fn test_expr_super_image() {
        let x = expr! { exp(a*b + cos(2*z)*d - 2*z + t*sin(c+3*x)) };
        println!("expr = {x}");
        println!(
            "expr.super_image() = {}",
            x.super_image(
                &(DataType::unit()
                    & ("a", DataType::float_interval(0.0, 0.1))
                    & ("b", DataType::float_interval(0.0, 0.1))
                    & ("z", DataType::float_interval(0.0, 0.1))
                    & ("d", DataType::integer_interval(-2, 2))
                    & ("t", DataType::float_interval(0.0, 0.1))
                    & ("c", DataType::float())
                    & ("x", DataType::integer()))
            )
            .unwrap()
        );
    }

    #[test]
    fn test_expr_value() {
        let x = expr! { exp(a*b + cos(2*z)*d - 2*z + t*sin(c+3*x)) };
        println!("expr = {x}");
        let val = x
            .value(
                &(Value::structured([
                    ("a", Value::float(0.1)),
                    ("b", Value::float(0.1)),
                    ("z", Value::float(0.1)),
                    ("d", Value::integer(0)),
                    ("t", Value::float(0.1)),
                    ("c", Value::float(0.0)),
                    ("x", Value::float(0.0)),
                ])),
            )
            .unwrap();
        println!("expr.value() = {}", val);
        assert_eq!(
            val,
            Value::from(f64::exp(
                0.1 * 0.1 + f64::cos(2.0 * 0.1) * 0.0 - 2.0 * 0.1 + 0.1 * f64::sin(0.0 + 3.0 * 0.0)
            ))
        );
    }

    #[test]
    fn test_expr_visitor() {
        let x = expr!(a + 2 * x - exp(c));
        println!("x = {}", x);
        println!("x.accept = {}", x.accept(DisplayVisitor));
        for (x, s) in x.iter_with(DisplayVisitor) {
            println!("(expr, str) = ({}, {})", x, s);
        }
        for s in &x {
            println!("expr = {}", s);
        }
        let typ = DataType::structured([
            ("a", DataType::float_interval(0.1, 0.5)),
            ("x", DataType::float_interval(-0.1, 2.0)),
            ("c", DataType::float_values([-1., 2.])),
        ]);
        for (x, t) in x.iter_with(SuperImageVisitor(&typ)) {
            println!("(expr, type) = ({}, {})", x, t.unwrap());
        }
    }

    #[test]
    fn test_aggregate() {
        let x = expr!(sum(a));
        println!("x = {}", x);
        let typ = DataType::structured([("a", DataType::integer_interval(3, 190))]);
        for (x, t) in x.iter_with(SuperImageVisitor(&typ)) {
            println!("(expr, type) = ({}, {})", x, t.unwrap());
        }
    }

    #[test]
    fn test_structured() {
        let x = Expr::structured([
            ("a", expr!(exp(a + 2 * sum(c)) + b * count(d))),
            ("b", expr!(ln(a + 2 * sum(c)) - b * count(d))),
        ]);
        println!("x = {x}");
    }

    #[test]
    fn test_columns() {
        let x = expr!(exp(a * b + cos(2 * z) * d - 2 * z + t * sin(c + 3 * x)));
        println!("x = {x}");
        let columns = x.columns();
        println!(
            "columns = {}",
            columns.into_iter().map(|c| format!("{c}")).join(", ")
        );
    }

    #[test]
    fn test_rename() {
        let x = expr!(exp(a * b + cos(2 * z) * d - 2 * z + t * sin(c + 3 * x)));
        println!("x = {x}");
        let names: Hierarchy<Identifier> = Hierarchy::from([(["a"], format!("A").into())]);
        let renamed = x.rename(&names);
        println!("renamed x = {renamed} ({names})");
    }

    #[test]
    fn test_replace() {
        let x =
            expr!(exp(a * b + cos(2 * z) * d - 2 * z + t * sin(c + 3 * x)) + cos(2 * z) - 2 * z);
        println!("x = {x}");
        let (a, m) = x.replace(vec![(expr!(2 * z), expr!(R))]);
        println!("a = {a}\nmatched = {m:?}");
        let (b, n) = x.replace(vec![
            (expr!(2 * z), expr!(R)),
            (expr!(cos(2 * z) * d - 2 * z), expr!(S)),
        ]);
        println!("b = {b}\nmatched = {n:?}");
    }

    #[test]
    fn test_sqrt() {
        let expression = expr!(sqrt(x + 1));
        println!("expression = {}", expression);
        println!("expression data type = {}", expression.data_type());
        println!(
            "expression super image = {}",
            expression
                .super_image(&DataType::structured([(
                    "x",
                    DataType::float_interval(1., 100.)
                ),]))
                .unwrap()
        );
    }

    #[test]
    fn test_pow() {
        let expression = expr!(pow(x, y));
        println!("expression = {}", expression);
        println!("expression data type = {}", expression.data_type());
        println!(
            "expression super image = {}",
            expression
                .super_image(&DataType::structured([
                    ("x", DataType::float_interval(1., 10.)),
                    ("y", DataType::float_values([-2., 0.5])),
                ]))
                .unwrap()
        );
    }

    #[test]
    fn test_case() {
        let expression = expr!(case(gt(x, 5), x, y));
        println!("\nexpression = {}", expression);
        println!("expression data type = {}", expression.data_type());
        let set = DataType::structured([
            ("x", DataType::float_interval(1., 10.)),
            ("y", DataType::float_values([-2., 0.5])),
        ]);
        println!(
            "expression super image = {}",
            expression.super_image(&set).unwrap()
        );

        let expression = Expr::case(
            Expr::gt(Expr::col(stringify!(x)), Expr::val(5)),
            Expr::col("x"),
            Expr::Value(Value::unit()),
        );
        println!("\nexpression = {}", expression);
        println!("expression data type = {}", expression.data_type());
        let set = DataType::structured([("x", DataType::float_interval(1., 10.))]);
        println!(
            "expression super image = {}",
            expression.super_image(&set).unwrap()
        );

        let expression = expr!(case(gt(x, 1), x, 1));
        println!("\nexpression = {}", expression);
        println!("expression data type = {}", expression.data_type());
        println!(
            "expression super image = {}",
            expression
                .super_image(&DataType::structured([(
                    "x",
                    DataType::float_interval(0., 2.)
                ),]))
                .unwrap()
        );

        let expression = expr!(gt(x, 1) * x + lt_eq(x, 1));
        println!("\nexpression = {}", expression);
        println!("expression data type = {}", expression.data_type());
        println!(
            "expression super image = {}",
            expression
                .super_image(&DataType::structured([(
                    "x",
                    DataType::float_interval(0., 2.)
                ),]))
                .unwrap()
        );
    }

    #[test]
    fn test_in_list_integer() {
        // a IN (1, 2, 3)
        let expression = Expr::in_list(Expr::col("a"), Expr::list([1, 2, 3]));
        println!("\nexpression = {}", expression);
        println!("expression data type = {}", expression.data_type());

        // a ∈ integer([1, 100])
        let set = DataType::structured([("a", DataType::integer_interval(1, 100))]);
        assert_eq!(expression.super_image(&set).unwrap(), DataType::boolean());
        assert_eq!(
            expression
                .value(&Value::structured([("a", Value::integer(1)),]))
                .unwrap(),
            Value::boolean(true)
        );
        assert_eq!(
            expression
                .value(&Value::structured([("a", Value::integer(20)),]))
                .unwrap(),
            Value::boolean(false)
        );

        // a ∈ integer([10, 100])
        let set = DataType::structured([("a", DataType::integer_interval(10, 100))]);
        assert_eq!(
            expression.super_image(&set).unwrap(),
            DataType::from(Value::from(false))
        );

        // a ∈ float([1, 100])
        let set = DataType::structured([("a", DataType::float_interval(1., 100.))]);
        assert_eq!(expression.super_image(&set).unwrap(), DataType::boolean());
        assert_eq!(
            expression
                .value(&Value::structured([("a", Value::float(1.)),]))
                .unwrap(),
            Value::boolean(true)
        );
        assert_eq!(
            expression
                .value(&Value::structured([("a", Value::float(20.5)),]))
                .unwrap(),
            Value::boolean(false)
        );

        // a ∈ text()
        let set = DataType::structured([(
            "a",
            DataType::text_values(["1".to_string(), "a".to_string()]),
        )]);
        assert_eq!(expression.super_image(&set).unwrap(), DataType::boolean());
        assert_eq!(
            expression
                .value(&Value::structured([("a", Value::text("1".to_string())),]))
                .unwrap(),
            Value::boolean(true)
        );
        assert_eq!(
            expression
                .value(&Value::structured([("a", Value::text("a".to_string())),]))
                .unwrap(),
            Value::boolean(false)
        );
    }

    #[test]
    fn test_in_list_float() {
        // a IN (10.5, 2.)
        let expression = Expr::in_list(Expr::col("a"), Expr::list([10.5, 2.]));
        println!("\nexpression = {}", expression);
        println!("expression data type = {}", expression.data_type());

        // a ∈ float([1, 100])
        let set = DataType::structured([("a", DataType::float_interval(1., 100.))]);
        assert_eq!(expression.super_image(&set).unwrap(), DataType::boolean());
        assert_eq!(
            expression
                .value(&Value::structured([("a", Value::float(10.5)),]))
                .unwrap(),
            Value::boolean(true)
        );
        assert_eq!(
            expression
                .value(&Value::structured([("a", Value::float(20.)),]))
                .unwrap(),
            Value::boolean(false)
        );

        // a ∈ float([100., 150])
        let set = DataType::structured([("a", DataType::float_interval(100., 150.))]);
        assert_eq!(
            expression.super_image(&set).unwrap(),
            DataType::boolean_value(false)
        );

        // a ∈ integer([1, 100])
        let set = DataType::structured([("a", DataType::integer_interval(1, 100))]);
        assert_eq!(expression.super_image(&set).unwrap(), DataType::boolean());
        assert_eq!(
            expression
                .value(&Value::structured([("a", Value::integer(2)),]))
                .unwrap(),
            Value::boolean(true)
        );
        assert_eq!(
            expression
                .value(&Value::structured([("a", Value::integer(20)),]))
                .unwrap(),
            Value::boolean(false)
        );

        // a ∈ text()
        let set = DataType::structured([(
            "a",
            DataType::text_values(["1".to_string(), "a".to_string()]),
        )]);
        assert_eq!(expression.super_image(&set).unwrap(), DataType::boolean());
        assert_eq!(
            expression
                .value(&Value::structured(
                    [("a", Value::text("10.5".to_string())),]
                ))
                .unwrap(),
            Value::boolean(true)
        );
        assert_eq!(
            expression
                .value(&Value::structured([("a", Value::text("a".to_string())),]))
                .unwrap(),
            Value::boolean(false)
        );
    }

    #[test]
    fn test_in_list_text() {
        // a IN ("a", "10", "2.")
        let expression = Expr::in_list(
            Expr::col("a"),
            Expr::list(["a".to_string(), "10".to_string()]),
        );
        println!("\nexpression = {}", expression);
        println!("expression data type = {}", expression.data_type());

        // a ∈ text()
        let set = DataType::structured([(
            "a",
            DataType::text_values(["1".to_string(), "a".to_string()]),
        )]);
        assert_eq!(expression.super_image(&set).unwrap(), DataType::boolean());
        assert_eq!(
            expression
                .value(&Value::structured([("a", Value::text("a".to_string())),]))
                .unwrap(),
            Value::boolean(true)
        );
        assert_eq!(
            expression
                .value(&Value::structured([("a", Value::text("1".to_string())),]))
                .unwrap(),
            Value::boolean(false)
        );

        // a ∈ float([1, 100])
        let set = DataType::structured([("a", DataType::float_interval(1., 100.))]);
        assert_eq!(expression.super_image(&set).unwrap(), DataType::boolean());
        assert_eq!(
            expression
                .value(&Value::structured([("a", Value::float(10.)),]))
                .unwrap(),
            Value::boolean(true)
        );
        assert_eq!(
            expression
                .value(&Value::structured([("a", Value::float(20.)),]))
                .unwrap(),
            Value::boolean(false)
        );

        // a ∈ integer([1, 100])
        let set = DataType::structured([("a", DataType::integer_interval(1, 100))]);
        assert_eq!(expression.super_image(&set).unwrap(), DataType::boolean());
        assert_eq!(
            expression
                .value(&Value::structured([("a", Value::integer(10)),]))
                .unwrap(),
            Value::boolean(true)
        );
        assert_eq!(
            expression
                .value(&Value::structured([("a", Value::integer(20)),]))
                .unwrap(),
            Value::boolean(false)
        );
    }
    #[test]
    fn test_std() {
        let expression = expr!(std(x));
        println!("expression = {}", expression);
        println!("expression data type = {}", expression.data_type());
        println!(
            "expression super image = {}",
            expression
                .super_image(&DataType::structured([(
                    "x",
                    DataType::list(DataType::float_interval(-1., 10.), 1, 50)
                ),]))
                .unwrap()
        );
    }

    #[test]
    fn test_md5() {
        let expression = expr!(md5(x));
        println!("expression = {}", expression);
        println!("expression data type = {}", expression.data_type());
        println!(
            "expression super image = {}",
            expression
                .super_image(&DataType::structured([(
                    "x",
                    DataType::text_values(["foo".into(), "bar".into()])
                ),]))
                .unwrap()
        );
        println!(
            "expression value = {}",
            expression
                .value(&Value::structured([("x", Value::text("foo")),]))
                .unwrap()
        );
    }

    #[test]
    fn test_concat() {
        let expression = Expr::concat(vec![Expr::col("x"), Expr::col("y"), Expr::col("x")]);
        println!("expression = {}", expression);
        println!("expression data type = {}", expression.data_type());
        println!(
            "expression super image = {}",
            expression
                .super_image(&DataType::structured([
                    ("x", DataType::text_values(["foo".into(), "bar".into()])),
                    ("y", DataType::text_values(["hello".into(), "world".into()]))
                ]))
                .unwrap()
        );
        println!(
            "expression value = {}",
            expression
                .value(&Value::structured([
                    ("x", Value::text("foo")),
                    ("y", Value::float(0.5432)),
                ]))
                .unwrap()
        );
    }

    #[test]
    fn test_cmp() {
        let dict = DataType::unit()
            & ("a", DataType::float_interval(-5., 2.))
            & ("1", DataType::float_interval(-1., 2.));
        let left = Expr::col("a");
        let right = Expr::val(0);
        // gt
        let ex = Expr::gt(left.clone(), right.clone());
        println!("{}", ex);
        // assert_eq!(
        //     sum.super_image(&dict).unwrap(),
        //     DataType::float_interval(-6., 4.)
        // );
    }

    #[test]
    fn test_filter_column_data_type_float() {
        // set min value
        let col = Column::from("MyCol");
        let datatype = DataType::float();
        let value = Expr::val(5.);

        let func = Function::gt(col.clone(), value.clone());
        assert_eq!(
            func.filter_column_data_type(&col, &datatype),
            DataType::float_min(5.)
        );

        let func = Function::gt_eq(col.clone(), value.clone());
        assert_eq!(
            func.filter_column_data_type(&col, &datatype),
            DataType::float_min(5.)
        );

        let func = Function::lt(value.clone(), col.clone());
        assert_eq!(
            func.filter_column_data_type(&col, &datatype),
            DataType::float_min(5.)
        );

        let func = Function::lt_eq(value.clone(), col.clone());
        assert_eq!(
            func.filter_column_data_type(&col, &datatype),
            DataType::float_min(5.)
        );

        let func = Function::lt_eq(col.clone(), Expr::val(9.));
        assert_eq!(
            func.filter_column_data_type(&col, &DataType::float_range(0.0..=10.0)),
            DataType::float_range(0.0..=9.0)
        );

        // columns do not match
        let col = Column::from("MyCol");
        let datatype = DataType::float();
        let func = Function::gt(Expr::col("NotMyCol"), Expr::val(5.));
        assert_eq!(
            func.filter_column_data_type(&col, &datatype),
            DataType::float()
        );

        // set max value
        let col = Column::from("MyCol");
        let datatype = DataType::float();
        let value = Expr::val(5.);

        let func = Function::lt(col.clone(), value.clone());
        assert_eq!(
            func.filter_column_data_type(&col, &datatype),
            DataType::float_max(5.)
        );

        let func = Function::lt_eq(col.clone(), value.clone());
        assert_eq!(
            func.filter_column_data_type(&col, &datatype),
            DataType::float_max(5.)
        );

        let func = Function::gt(value.clone(), col.clone());
        assert_eq!(
            func.filter_column_data_type(&col, &datatype),
            DataType::float_max(5.)
        );

        let func = Function::gt_eq(value.clone(), col.clone());
        assert_eq!(
            func.filter_column_data_type(&col, &datatype),
            DataType::float_max(5.)
        );

        // eq
        let col = Column::from("MyCol");
        let datatype = DataType::float();
        let value = Expr::val(5.);

        let func = Function::eq(col.clone(), value.clone());
        assert_eq!(
            func.filter_column_data_type(&col, &datatype),
            DataType::float_value(5.)
        );

        // eq
        let col = Column::from("MyCol");
        let datatype = DataType::float();
        let value = Expr::val(5.);

        let func = Function::eq(value.clone(), col.clone());
        assert_eq!(
            func.filter_column_data_type(&col, &datatype),
            DataType::float_value(5.)
        );

        // in
        let col = Column::from("MyCol");
        let datatype = DataType::float();
        let values = Expr::list([1., 3., 4.]);

        let func = Function::in_list(col.clone(), values.clone());
        assert_eq!(
            func.filter_column_data_type(&col, &datatype),
            DataType::float_values([1., 3., 4.])
        );
    }

    #[test]
    fn test_filter_column_data_type_optional() {
        let col = Column::from("my_b");
        let datatype = DataType::optional(DataType::float_interval(-1., 1.));

        if let Expr::Function(func) = Expr::lt(Expr::col("my_b"), Expr::val(0.)) {
            assert_eq!(
                func.filter_column_data_type(&col, &datatype),
                DataType::float_interval(-1., 0.)
            );
        }

        if let Expr::Function(func) = Expr::gt(Expr::val(0.), Expr::col("my_b")) {
            assert_eq!(
                func.filter_column_data_type(&col, &datatype),
                DataType::float_interval(-1., 0.)
            );
        }
    }

    #[test]
    fn test_filter_column_data_type_integer() {
        // set min value
        let col = Column::from("MyCol");
        let datatype = DataType::integer_interval(0, 10);
        let value = Expr::val(5);

        let func = Function::gt(col.clone(), value.clone());
        assert_eq!(
            func.filter_column_data_type(&col, &datatype),
            DataType::integer_interval(5, 10)
        );

        let func = Function::gt_eq(col.clone(), value.clone());
        assert_eq!(
            func.filter_column_data_type(&col, &datatype),
            DataType::integer_interval(5, 10)
        );

        let func = Function::lt(value.clone(), col.clone());
        assert_eq!(
            func.filter_column_data_type(&col, &datatype),
            DataType::integer_interval(5, 10)
        );

        let func = Function::lt_eq(value.clone(), col.clone());
        assert_eq!(
            func.filter_column_data_type(&col, &datatype),
            DataType::integer_interval(5, 10)
        );

        // columns do not match
        let col = Column::from("MyCol");
        let datatype = DataType::integer();
        let func = Function::gt(Expr::col("NotMyCol"), Expr::val(5));
        assert_eq!(
            func.filter_column_data_type(&col, &datatype),
            datatype.clone()
        );

        // set max value
        let col = Column::from("MyCol");
        let datatype: DataType = DataType::integer();
        let value = Expr::val(5);

        let func = Function::lt(col.clone(), value.clone());
        assert_eq!(
            func.filter_column_data_type(&col, &datatype),
            DataType::integer_max(5)
        );

        let func = Function::lt_eq(col.clone(), value.clone());
        assert_eq!(
            func.filter_column_data_type(&col, &datatype),
            DataType::integer_max(5)
        );

        let func = Function::gt(value.clone(), col.clone());
        assert_eq!(
            func.filter_column_data_type(&col, &datatype),
            DataType::integer_max(5)
        );

        let func = Function::gt_eq(value.clone(), col.clone());
        assert_eq!(
            func.filter_column_data_type(&col, &datatype),
            DataType::integer_max(5)
        );

        // eq
        let col = Column::from("MyCol");
        let datatype = DataType::integer();
        let value = Expr::val(5);

        let func = Function::eq(col.clone(), value.clone());
        assert_eq!(
            func.filter_column_data_type(&col, &datatype),
            DataType::integer_value(5)
        );

        // eq
        let col = Column::from("MyCol");
        let datatype = DataType::integer();
        let value = Expr::val(5);

        let func = Function::eq(value.clone(), col.clone());
        assert_eq!(
            func.filter_column_data_type(&col, &datatype),
            DataType::integer_value(5)
        );

        // in
        let col = Column::from("MyCol");
        let datatype = DataType::integer();
        let values = Expr::list([1, 3, 4]);

        let func = Function::in_list(col.clone(), values.clone());
        assert_eq!(
            func.filter_column_data_type(&col, &datatype),
            DataType::integer_values([1, 3, 4])
        );
    }

    // TODO: Test
    #[test]
    fn test_filter_column_data_type_composed() {
        let col = Column::from("MyCol");
        let datatype = DataType::integer_interval(-100, 100);

        let func = Function::gt(col.clone(), expr!(3 * 5));
        assert_eq!(
            func.filter_column_data_type(&col, &datatype),
            DataType::integer_interval(15, 100)
        );

        let func = Function::gt(col.clone(), expr!(5. / 2. - 1 + 2.));
        assert_eq!(
            func.filter_column_data_type(&col, &datatype),
            DataType::integer_interval(3, 100)
        );
    }

    // TODO

    #[test]
    fn test_filter_column_data_type_mixed() {
        let col = Column::from("MyCol");

        let func = Function::lt(col.clone(), Expr::val(5));
        assert_eq!(
            func.filter_column_data_type(&col, &DataType::float_interval(-10., 10.)),
            DataType::float_interval(-10.0, 5.0)
        );

        let func = Function::lt(col.clone(), Expr::val(5.0));
        assert_eq!(
            func.filter_column_data_type(&col, &DataType::integer_interval(-10, 10)),
            DataType::integer_interval(-10, 5)
        );

        let func = Function::gt(Expr::val(5), col.clone());
        assert_eq!(
            func.filter_column_data_type(&col, &DataType::float_interval(-10., 10.)),
            DataType::float_interval(-10.0, 5.0)
        );

        let func = Function::gt(Expr::val(5.0), col.clone());
        assert_eq!(
            func.filter_column_data_type(&col, &DataType::integer_interval(-10, 10)),
            DataType::integer_interval(-10, 5)
        );
    }

    #[test]
    fn test_filter_column_data_type_and() {
        // set min and max values
        let col = Column::from("MyCol");
        let datatype = DataType::float();

        let func = Function::and(
            Function::gt(col.clone(), Expr::val(5.)),
            Function::lt(col.clone(), Expr::val(7.)),
        );
        assert_eq!(
            func.filter_column_data_type(&col, &datatype),
            DataType::float_interval(5., 7.)
        );

        // set min and possible values
        let col = Column::from("MyCol");
        let datatype = DataType::float();

        let func = Function::and(
            Function::gt(col.clone(), Expr::val(5.)),
            Function::in_list(col.clone(), Expr::list([2., 5., 7.])),
        );
        assert_eq!(
            func.filter_column_data_type(&col, &datatype),
            DataType::float_values([5., 7.])
        );
    }

    #[test]
    fn test_filter_column() {
        let x = Expr::filter_column(
            "col1",
            Some(1.into()),
            Some(10.into()),
            vec![1.into(), 4.into(), 5.into()],
        )
        .unwrap();
        let true_expr = Expr::and(
            Expr::and(
                Expr::gt(Expr::col("col1"), Expr::val(1)),
                Expr::lt(Expr::col("col1"), Expr::val(10)),
            ),
            Expr::in_list(Expr::col("col1"), Expr::list([1, 4, 5])),
        );
        assert_eq!(x, true_expr)
    }

    #[test]
    fn test_filter() {
        let columns = [
            (
                "col1",
                (
                    Some(Value::integer(1)),
                    Some(Value::integer(10)),
                    vec![
                        Value::integer(1),
                        Value::integer(3),
                        Value::integer(6),
                        Value::integer(7),
                    ],
                ),
            ),
            ("col2", (None, Some(Value::float(10.0)), vec![])),
            ("col3", (Some(Value::float(0.0)), None, vec![])),
            (
                "col4",
                (
                    None,
                    None,
                    vec![Value::text("a"), Value::text("b"), Value::text("c")],
                ),
            ),
        ]
        .into_iter()
        .collect();
        let col1_expr = Expr::and(
            Expr::and(
                Expr::gt(Expr::col("col1"), Expr::val(1)),
                Expr::lt(Expr::col("col1"), Expr::val(10)),
            ),
            Expr::in_list(Expr::col("col1"), Expr::list([1, 3, 6, 7])),
        );
        let col2_expr = Expr::lt(Expr::col("col2"), Expr::val(10.));
        let col3_expr = Expr::gt(Expr::col("col3"), Expr::val(0.));
        let col4_expr = Expr::in_list(
            Expr::col("col4"),
            Expr::list(["a".to_string(), "b".to_string(), "c".to_string()]),
        );

        let true_expr = Expr::and(
            Expr::and(Expr::and(col1_expr, col2_expr), col3_expr),
            col4_expr,
        );
        assert_eq!(Expr::filter(columns), true_expr);
    }

    #[test]
    fn test_filter_data_type() {
        let dt: DataType = DataType::structured([("a", DataType::float()), ("b", DataType::integer())]);
        println!("{}", dt);
        let x = expr!(and(gt(a, 5), lt(b, a)));
        println!("{}", x.super_image(&dt).unwrap());
    }

    #[test]
    fn test_greatest() {
        let expression = Expr::greatest(Expr::col("x"), Expr::col("y"));
        println!("expression = {}", expression);
        let dt = DataType::union([
            (
                "table1",
                DataType::structured([
                    ("x", DataType::float_interval(1., 4.)),
                    ("a", DataType::integer_interval(2, 7))
                ])
            ),
            (
                "table2",
                DataType::structured([
                    ("x", DataType::float_interval(1., 4.)),
                    ("y", DataType::float_interval(3.4, 7.1))
                ])
            ),
        ]);
        println!("{}", dt);
        println!("{}", dt[["table1", "x"]]);
        //println!("expression data type = {}", expression.data_type());
        // println!(
        //     "expression super image = {}",
        //     expression
        //         .super_image(&dt)
        //         .unwrap()
        // );
        // println!(
        //     "expression value = {}",
        //     expression
        //         .value(&Value::structured([
        //             ("x", Value::float(2.5)),
        //             ("y", Value::integer(3)),
        //         ]))
        //         .unwrap()
        // );
    }
}<|MERGE_RESOLUTION|>--- conflicted
+++ resolved
@@ -411,10 +411,7 @@
     Pow,
     Position,
     InList,
-<<<<<<< HEAD
-=======
     Least,
->>>>>>> 136749d3
     Greatest
 );
 
@@ -1267,7 +1264,7 @@
                 let set =
                     DataType::structured_from_data_types([left_dt.clone(), right_dt.clone()]);
                 if let Expr::Column(col) = left {
-                    let dt = bivariate_max()
+                    let dt = greatest()
                         .super_image(&set)
                         .unwrap()
                         .super_intersection(&left_dt).unwrap();
@@ -1275,7 +1272,7 @@
                     // TODO/ update here
                 }
                 if let Expr::Column(col) = right {
-                    let dt = bivariate_min()
+                    let dt = least()
                         .super_image(&set)
                         .unwrap()
                         .super_intersection(&right_dt).unwrap();
