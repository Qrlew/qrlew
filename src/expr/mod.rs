//! # `Expr` definition and manipulation
//!
//! `Expr` combine values and columns with functions and aggregations.
//!
//! `Expr` propagate data types and ranges.
//!
#[macro_use]
pub mod dsl;
pub mod aggregate;
pub mod dot;
pub mod function;
pub mod identifier;
pub mod implementation;
pub mod rewriting;
pub mod split;
pub mod sql;

use itertools::Itertools;
use paste::paste;
use std::{
    cmp,
    collections::BTreeMap,
    convert::identity,
    error, fmt, hash,
    ops::{Add, BitAnd, BitOr, BitXor, Deref, Div, Mul, Neg, Not, Rem, Sub},
    result,
    sync::Arc,
};

use crate::{
    data_type::{self, function::Function as _, value, DataType, DataTyped, Variant as _},
    hierarchy::Hierarchy,
    visitor::{self, Acceptor},
};

pub use identifier::Identifier;
pub use split::{Map, Reduce, Split};

/*
TODO
- Maybe function defnition is redundant
- Remove
*/

// Error management

#[derive(Debug, Clone)]
pub enum Error {
    InvalidExpression(String),
    InvalidConversion(String),
    Other(String),
}

impl Error {
    pub fn invalid_expression(expr: impl fmt::Display) -> Error {
        Error::InvalidExpression(format!("{} is invalid", expr))
    }
    pub fn invalid_conversion(from: impl fmt::Display, to: impl fmt::Display) -> Error {
        Error::InvalidConversion(format!("Invalid conversion from {} to {}", from, to))
    }
    pub fn other<T: fmt::Display>(desc: T) -> Error {
        Error::Other(desc.to_string())
    }
}

impl fmt::Display for Error {
    fn fmt(&self, f: &mut fmt::Formatter<'_>) -> fmt::Result {
        match self {
            Error::InvalidExpression(desc) => writeln!(f, "InvalidExpression: {}", desc),
            Error::InvalidConversion(desc) => writeln!(f, "InvalidConversion: {}", desc),
            Error::Other(err) => writeln!(f, "{}", err),
        }
    }
}

impl error::Error for Error {}

impl From<data_type::Error> for Error {
    fn from(err: data_type::Error) -> Self {
        Error::Other(err.to_string())
    }
}
impl From<value::Error> for Error {
    fn from(err: value::Error) -> Self {
        Error::Other(err.to_string())
    }
}
impl From<data_type::function::Error> for Error {
    fn from(err: data_type::function::Error) -> Self {
        Error::Other(err.to_string())
    }
}

impl From<Error> for data_type::function::Error {
    fn from(err: Error) -> Self {
        data_type::function::Error::Other(err.to_string())
    }
}

pub type Result<T> = result::Result<T, Error>;

/// Each expression variant must comply with this trait
pub trait Variant:
    TryFrom<Expr> + Into<Expr> + Clone + fmt::Debug + fmt::Display + hash::Hash + cmp::PartialEq
{
}

/// A column expression
pub type Column = Identifier;

impl Variant for Column {}

/// A value expression
pub type Value = value::Value;

impl Variant for Value {}

/// A function expression
#[derive(Clone, Debug, Hash, PartialEq, Eq)]
pub struct Function {
    /// Operator
    function: function::Function,
    /// Argumants
    arguments: Vec<Arc<Expr>>,
}

impl Function {
    /// Basic constructor
    pub fn new(function: function::Function, arguments: Vec<Arc<Expr>>) -> Function {
        Function {
            function,
            arguments,
        }
    }

    pub fn function(&self) -> function::Function {
        self.function
    }

    pub fn arguments(&self) -> Vec<Expr> {
        self.arguments.iter().map(|x| x.as_ref().clone()).collect()
    }
}

impl fmt::Display for Function {
    fn fmt(&self, f: &mut fmt::Formatter<'_>) -> fmt::Result {
        match self.function.clone().style() {
            function::Style::UnaryOperator => {
                write!(f, "({} {})", self.function, self.arguments[0])
            }
            function::Style::BinaryOperator => write!(
                f,
                "({} {} {})",
                self.arguments[0], self.function, self.arguments[1]
            ),
            function::Style::Function => write!(
                f,
                "{}({})",
                self.function,
                self.arguments
                    .iter()
                    .map(|expr| expr.to_string())
                    .join(", ")
            ),
        }
    }
}

impl Variant for Function {}

/// Implemant random function constructor (same thing but no macro here)
impl Function {
    pub fn random(n: usize) -> Function {
        Function::new(function::Function::Random(n), vec![])
    }
}

/// Implemant random expression constructor (same thing but no macro here)
impl Expr {
    pub fn random(n: usize) -> Expr {
        Expr::from(Function::random(n))
    }

    pub fn filter_column(
        name: &str,
        min: Option<data_type::value::Value>,
        max: Option<data_type::value::Value>,
        possible_values: Vec<data_type::value::Value>,
    ) -> Option<Expr> {
        let column = Expr::col(name.to_string());
        let mut p = None;
        if let Some(m) = min {
            let expr = Expr::gt(column.clone(), Expr::val(m));
            p = Some(p.map_or(expr.clone(), |x| Expr::and(x, expr)))
        }
        if let Some(m) = max {
            let expr = Expr::lt(column.clone(), Expr::val(m));
            p = Some(p.map_or(expr.clone(), |x| Expr::and(x, expr)))
        };
        if !possible_values.is_empty() {
            let expr = Expr::in_list(column.clone(), Expr::list(possible_values));
            p = Some(p.map_or(expr.clone(), |x| Expr::and(x, expr)))
        }
        p
    }

    pub fn and_iter<I: IntoIterator<Item = Expr>>(exprs: I) -> Expr {
        exprs
            .into_iter()
            .reduce(|f, p| Expr::and(f, p))
            .unwrap_or(Expr::val(true))
    }

    /// Returns an `Expr` for filtering the columns
    ///
    /// # Arguments
    /// - `columns`: `Vec<(column_name, minimal_value, maximal_value, possible_values)>`
    ///
    /// For example,
    /// - `filter(vec![("my_col", Value::float(2.), Value::float(10.), vec![])])`
    ///         ≡ `(my_col > 2.) and (my_col < 10)`
    /// - `filter(vec![("my_col", None, Value::float(10.), vec![Value::integer(1), Value::integer(2), Value::integer(5)])])`
    ///         ≡ `(my_col < 10.) and (my_col in (1, 2, 5))`
    /// - `filter(vec![("my_col1", None, Value::integer(10), vec![]), ("my_col2", Value::float(1.), None, vec![])])])`
    ///         ≡ `(my_col1 < 10) and (my_col2 > 1.)`
    pub fn filter(
        columns: BTreeMap<
            &str,
            (
                Option<data_type::value::Value>,
                Option<data_type::value::Value>,
                Vec<data_type::value::Value>,
            ),
        >,
    ) -> Expr {
        let predicates: Vec<Expr> = columns
            .into_iter()
            .filter_map(|(name, (min, max, values))| Expr::filter_column(name, min, max, values))
            .collect();
        Self::and_iter(predicates)
    }
}

/// Implement unary function constructors
macro_rules! impl_unary_function_constructors {
    ($( $Function:ident ),*) => {
        impl Function {
            paste! {
                $(pub fn [<$Function:snake>]<E: Into<Expr>>(expr: E) -> Function {
                    Function::new(function::Function::$Function, vec![Arc::new(expr.into())])
                }
                )*
            }
        }

        impl Expr {
            paste! {
                $(pub fn [<$Function:snake>]<E: Into<Expr>>(expr: E) -> Expr {
                    Expr::from(Function::[<$Function:snake>](expr))
                }
                )*
            }
        }
    };
}

impl_unary_function_constructors!(
    Opposite,
    Not,
    Exp,
    Ln,
    Log,
    Abs,
    Sin,
    Cos,
    Sqrt,
    Md5,
    Lower,
    Upper,
    CharLength,
    CastAsText,
    CastAsInteger,
    CastAsFloat,
<<<<<<< HEAD
    CastAsDateTime,
    Ceil,
    Floor
=======
    CastAsBoolean,
    CastAsDateTime,
    CastAsDate,
    CastAsTime
>>>>>>> c1c9c0a5
); // TODO Complete that

/// Implement binary function constructors
macro_rules! impl_binary_function_constructors {
    ($( $Function:ident ),*) => {
        impl Function {
            paste! {
                $(
                    pub fn [<$Function:snake>]<L: Into<Expr>, R: Into<Expr>>(left: L, right: R) -> Function {
                        Function::new(function::Function::$Function, vec![Arc::new(left.into()), Arc::new(right.into())])
                    }
                )*
            }
        }

        impl Expr {
            paste! {
                $(
                    pub fn [<$Function:snake>]<L: Into<Expr>, R: Into<Expr>>(left: L, right: R) -> Expr {
                        Expr::from(Function::[<$Function:snake>](left, right))
                    }
                )*
            }
        }
    };
}

impl_binary_function_constructors!(
    Plus,
    Minus,
    Multiply,
    Divide,
    Modulo,
    StringConcat,
    Gt,
    Lt,
    GtEq,
    LtEq,
    Eq,
    NotEq,
    And,
    Or,
    Xor,
    BitwiseOr,
    BitwiseAnd,
    BitwiseXor,
    Pow,
    Position,
    InList,
    Least,
    Greatest,
    Coalesce,
    Rtrim,
    Ltrim,
    Substr,
    Trunc,
    Round
);

/// Implement ternary function constructors
macro_rules! impl_ternary_function_constructors {
    ($( $Function:ident ),*) => {
        impl Function {
            paste! {
                $(
                    pub fn [<$Function:snake>]<F: Into<Expr>, S: Into<Expr>, T: Into<Expr>>(first: F, second: S, third: T) -> Function {
                        Function::new(function::Function::$Function, vec![Arc::new(first.into()), Arc::new(second.into()), Arc::new(third.into())])
                    }
                )*
            }
        }

        impl Expr {
            paste! {
                $(
                    pub fn [<$Function:snake>]<F: Into<Expr>, S: Into<Expr>, T: Into<Expr>>(first: F, second: S, third: T) -> Expr {
                        Expr::from(Function::[<$Function:snake>](first, second, third))
                    }
                )*
            }
        }
    };
}

impl_ternary_function_constructors!(Case, SubstrWithSize);

/// Implement nary function constructors
macro_rules! impl_nary_function_constructors {
    ($( $Function:ident ),*) => {
        impl Function {
            paste! {
                $(
                    pub fn [<$Function:snake>]<E: Into<Expr>>(args: Vec<E>) -> Function {
                        Function::new(function::Function::$Function(args.len()), args.into_iter().map(|e| Arc::new(e.into())).collect())
                    }
                )*
            }
        }

        impl Expr {
            paste! {
                $(
                    pub fn [<$Function:snake>]<E: Into<Expr>>(args: Vec<E>) -> Expr {
                        Expr::from(Function::[<$Function:snake>](args))
                    }
                )*
            }
        }
    };
}

impl_nary_function_constructors!(Concat);

/// An aggregate function expression
#[derive(Clone, Debug, Hash, PartialEq, Eq)]
pub struct Aggregate {
    /// Operator
    aggregate: aggregate::Aggregate,
    /// Argument
    argument: Arc<Expr>,
}

impl Aggregate {
    /// Basic constructor
    pub fn new(aggregate: aggregate::Aggregate, argument: Arc<Expr>) -> Aggregate {
        Aggregate {
            aggregate,
            argument,
        }
    }
    /// Get aggregate
    pub fn aggregate(&self) -> aggregate::Aggregate {
        self.aggregate
    }
    /// Get argument
    pub fn argument(&self) -> &Expr {
        self.argument.as_ref()
    }
    /// Get argument
    pub fn argument_column(&self) -> Result<&Column> {
        match self.argument.as_ref() {
            Expr::Column(col) => Ok(col),
            _ => Err(Error::other("Cannot return the argument column")),
        }
    }
    /// Get the argument name
    pub fn argument_name(&self) -> Result<&str> {
        Ok(self.argument_column()?.last()?)
    }
}

impl fmt::Display for Aggregate {
    fn fmt(&self, f: &mut fmt::Formatter<'_>) -> fmt::Result {
        write!(f, "{}({})", self.aggregate, self.argument)
    }
}

impl Variant for Aggregate {}

/// Implement unary function constructors
macro_rules! impl_aggregation_constructors {
    ($( $Aggregate:ident ),*) => {
        impl Aggregate {
            paste! {
                $(pub fn [<$Aggregate:snake>]<E: Into<Expr>>(expr: E) -> Aggregate {
                    Aggregate::new(aggregate::Aggregate::$Aggregate, Arc::new(expr.into()))
                }
                )*
            }
        }

        impl Expr {
            paste! {
                $(pub fn [<$Aggregate:snake>]<E: Into<Expr>>(expr: E) -> Expr {
                    Expr::from(Aggregate::[<$Aggregate:snake>](expr))
                }
                )*
            }
        }

        impl AggregateColumn {
            paste! {
                $(pub fn [<$Aggregate:snake>]<S: Into<String>>(col: S) -> AggregateColumn {
                    AggregateColumn::new(aggregate::Aggregate::$Aggregate, Column::from(col.into()))
                }
                )*
            }
        }
    };
}

impl_aggregation_constructors!(First, Last, Min, Max, Count, Mean, Sum, Var, Std);

/// An aggregate function expression
#[derive(Clone, Debug, Hash, PartialEq, Eq)]
pub struct Struct {
    /// Fields
    fields: Vec<(Identifier, Arc<Expr>)>,
}

impl Struct {
    /// Basic constructor
    pub fn new(fields: Vec<(Identifier, Arc<Expr>)>) -> Struct {
        Struct { fields }
    }
}

impl fmt::Display for Struct {
    fn fmt(&self, f: &mut fmt::Formatter<'_>) -> fmt::Result {
        write!(
            f,
            "{{ {} }}",
            self.fields
                .iter()
                .map(|(i, e)| format!("{i}: {e}"))
                .join(", ")
        )
    }
}

impl<S: Into<Identifier>, E: Into<Arc<Expr>>> FromIterator<(S, E)> for Struct {
    fn from_iter<I: IntoIterator<Item = (S, E)>>(iter: I) -> Self {
        Struct::new(
            iter.into_iter()
                .map(|(s, e)| (s.into(), e.into()))
                .collect(),
        )
    }
}

impl Variant for Struct {}

/// A Expr enum
/// inspired by: https://docs.rs/sqlparser/latest/sqlparser/ast/enum.Expr.html
/// and mostly: https://docs.rs/polars/latest/polars/prelude/enum.Expr.html
/// or https://docs.rs/polars-lazy/latest/polars_lazy/dsl/enum.Expr.html

#[derive(Clone, Debug, Hash, PartialEq, Eq)]
pub enum Expr {
    Column(Column),
    Value(Value),
    Function(Function),
    Aggregate(Aggregate),
    Struct(Struct),
}

/// Basic constructors
/// They are short because they are supposed to be the primary API for the module
impl Expr {
    pub fn col<S: Into<String>>(field: S) -> Expr {
        Expr::Column(Column::from_name(field))
    }

    pub fn qcol<S: Into<String>>(relation: S, field: S) -> Expr {
        Expr::Column(Column::from_qualified_name(relation, field))
    }

    pub fn val<V: Into<Value>>(value: V) -> Expr {
        Expr::Value(value.into())
    }

    pub fn list<L: IntoIterator<Item = V>, V: Into<Value>>(values: L) -> Expr {
        Expr::Value(Value::list(
            values.into_iter().map(|v| v.into()).collect::<Vec<Value>>(),
        ))
    }

    pub fn structured<S: Clone + Into<String>, E: Clone + Into<Arc<Expr>>, F: AsRef<[(S, E)]>>(
        fields: F,
    ) -> Expr {
        Expr::Struct(
            fields
                .as_ref()
                .iter()
                .map(|(s, e)| (s.clone().into(), e.clone().into()))
                .collect(),
        )
    }

    // pub fn all<E: Clone+Into<Expr>, F: AsRef<[E]>>(
    //     factors: F,
    // ) -> Expr {
    //     let factors = factors.as_ref();
    //     match factors.split_first() {
    //         Some((head, tail)) => Expr::and(head.clone(), Expr::all(tail)),
    //         None => Expr::val(true),
    //     }
    // }

    pub fn all<F: IntoIterator<Item = Expr>>(factors: F) -> Expr {
        let mut factors = factors.into_iter();
        match factors.next() {
            Some(head) => Expr::and(head, Expr::all(factors)),
            None => Expr::val(true),
        }
    }
}

/// Implement basic Variant conversions
macro_rules! impl_conversions {
    ( $Variant:ident ) => {
        impl From<$Variant> for Expr {
            fn from(v: $Variant) -> Self {
                Expr::$Variant(v)
            }
        }

        impl TryFrom<Expr> for $Variant {
            type Error = Error;

            fn try_from(expr: Expr) -> Result<Self> {
                if let Expr::$Variant(v) = expr {
                    Ok(v)
                } else {
                    Err(Error::invalid_conversion(expr, stringify!($Variant)))
                }
            }
        }
    };
}

/// Implement Expr traits
macro_rules! impl_traits {
    ( $( $Variant:ident ),* ) => {
        impl fmt::Display for Expr {
            fn fmt(&self, f: &mut fmt::Formatter<'_>) -> fmt::Result {
                match self {
                    $(Expr::$Variant(variant) => variant.fmt(f),)*
                }
            }
        }
    }
}

impl_traits!(Column, Value, Function, Aggregate, Struct);
impl_conversions!(Column);
impl_conversions!(Function);
impl_conversions!(Aggregate);
impl_conversions!(Struct);

impl From<Value> for Expr {
    fn from(v: Value) -> Self {
        Expr::Value(v)
    }
}
impl TryFrom<Expr> for Value {
    type Error = Error;
    fn try_from(expr: Expr) -> Result<Self> {
        let v = TryInto::<Vec<Value>>::try_into(expr.co_domain())?;
        if v.len() == 1 {
            Ok(v[0].clone())
        } else {
            Err(Error::invalid_conversion(expr, "Value"))
        }
    }
}

impl Variant for Expr {}

// Implement ops
impl Add for Expr {
    type Output = Expr;

    fn add(self, rhs: Self) -> Self::Output {
        Expr::plus(self, rhs)
    }
}

impl BitAnd for Expr {
    type Output = Expr;

    fn bitand(self, rhs: Self) -> Self::Output {
        Expr::and(self, rhs)
    }
}

impl BitOr for Expr {
    type Output = Expr;

    fn bitor(self, rhs: Self) -> Self::Output {
        Expr::or(self, rhs)
    }
}

impl BitXor for Expr {
    type Output = Expr;

    fn bitxor(self, rhs: Self) -> Self::Output {
        Expr::xor(self, rhs)
    }
}

impl Div for Expr {
    type Output = Expr;

    fn div(self, rhs: Self) -> Self::Output {
        Expr::divide(self, rhs)
    }
}

impl Mul for Expr {
    type Output = Expr;

    fn mul(self, rhs: Self) -> Self::Output {
        Expr::multiply(self, rhs)
    }
}

impl Neg for Expr {
    type Output = Expr;

    fn neg(self) -> Self::Output {
        Expr::opposite(self)
    }
}

impl Not for Expr {
    type Output = Expr;

    fn not(self) -> Self::Output {
        Expr::not(self)
    }
}

impl Rem for Expr {
    type Output = Expr;

    fn rem(self, rhs: Self) -> Self::Output {
        Expr::modulo(self, rhs)
    }
}

impl Sub for Expr {
    type Output = Expr;

    fn sub(self, rhs: Self) -> Self::Output {
        Expr::minus(self, rhs)
    }
}

/// Implement the Acceptor trait
impl<'a> Acceptor<'a> for Expr {
    fn dependencies(&'a self) -> visitor::Dependencies<'a, Self> {
        match self {
            Expr::Column(_) => visitor::Dependencies::empty(),
            Expr::Value(_) => visitor::Dependencies::empty(),
            Expr::Function(f) => f.arguments.iter().map(|e| &**e).collect(),
            Expr::Aggregate(a) => visitor::Dependencies::from([&(*a.argument)]),
            Expr::Struct(s) => s.fields.iter().map(|(_, e)| &**e).collect(),
        }
    }
}

impl<'a> IntoIterator for &'a Expr {
    type Item = &'a Expr;
    type IntoIter = visitor::Iter<'a, Expr>;

    fn into_iter(self) -> Self::IntoIter {
        self.iter()
    }
}

/// An aggregate column expr
#[derive(Clone, Debug, Hash, PartialEq, Eq)]
pub struct AggregateColumn {
    aggregate: aggregate::Aggregate,
    column: Column,
    expr: Expr,
}

impl AggregateColumn {
    pub fn new(aggregate: aggregate::Aggregate, column: Column) -> Self {
        AggregateColumn {
            aggregate,
            column: column.clone(),
            expr: Expr::Aggregate(Aggregate::new(aggregate, Arc::new(Expr::Column(column)))),
        }
    }
    /// Access aggregate
    pub fn aggregate(&self) -> &aggregate::Aggregate {
        &self.aggregate
    }
    /// Access column
    pub fn column(&self) -> &Column {
        &self.column
    }
    /// Access column name
    pub fn column_name(&self) -> Result<&str> {
        Ok(&self.column.last()?)
    }
    /// A constructor
    pub fn col<S: Into<String>>(field: S) -> AggregateColumn {
        AggregateColumn::first(field)
    }
}

impl Deref for AggregateColumn {
    type Target = Expr;

    fn deref(&self) -> &Self::Target {
        &self.expr
    }
}

impl From<AggregateColumn> for Expr {
    fn from(value: AggregateColumn) -> Self {
        value.expr
    }
}

impl TryFrom<Expr> for AggregateColumn {
    type Error = Error;

    fn try_from(value: Expr) -> result::Result<Self, Self::Error> {
        match value {
            Expr::Column(column) => Ok(column.into()),
            Expr::Aggregate(Aggregate {
                aggregate,
                argument,
            }) => {
                if let Expr::Column(column) = argument.as_ref() {
                    Ok(AggregateColumn::new(aggregate, column.clone()))
                } else {
                    Err(Error::invalid_conversion(argument, "Column"))
                }
            }
            _ => Err(Error::invalid_conversion(value, "AggregateColumn")),
        }
    }
}

impl From<Column> for AggregateColumn {
    fn from(value: Column) -> Self {
        AggregateColumn::new(aggregate::Aggregate::First, value)
    }
}

impl<S: Into<String>> From<S> for AggregateColumn {
    fn from(value: S) -> Self {
        AggregateColumn::new(aggregate::Aggregate::First, Column::from(value.into()))
    }
}

// Visitors

/// A Visitor for the type Expr
pub trait Visitor<'a, T: Clone> {
    fn column(&self, column: &'a Column) -> T;
    fn value(&self, value: &'a Value) -> T;
    fn function(&self, function: &'a function::Function, arguments: Vec<T>) -> T;
    fn aggregate(&self, aggregate: &'a aggregate::Aggregate, argument: T) -> T;
    fn structured(&self, fields: Vec<(Identifier, T)>) -> T;
}

/// Implement a specific visitor to dispatch the dependencies more easily
impl<'a, T: Clone, V: Visitor<'a, T>> visitor::Visitor<'a, Expr, T> for V {
    fn visit(&self, acceptor: &'a Expr, dependencies: visitor::Visited<'a, Expr, T>) -> T {
        match acceptor {
            Expr::Column(c) => self.column(c),
            Expr::Value(v) => self.value(v),
            Expr::Function(f) => self.function(
                &f.function,
                f.arguments
                    .iter()
                    .map(|a| dependencies.get(&**a).clone())
                    .collect(),
            ),
            Expr::Aggregate(a) => {
                self.aggregate(&a.aggregate, dependencies.get(&a.argument).clone())
            }
            Expr::Struct(s) => self.structured(
                s.fields
                    .iter()
                    .map(|(i, e)| (i.clone(), dependencies.get(&**e).clone()))
                    .collect(),
            ),
        }
    }
}

// Some useful visitors

/// Visit the expression to display it
#[derive(Clone, Debug)]
pub struct DisplayVisitor;

impl<'a> Visitor<'a, String> for DisplayVisitor {
    fn column(&self, column: &'a Column) -> String {
        format!("{column}")
    }

    fn value(&self, value: &'a Value) -> String {
        format!("{value}")
    }

    fn function(&self, function: &'a function::Function, arguments: Vec<String>) -> String {
        match function.style() {
            function::Style::UnaryOperator => format!("{} {}", function, arguments[0]),
            function::Style::BinaryOperator => {
                format!("{} {} {}", arguments[0], function, arguments[1])
            }
            function::Style::Function => format!("{}({})", function, arguments.join(", ")),
        }
    }

    fn aggregate(&self, aggregate: &'a aggregate::Aggregate, argument: String) -> String {
        format!("{}({})", aggregate, argument)
    }

    fn structured(&self, fields: Vec<(Identifier, String)>) -> String {
        format!(
            "{{ {} }}",
            fields.iter().map(|(i, e)| format!("{i}: {e}")).join(", ")
        )
    }
}

// Implement the data_type::function::Function trait with visitors

/// A visitor to compute the domain
#[derive(Clone, Debug)]
pub struct DomainVisitor;

impl<'a> Visitor<'a, DataType> for DomainVisitor {
    fn column(&self, column: &'a Column) -> DataType {
        let (col_name, path) = column.split_last().unwrap();
        path.iter().rev().fold(
            DataType::structured([(&col_name, DataType::Any)]),
            |acc, name| DataType::structured([(name, acc)]),
        )
    }

    fn value(&self, _value: &'a Value) -> DataType {
        DataType::unit()
    }

    fn function(&self, _function: &'a function::Function, arguments: Vec<DataType>) -> DataType {
        DataType::product(arguments)
    }

    fn aggregate(&self, _aggregate: &'a aggregate::Aggregate, argument: DataType) -> DataType {
        argument
    }

    fn structured(&self, fields: Vec<(Identifier, DataType)>) -> DataType {
        DataType::product(fields.into_iter().map(|(_, data_type)| data_type))
    }
}

/// A visitor to compute the super_image
#[derive(Clone, Debug)]
pub struct SuperImageVisitor<'a>(&'a DataType);

impl<'a> Visitor<'a, Result<DataType>> for SuperImageVisitor<'a> {
    fn column(&self, column: &'a Column) -> Result<DataType> {
        Ok(self.0[column.clone()].clone())
    }

    fn value(&self, value: &'a Value) -> Result<DataType> {
        Ok(value.data_type())
    }

    fn function(
        &self,
        function: &'a function::Function,
        arguments: Vec<Result<DataType>>,
    ) -> Result<DataType> {
        let sets: Result<Vec<DataType>> = arguments.into_iter().collect();
        function.super_image(&sets?)
    }

    fn aggregate(
        &self,
        aggregate: &'a aggregate::Aggregate,
        argument: Result<DataType>,
    ) -> Result<DataType> {
        aggregate.super_image(&argument?)
    }

    fn structured(&self, fields: Vec<(Identifier, Result<DataType>)>) -> Result<DataType> {
        let fields: Result<Vec<(String, DataType)>> = fields
            .into_iter()
            .map(|(i, data_type)| Ok((i.split_last()?.0, data_type?)))
            .collect();
        Ok(DataType::structured(fields?))
    }
}

/// A visitor to compute the value
#[derive(Clone, Debug)]
pub struct ValueVisitor<'a>(&'a Value);

impl<'a> Visitor<'a, Result<Value>> for ValueVisitor<'a> {
    fn column(&self, column: &'a Column) -> Result<Value> {
        Ok(self.0[column.clone()].clone())
    }

    fn value(&self, value: &'a Value) -> Result<Value> {
        Ok(value.clone())
    }

    fn function(
        &self,
        function: &'a function::Function,
        arguments: Vec<Result<Value>>,
    ) -> Result<Value> {
        let args: Result<Vec<Value>> = arguments.into_iter().collect();
        function.value(&args?)
    }

    fn aggregate(
        &self,
        aggregate: &'a aggregate::Aggregate,
        argument: Result<Value>,
    ) -> Result<Value> {
        aggregate.value(&argument?)
    }

    fn structured(&self, fields: Vec<(Identifier, Result<Value>)>) -> Result<Value> {
        let fields: Result<Vec<(String, Value)>> = fields
            .into_iter()
            .map(|(ident, value)| Ok((ident.split_last()?.0, value?)))
            .collect();
        Ok(value::Value::structured(fields?))
    }
}

impl data_type::function::Function for Expr {
    fn domain(&self) -> DataType {
        self.accept(DomainVisitor)
    }

    fn super_image(&self, set: &DataType) -> result::Result<DataType, data_type::function::Error> {
        Ok(self.accept(SuperImageVisitor(set))?)
    }

    fn value(
        &self,
        arg: &value::Value,
    ) -> result::Result<value::Value, data_type::function::Error> {
        Ok(self.accept(ValueVisitor(arg))?)
    }
}

/// A visitor to collect column
#[derive(Clone, Debug)]
pub struct ColumnsVisitor;

impl<'a> Visitor<'a, Vec<&'a Column>> for ColumnsVisitor {
    fn column(&self, column: &'a Column) -> Vec<&'a Column> {
        vec![column]
    }

    fn value(&self, _value: &'a Value) -> Vec<&'a Column> {
        vec![]
    }

    fn function(
        &self,
        _function: &'a function::Function,
        arguments: Vec<Vec<&'a Column>>,
    ) -> Vec<&'a Column> {
        arguments
            .into_iter()
            .flat_map(|c| c.into_iter())
            .unique()
            .collect()
    }

    fn aggregate(
        &self,
        _aggregate: &'a aggregate::Aggregate,
        argument: Vec<&'a Column>,
    ) -> Vec<&'a Column> {
        argument
    }

    fn structured(&self, fields: Vec<(Identifier, Vec<&'a Column>)>) -> Vec<&'a Column> {
        fields
            .into_iter()
            .flat_map(|(_, c)| c.into_iter())
            .unique()
            .collect()
    }
}

impl Expr {
    /// Collect all columns in an expression
    pub fn columns(&self) -> Vec<&Column> {
        self.accept(ColumnsVisitor)
    }
}

/// A visitor to test the presence of column
#[derive(Clone, Debug)]
pub struct HasColumnVisitor;

impl<'a> Visitor<'a, bool> for HasColumnVisitor {
    fn column(&self, _column: &'a Column) -> bool {
        true
    }

    fn value(&self, _value: &'a Value) -> bool {
        false
    }

    fn function(&self, _function: &'a function::Function, arguments: Vec<bool>) -> bool {
        arguments.into_iter().any(identity)
    }

    fn aggregate(&self, _aggregate: &'a aggregate::Aggregate, argument: bool) -> bool {
        argument
    }

    fn structured(&self, fields: Vec<(Identifier, bool)>) -> bool {
        fields.into_iter().any(|(_, value)| value)
    }
}

impl Expr {
    pub fn has_column(&self) -> bool {
        self.accept(HasColumnVisitor)
    }
}

/// Rename the columns with the namer
#[derive(Clone, Debug)]
pub struct RenameVisitor<'a>(&'a Hierarchy<Identifier>);

impl<'a> Visitor<'a, Expr> for RenameVisitor<'a> {
    fn column(&self, column: &'a Column) -> Expr {
        self.0
            .get(column)
            .map(|identifier| Expr::Column(identifier.clone()))
            .unwrap_or_else(|| Expr::Column(column.clone()))
    }

    fn value(&self, value: &'a Value) -> Expr {
        Expr::Value(value.clone())
    }

    fn function(&self, function: &'a function::Function, arguments: Vec<Expr>) -> Expr {
        let arguments: Vec<Arc<Expr>> = arguments.into_iter().map(|a| Arc::new(a)).collect();
        Expr::Function(Function::new(function.clone(), arguments))
    }

    fn aggregate(&self, aggregate: &'a aggregate::Aggregate, argument: Expr) -> Expr {
        Expr::Aggregate(Aggregate::new(aggregate.clone(), Arc::new(argument)))
    }

    fn structured(&self, fields: Vec<(Identifier, Expr)>) -> Expr {
        let fields: Vec<(Identifier, Arc<Expr>)> =
            fields.into_iter().map(|(i, e)| (i, Arc::new(e))).collect();
        Expr::Struct(Struct::from_iter(fields))
    }
}

impl Expr {
    pub fn rename<'a>(&'a self, columns: &'a Hierarchy<Identifier>) -> Expr {
        self.accept(RenameVisitor(columns))
    }
}

/* Replace
 */

/// A visitor to replace sub-expressions with expressions
#[derive(Clone, Debug)]
pub struct ReplaceVisitor(Vec<(Expr, Expr)>);

impl<'a> visitor::Visitor<'a, Expr, (Expr, Vec<(Expr, Expr)>)> for ReplaceVisitor {
    fn visit(
        &self,
        acceptor: &'a Expr,
        dependencies: visitor::Visited<'a, Expr, (Expr, Vec<(Expr, Expr)>)>,
    ) -> (Expr, Vec<(Expr, Expr)>) {
        self.0
            .iter()
            .find(|(pattern, _)| acceptor == pattern)
            .map_or_else(
                || {
                    match acceptor {
                        Expr::Function(f) => {
                            let (arguments, matched): (Vec<Arc<Expr>>, Vec<&Vec<(Expr, Expr)>>) = f
                                .arguments
                                .iter()
                                .map(|a| {
                                    let (argument, matched) = dependencies.get(&**a);
                                    (Arc::new(argument.clone()), matched)
                                })
                                .unzip();
                            (
                                Expr::Function(Function::new(f.function.clone(), arguments)),
                                matched
                                    .into_iter()
                                    .flat_map(|m| m.into_iter().cloned())
                                    .collect(),
                            )
                        }
                        Expr::Aggregate(a) => {
                            let (argument, matched) = dependencies.get(&a.argument);
                            (
                                Expr::Aggregate(Aggregate::new(
                                    a.aggregate.clone(),
                                    Arc::new(argument.clone()),
                                )),
                                matched.clone(),
                            )
                        }
                        Expr::Struct(s) => {
                            let (fields, matched): (
                                Vec<(Identifier, Arc<Expr>)>,
                                Vec<&Vec<(Expr, Expr)>>,
                            ) = s
                                .fields
                                .iter()
                                .map(|(i, e)| {
                                    let (argument, matched) = dependencies.get(&**e);
                                    ((i.clone(), Arc::new(argument.clone())), matched)
                                })
                                .unzip();
                            (
                                Expr::Struct(Struct::new(fields)),
                                matched
                                    .into_iter()
                                    .flat_map(|m| m.into_iter().cloned())
                                    .collect(),
                            )
                        }
                        // No replacement
                        e => (e.clone(), vec![]),
                    }
                },
                |(pattern, replacement)| {
                    (
                        replacement.clone(),
                        vec![(pattern.clone(), replacement.clone())],
                    )
                },
            )
    }
}

impl Expr {
    /// Replace matched left expressions by corresponding right expressions
    pub fn replace(&self, map: Vec<(Expr, Expr)>) -> (Expr, Vec<(Expr, Expr)>) {
        self.accept(ReplaceVisitor(map))
    }
    /// Alias expressions by name
    pub fn alias(&self, named_exprs: Vec<(String, Expr)>) -> (Expr, Vec<(String, Expr)>) {
        let map = named_exprs
            .into_iter()
            .map(|(name, expr)| (expr, Expr::col(name)))
            .collect();
        let (expr, matched) = self.replace(map);
        (
            expr,
            matched
                .into_iter()
                .filter_map(|(p, r)| {
                    if let Expr::Column(c) = r {
                        Some((c.last().ok()?.to_string(), p))
                    } else {
                        None
                    }
                })
                .collect(),
        )
    }
    /// Transform an expression into an aggregation
    pub fn into_aggregate(self) -> Expr {
        match self {
            Expr::Aggregate(_) => self,
            _ => Expr::first(self), //TODO maybe change this default behavior
        }
    }
}

impl DataType {
    pub fn filter(&self, predicate: &Expr) -> DataType {
        match predicate {
            Expr::Column(c) => self.filter_by_column(c),
            Expr::Value(v) => self.filter_by_value(v),
            Expr::Function(f) => self.filter_by_function(f),
            Expr::Aggregate(_) | Expr::Struct(_) => self.clone(),
        }
    }

    /// Returns a new `DataType` clone of the current `DataType`
    /// filtered by the predicate `Identifier`
    fn filter_by_column(&self, predicate: &Identifier) -> DataType {
        match TryInto::<Vec<Value>>::try_into(self[predicate.deref()].clone()) {
            Ok(v) if v.len() == 1 => self.filter_by_value(&v[0]),
            _ => self.clone(),
        }
    }

    /// Returns a new `DataType` clone of the current `DataType`
    /// filtered by the predicate `Value`
    fn filter_by_value(&self, predicate: &Value) -> DataType {
        match predicate {
            value::Value::Boolean(b) if !*b.deref() => self.try_empty().unwrap(),
            _ => self.clone(),
        }
    }

    /// Returns a new `DataType` clone of the current `DataType`
    /// filtered by the predicate `Function`
    ///
    /// Note: for the moment, we support only:
    /// - `Gt`, `GtEq`, `Lt`, `LtEq` functions comparing a column to a float or an integer value,
    /// - `Eq` function comparing a column to any value,
    /// - `And` and `Or` function between two supported Expr::Function,
    /// - 'InList` test if a column value belongs to a list
    fn filter_by_function(&self, predicate: &Function) -> DataType {
        let mut datatype = self.clone();

        match (predicate.function(), predicate.arguments().as_slice()) {
            (function::Function::And, [left, right]) => {
                let dt1 = self.filter(right).filter(left);
                let dt2 = self.filter(left).filter(right);
                datatype = dt1.super_intersection(&dt2).unwrap_or(datatype)
            }
            (function::Function::Or, [left, right]) => {
                let dt1 = self.filter(right);
                let dt2 = self.filter(left);
                datatype = dt1.super_union(&dt2).unwrap_or(datatype)
            }
            // Set min or max
            (function::Function::Gt, [left, right])
            | (function::Function::GtEq, [left, right])
            | (function::Function::Lt, [right, left])
            | (function::Function::LtEq, [right, left]) => {
                let left_dt = left.super_image(&datatype).unwrap();
                let left_dt = if let DataType::Optional(o) = left_dt {
                    o.data_type().clone()
                } else {
                    left_dt
                };
                let right_dt = right.super_image(&datatype).unwrap();
                let right_dt = if let DataType::Optional(o) = right_dt {
                    o.data_type().clone()
                } else {
                    right_dt
                };
                let set = DataType::structured_from_data_types([left_dt.clone(), right_dt.clone()]);
                if let Expr::Column(col) = left {
                    let dt = data_type::function::greatest()
                        .super_image(&set)
                        .unwrap()
                        .super_intersection(&left_dt)
                        .unwrap();
                    datatype = datatype.replace(col, dt)
                }
                if let Expr::Column(col) = right {
                    let dt = data_type::function::least()
                        .super_image(&set)
                        .unwrap()
                        .super_intersection(&right_dt)
                        .unwrap();
                    datatype = datatype.replace(col, dt)
                }
            }
            (function::Function::Eq, [left, right]) => {
                let left_dt = left.super_image(&datatype).unwrap();
                let right_dt = right.super_image(&datatype).unwrap();
                let dt = left_dt.super_intersection(&right_dt).unwrap();
                if let Expr::Column(col) = left {
                    datatype = datatype.replace(&col, dt.clone())
                }
                if let Expr::Column(col) = right {
                    datatype = datatype.replace(&col, dt)
                }
            }
            (function::Function::InList, [Expr::Column(col), Expr::Value(Value::List(l))]) => {
                let dt = DataType::from_iter(l.to_vec().clone())
                    .super_intersection(&datatype[col.as_slice()])
                    .unwrap_or(datatype.clone());
                datatype = datatype.replace(col, dt)
            }
            _ => (),
        }
        datatype
    }

    pub fn replace(&self, name: &Identifier, dt: DataType) -> DataType {
        let name = Identifier::from(
            self.hierarchy()
                .get_key_value(&name.to_vec())
                .unwrap()
                .0
                .into_iter()
                .cloned()
                .collect::<Vec<String>>(),
        );
        match self {
            DataType::Struct(st) => {
                let (head, tail) = name.split_head().unwrap();
                DataType::structured(
                    st.iter()
                        .map(|(s, d)| {
                            if &head == s {
                                (s, (**d).clone().replace(&tail, dt.clone()))
                            } else {
                                (s, (**d).clone())
                            }
                        })
                        .collect::<Vec<_>>(),
                )
            }
            DataType::Union(u) => {
                let (head, tail) = name.split_head().unwrap();
                DataType::union(
                    u.iter()
                        .map(|(s, d)| {
                            if &head == s {
                                (s, (**d).clone().replace(&tail, dt.clone()))
                            } else {
                                (s, (**d).clone())
                            }
                        })
                        .collect::<Vec<_>>(),
                )
            }
            _ => {
                assert_eq!(name.len(), 0);
                dt
            }
        }
    }
}

#[cfg(test)]
mod tests {
    use super::*;
    use crate::{
        builder::{Ready, With},
        relation::{schema::Schema, Relation},
    };

    #[test]
    fn test_column() {
        let sub_dict = DataType::unit() & ("age", DataType::integer_range(10..=200));
        let dict = DataType::unit() & ("height", DataType::float()) & ("table_1", sub_dict);
        println!("dict = {}", &dict);
        let col = Expr::col("height");
        println!("col = {}", col);
        println!(
            "col.super_image(dict) = {}",
            col.super_image(&dict).unwrap()
        );
        assert_eq!(col.super_image(&dict).unwrap(), DataType::float());
        let qual_col = Expr::qcol("table_1", "age");
        println!("qual_col = {}", qual_col);
        println!(
            "qual_col.super_image(dict) = {}",
            qual_col.super_image(&dict).unwrap()
        );
        assert_eq!(
            qual_col.super_image(&dict).unwrap(),
            DataType::integer_range(10..=200)
        );
    }

    #[test]
    fn test_bin_op() {
        let dict = DataType::unit()
            & ("0", DataType::float_interval(-5., 2.))
            & ("1", DataType::float_interval(-1., 2.));
        let left = Expr::col("0");
        let right = Expr::col("1");
        // Sum
        let sum = left.clone() + right.clone();
        println!(
            "{left}: {} + {right}: {} = sum: {}",
            left.co_domain(),
            right.co_domain(),
            sum.co_domain()
        );
        assert_eq!(
            sum.super_image(&dict).unwrap(),
            DataType::float_interval(-6., 4.)
        );
        // Prod
        let prod = left.clone() * right.clone();
        println!(
            "{left}: {} * {right}: {} = prod: {}",
            left.co_domain(),
            right.co_domain(),
            prod.co_domain()
        );
        assert_eq!(
            prod.super_image(&dict).unwrap(),
            DataType::float_interval(-10., 5.)
        );
    }

    #[test]
    fn test_gt() {
        let dt = DataType::unit()
            & ("a", DataType::float_interval(-5., 2.))
            & ("b", DataType::float_values([1., 2.]));

        // True or False
        let expr = expr!(gt(a, 0));
        println!("{}({}) =  {}", expr, dt, expr.super_image(&dt).unwrap(),);
        assert_eq!(expr.super_image(&dt).unwrap(), DataType::boolean());

        // True
        let expr = expr!(gt(b, 0.5));
        println!("{}({}) =  {}", expr, dt, expr.super_image(&dt).unwrap(),);
        assert_eq!(
            expr.super_image(&dt).unwrap(),
            DataType::boolean_value(true)
        );

        // False
        let expr = expr!(gt(b, 50));
        println!("{}({}) =  {}", expr, dt, expr.super_image(&dt).unwrap(),);
        assert_eq!(
            expr.super_image(&dt).unwrap(),
            DataType::boolean_value(false)
        );
    }

    #[test]
    fn test_bool_ops() {
        let dict = DataType::unit()
            & ("left", DataType::boolean())
            & ("right", DataType::boolean_value(true));
        let left = Expr::col("left");
        let right = Expr::col("right");
        // And
        let conj = left.clone() & right.clone();
        println!(
            "{left}: {} && {right}: {} = and: {}",
            left.co_domain(),
            right.co_domain(),
            conj.co_domain()
        );
        assert_eq!(conj.super_image(&dict).unwrap(), DataType::boolean());
        // Or
        let disj = left.clone() | right.clone();
        println!(
            "{left}: {} || {right}: {} = or: {}",
            left.co_domain(),
            right.co_domain(),
            disj.co_domain()
        );
        assert_eq!(
            disj.super_image(&dict).unwrap(),
            DataType::boolean_value(true)
        );
        // Not Or
        let ndisj = !Expr::or(left.clone(), right.clone());
        println!(
            "not ({left}: {} || {right}: {}) = not_or: {}",
            left.co_domain(),
            right.co_domain(),
            ndisj.co_domain()
        );
        assert_eq!(
            ndisj.super_image(&dict).unwrap(),
            DataType::boolean_value(false)
        );
    }

    #[test]
    fn test_value() {
        let dict = DataType::unit()
            & ("left", DataType::float_interval(-1., 2.))
            & ("hello", DataType::float_value(5.))
            & ("world", DataType::float_value(5.));
        let left = Expr::col("left");
        let right = Expr::val(5.);
        // Sum
        let sum = Expr::plus(left.clone(), right.clone());
        println!(
            "{left}: {} + {right}: {} = sum: {}",
            left.co_domain(),
            right.co_domain(),
            sum.co_domain()
        );
        assert_eq!(
            sum.super_image(&dict).unwrap(),
            DataType::float_interval(4., 7.)
        );
        // Prod
        let prod = Expr::multiply(left.clone(), right.clone());
        println!(
            "{left}: {} * {right}: {} = prod: {}",
            left.co_domain(),
            right.co_domain(),
            prod.co_domain()
        );
        assert_eq!(
            prod.super_image(&dict).unwrap(),
            DataType::float_interval(-5., 10.)
        );
        // Sin
        let expr = Expr::sin(Expr::multiply(Expr::val(0.2), Expr::col("hello")));
        println!("{expr}: {}", expr.super_image(&dict).unwrap());
        // Sin
        let expr = Expr::sin(Expr::multiply(Expr::val(0.2), Expr::col("world")));
        println!("{expr}: {}", expr.super_image(&dict).unwrap());
    }

    #[test]
    fn test_display_visitor() {
        let a = Expr::col("a");
        let b = Expr::col("b");
        let x = Expr::col("x");
        let expr = Expr::exp(Expr::sin(Expr::plus(Expr::multiply(a, x), b)));
        println!("{}", expr.accept(DisplayVisitor));
        assert_eq!(
            expr.accept(DisplayVisitor),
            "exp(sin(a * x + b))".to_string()
        );
    }

    #[test]
    fn test_iter() {
        let a = Expr::col("a");
        let b = Expr::col("b");
        let x = Expr::col("x");
        let expr = Expr::exp(Expr::sin(Expr::plus(Expr::multiply(a, x), b)));
        for e in expr.iter() {
            println!("Iter -> {e}");
        }
        assert_eq!(expr.iter().collect_vec().len(), 7);
    }

    #[test]
    fn test_ref_iterable() {
        let a = Expr::col("a");
        let b = Expr::col("b");
        let x = Expr::col("x");
        let expr = Expr::exp(Expr::sin(a * x + b));
        for e in &expr {
            println!("Iter -> {e}");
        }
        assert_eq!(expr.into_iter().collect_vec().len(), 7);
    }

    #[test]
    fn test_dsl() {
        let _rel: Arc<Relation> = Arc::new(
            Relation::table()
                .schema(
                    Schema::builder()
                        .with(("a", DataType::float_range(0.0..=1.0)))
                        .with(("b", DataType::float_range(0.0..=2.0)))
                        .with(("c", DataType::float_range(0.0..=5.0)))
                        .with(("d", DataType::float_range(0.0..=10.0)))
                        .with(("x", DataType::float_range(0.0..=20.0)))
                        .with(("z", DataType::float_range(0.0..=50.0)))
                        .with(("t", DataType::float_range(0.0..=100.0)))
                        .build(),
                )
                .build(),
        );
        let x = expr! { exp(a*b + cos(2*z)*d - 2*z + t*sin(c+3*x)) };
        println!("expr = {x}");
        println!("expr.data_type() = {}", x.data_type());
    }

    #[test]
    fn test_expr_domain_co_domain() {
        let x = expr! { exp(a*b + cos(2*z)*d - 2*z + t*sin(c+3*x)) };
        println!("expr = {x}");
        println!("expr.domain() = {}", x.domain());
        println!("expr.co_domain() = {}", x.co_domain());
        println!("expr.data_type() = {}", x.data_type());
    }

    #[test]
    fn test_expr_super_image() {
        let x = expr! { exp(a*b + cos(2*z)*d - 2*z + t*sin(c+3*x)) };
        println!("expr = {x}");
        println!(
            "expr.super_image() = {}",
            x.super_image(
                &(DataType::unit()
                    & ("a", DataType::float_interval(0.0, 0.1))
                    & ("b", DataType::float_interval(0.0, 0.1))
                    & ("z", DataType::float_interval(0.0, 0.1))
                    & ("d", DataType::integer_interval(-2, 2))
                    & ("t", DataType::float_interval(0.0, 0.1))
                    & ("c", DataType::float())
                    & ("x", DataType::integer()))
            )
            .unwrap()
        );
    }

    #[test]
    fn test_expr_value() {
        let x = expr! { exp(a*b + cos(2*z)*d - 2*z + t*sin(c+3*x)) };
        println!("expr = {x}");
        let val = x
            .value(
                &(Value::structured([
                    ("a", Value::float(0.1)),
                    ("b", Value::float(0.1)),
                    ("z", Value::float(0.1)),
                    ("d", Value::integer(0)),
                    ("t", Value::float(0.1)),
                    ("c", Value::float(0.0)),
                    ("x", Value::float(0.0)),
                ])),
            )
            .unwrap();
        println!("expr.value() = {}", val);
        assert_eq!(
            val,
            Value::from(f64::exp(
                0.1 * 0.1 + f64::cos(2.0 * 0.1) * 0.0 - 2.0 * 0.1 + 0.1 * f64::sin(0.0 + 3.0 * 0.0)
            ))
        );
    }

    #[test]
    fn test_expr_visitor() {
        let x = expr!(a + 2 * x - exp(c));
        println!("x = {}", x);
        println!("x.accept = {}", x.accept(DisplayVisitor));
        for (x, s) in x.iter_with(DisplayVisitor) {
            println!("(expr, str) = ({}, {})", x, s);
        }
        for s in &x {
            println!("expr = {}", s);
        }
        let typ = DataType::structured([
            ("a", DataType::float_interval(0.1, 0.5)),
            ("x", DataType::float_interval(-0.1, 2.0)),
            ("c", DataType::float_values([-1., 2.])),
        ]);
        for (x, t) in x.iter_with(SuperImageVisitor(&typ)) {
            println!("(expr, type) = ({}, {})", x, t.unwrap());
        }
    }

    #[test]
    fn test_aggregate() {
        let x = expr!(sum(a));
        println!("x = {}", x);
        let typ = DataType::structured([("a", DataType::integer_interval(3, 190))]);
        for (x, t) in x.iter_with(SuperImageVisitor(&typ)) {
            println!("(expr, type) = ({}, {})", x, t.unwrap());
        }
    }

    #[test]
    fn test_structured() {
        let x = Expr::structured([
            ("a", expr!(exp(a + 2 * sum(c)) + b * count(d))),
            ("b", expr!(ln(a + 2 * sum(c)) - b * count(d))),
        ]);
        println!("x = {x}");
    }

    #[test]
    fn test_columns() {
        let x = expr!(exp(a * b + cos(2 * z) * d - 2 * z + t * sin(c + 3 * x)));
        println!("x = {x}");
        let columns = x.columns();
        println!(
            "columns = {}",
            columns.into_iter().map(|c| format!("{c}")).join(", ")
        );
    }

    #[test]
    fn test_rename() {
        let x = expr!(exp(a * b + cos(2 * z) * d - 2 * z + t * sin(c + 3 * x)));
        println!("x = {x}");
        let names: Hierarchy<Identifier> = Hierarchy::from([(["a"], format!("A").into())]);
        let renamed = x.rename(&names);
        println!("renamed x = {renamed} ({names})");
    }

    #[test]
    fn test_replace() {
        let x =
            expr!(exp(a * b + cos(2 * z) * d - 2 * z + t * sin(c + 3 * x)) + cos(2 * z) - 2 * z);
        println!("x = {x}");
        let (a, m) = x.replace(vec![(expr!(2 * z), expr!(R))]);
        println!("a = {a}\nmatched = {m:?}");
        let (b, n) = x.replace(vec![
            (expr!(2 * z), expr!(R)),
            (expr!(cos(2 * z) * d - 2 * z), expr!(S)),
        ]);
        println!("b = {b}\nmatched = {n:?}");
    }

    #[test]
    fn test_sqrt() {
        let expression = expr!(sqrt(x + 1));
        println!("expression = {}", expression);
        println!("expression data type = {}", expression.data_type());
        println!(
            "expression super image = {}",
            expression
                .super_image(&DataType::structured([(
                    "x",
                    DataType::float_interval(1., 100.)
                ),]))
                .unwrap()
        );
    }

    #[test]
    fn test_pow() {
        let expression = expr!(pow(x, y));
        println!("expression = {}", expression);
        println!("expression data type = {}", expression.data_type());
        println!(
            "expression super image = {}",
            expression
                .super_image(&DataType::structured([
                    ("x", DataType::float_interval(1., 10.)),
                    ("y", DataType::float_values([-2., 0.5])),
                ]))
                .unwrap()
        );
    }

    #[test]
    fn test_case() {
        let expression = expr!(case(gt(x, 5), x, y));
        println!("\nexpression = {}", expression);
        println!("expression data type = {}", expression.data_type());
        let set = DataType::structured([
            ("x", DataType::float_interval(1., 10.)),
            ("y", DataType::float_values([-2., 0.5])),
        ]);
        println!(
            "expression super image = {}",
            expression.super_image(&set).unwrap()
        );

        let expression = Expr::case(
            Expr::gt(Expr::col(stringify!(x)), Expr::val(5)),
            Expr::col("x"),
            Expr::Value(Value::unit()),
        );
        println!("\nexpression = {}", expression);
        println!("expression data type = {}", expression.data_type());
        let set = DataType::structured([("x", DataType::float_interval(1., 10.))]);
        println!(
            "expression super image = {}",
            expression.super_image(&set).unwrap()
        );

        let expression = expr!(case(gt(x, 1), x, 1));
        println!("\nexpression = {}", expression);
        println!("expression data type = {}", expression.data_type());
        println!(
            "expression super image = {}",
            expression
                .super_image(&DataType::structured([(
                    "x",
                    DataType::float_interval(0., 2.)
                ),]))
                .unwrap()
        );

        let expression = expr!(gt(x, 1) * x + lt_eq(x, 1));
        println!("\nexpression = {}", expression);
        println!("expression data type = {}", expression.data_type());
        println!(
            "expression super image = {}",
            expression
                .super_image(&DataType::structured([(
                    "x",
                    DataType::float_interval(0., 2.)
                ),]))
                .unwrap()
        );
    }

    #[test]
    fn test_in_list_integer() {
        // a IN (1, 2, 3)
        let expression = Expr::in_list(Expr::col("a"), Expr::list([1, 2, 3]));
        println!("\nexpression = {}", expression);
        println!("expression data type = {}", expression.data_type());

        // a ∈ integer([1, 100])
        let set = DataType::structured([("a", DataType::integer_interval(1, 100))]);
        assert_eq!(expression.super_image(&set).unwrap(), DataType::boolean());
        assert_eq!(
            expression
                .value(&Value::structured([("a", Value::integer(1)),]))
                .unwrap(),
            Value::boolean(true)
        );
        assert_eq!(
            expression
                .value(&Value::structured([("a", Value::integer(20)),]))
                .unwrap(),
            Value::boolean(false)
        );

        // a ∈ integer([10, 100])
        let set = DataType::structured([("a", DataType::integer_interval(10, 100))]);
        assert_eq!(
            expression.super_image(&set).unwrap(),
            DataType::from(Value::from(false))
        );

        // a ∈ float([1, 100])
        let set = DataType::structured([("a", DataType::float_interval(1., 100.))]);
        assert_eq!(expression.super_image(&set).unwrap(), DataType::boolean());
        assert_eq!(
            expression
                .value(&Value::structured([("a", Value::float(1.)),]))
                .unwrap(),
            Value::boolean(true)
        );
        assert_eq!(
            expression
                .value(&Value::structured([("a", Value::float(20.5)),]))
                .unwrap(),
            Value::boolean(false)
        );

        // a ∈ text()
        let set = DataType::structured([(
            "a",
            DataType::text_values(["1".to_string(), "a".to_string()]),
        )]);
        assert_eq!(expression.super_image(&set).unwrap(), DataType::boolean());
        assert_eq!(
            expression
                .value(&Value::structured([("a", Value::text("1".to_string())),]))
                .unwrap(),
            Value::boolean(true)
        );
        assert_eq!(
            expression
                .value(&Value::structured([("a", Value::text("a".to_string())),]))
                .unwrap(),
            Value::boolean(false)
        );
    }

    #[test]
    fn test_in_list_float() {
        // a IN (10.5, 2.)
        let expression = Expr::in_list(Expr::col("a"), Expr::list([10.5, 2.]));
        println!("\nexpression = {}", expression);
        println!("expression data type = {}", expression.data_type());

        // a ∈ float([1, 100])
        let set = DataType::structured([("a", DataType::float_interval(1., 100.))]);
        assert_eq!(expression.super_image(&set).unwrap(), DataType::boolean());
        assert_eq!(
            expression
                .value(&Value::structured([("a", Value::float(10.5)),]))
                .unwrap(),
            Value::boolean(true)
        );
        assert_eq!(
            expression
                .value(&Value::structured([("a", Value::float(20.)),]))
                .unwrap(),
            Value::boolean(false)
        );

        // a ∈ float([100., 150])
        let set = DataType::structured([("a", DataType::float_interval(100., 150.))]);
        assert_eq!(
            expression.super_image(&set).unwrap(),
            DataType::boolean_value(false)
        );

        // a ∈ integer([1, 100])
        let set = DataType::structured([("a", DataType::integer_interval(1, 100))]);
        assert_eq!(expression.super_image(&set).unwrap(), DataType::boolean());
        assert_eq!(
            expression
                .value(&Value::structured([("a", Value::integer(2)),]))
                .unwrap(),
            Value::boolean(true)
        );
        assert_eq!(
            expression
                .value(&Value::structured([("a", Value::integer(20)),]))
                .unwrap(),
            Value::boolean(false)
        );

        // a ∈ text()
        let set = DataType::structured([(
            "a",
            DataType::text_values(["1".to_string(), "a".to_string()]),
        )]);
        assert_eq!(expression.super_image(&set).unwrap(), DataType::boolean());
        assert_eq!(
            expression
                .value(&Value::structured(
                    [("a", Value::text("10.5".to_string())),]
                ))
                .unwrap(),
            Value::boolean(true)
        );
        assert_eq!(
            expression
                .value(&Value::structured([("a", Value::text("a".to_string())),]))
                .unwrap(),
            Value::boolean(false)
        );
    }

    #[test]
    fn test_in_list_text() {
        // a IN ("a", "10", "2.")
        let expression = Expr::in_list(
            Expr::col("a"),
            Expr::list(["a".to_string(), "10".to_string()]),
        );
        println!("\nexpression = {}", expression);
        println!("expression data type = {}", expression.data_type());

        // a ∈ text()
        let set = DataType::structured([(
            "a",
            DataType::text_values(["1".to_string(), "a".to_string()]),
        )]);
        assert_eq!(expression.super_image(&set).unwrap(), DataType::boolean());
        assert_eq!(
            expression
                .value(&Value::structured([("a", Value::text("a".to_string())),]))
                .unwrap(),
            Value::boolean(true)
        );
        assert_eq!(
            expression
                .value(&Value::structured([("a", Value::text("1".to_string())),]))
                .unwrap(),
            Value::boolean(false)
        );

        // a ∈ float([1, 100])
        let set = DataType::structured([("a", DataType::float_interval(1., 100.))]);
        assert_eq!(expression.super_image(&set).unwrap(), DataType::boolean());
        assert_eq!(
            expression
                .value(&Value::structured([("a", Value::float(10.)),]))
                .unwrap(),
            Value::boolean(true)
        );
        assert_eq!(
            expression
                .value(&Value::structured([("a", Value::float(20.)),]))
                .unwrap(),
            Value::boolean(false)
        );

        // a ∈ integer([1, 100])
        let set = DataType::structured([("a", DataType::integer_interval(1, 100))]);
        assert_eq!(expression.super_image(&set).unwrap(), DataType::boolean());
        assert_eq!(
            expression
                .value(&Value::structured([("a", Value::integer(10)),]))
                .unwrap(),
            Value::boolean(true)
        );
        assert_eq!(
            expression
                .value(&Value::structured([("a", Value::integer(20)),]))
                .unwrap(),
            Value::boolean(false)
        );
    }
    #[test]
    fn test_std() {
        let expression = expr!(std(x));
        println!("expression = {}", expression);
        println!("expression data type = {}", expression.data_type());
        println!(
            "expression super image = {}",
            expression
                .super_image(&DataType::structured([(
                    "x",
                    DataType::list(DataType::float_interval(-1., 10.), 1, 50)
                ),]))
                .unwrap()
        );
    }

    #[test]
    fn test_md5() {
        let expression = expr!(md5(x));
        println!("expression = {}", expression);
        println!("expression data type = {}", expression.data_type());
        println!(
            "expression super image = {}",
            expression
                .super_image(&DataType::structured([(
                    "x",
                    DataType::text_values(["foo".into(), "bar".into()])
                ),]))
                .unwrap()
        );
        println!(
            "expression value = {}",
            expression
                .value(&Value::structured([("x", Value::text("foo")),]))
                .unwrap()
        );
    }

    #[test]
    fn test_concat() {
        let expression = Expr::concat(vec![Expr::col("x"), Expr::col("y"), Expr::col("x")]);
        println!("expression = {}", expression);
        println!("expression data type = {}", expression.data_type());
        println!(
            "expression super image = {}",
            expression
                .super_image(&DataType::structured([
                    ("x", DataType::text_values(["foo".into(), "bar".into()])),
                    ("y", DataType::text_values(["hello".into(), "world".into()]))
                ]))
                .unwrap()
        );
        println!(
            "expression value = {}",
            expression
                .value(&Value::structured([
                    ("x", Value::text("foo")),
                    ("y", Value::float(0.5432)),
                ]))
                .unwrap()
        );
    }

    #[test]
    fn test_filter_qualified_columns() {
        let dt = DataType::union([
            (
                "table1",
                DataType::structured([
                    ("a", DataType::float_interval(-10., 10.)),
                    ("x", DataType::float_interval(-20., 5.)),
                ]),
            ),
            (
                "table2",
                DataType::structured([("x", DataType::float_interval(-15., 3.))]),
            ),
        ]);

        // table1.a < table1.x
        let x = Expr::lt(Expr::qcol("table1", "a"), Expr::qcol("table1", "x"));
        println!("{}", x);
        let filtered_dt = dt.filter(&x);
        let true_dt = DataType::union([
            (
                "table1",
                DataType::structured([
                    ("a", DataType::float_interval(-10., 5.)),
                    ("x", DataType::float_interval(-10., 5.)),
                ]),
            ),
            (
                "table2",
                DataType::structured([("x", DataType::float_interval(-15., 3.))]),
            ),
        ]);
        println!("{true_dt}\n{filtered_dt}");
        println!("{}", true_dt[["table1"]] == filtered_dt[["table1"]]);
        assert_eq!(filtered_dt, true_dt);

        // a < table1.x
        let x = Expr::lt(Expr::col("a"), Expr::qcol("table1", "x"));
        println!("{}", x);
        let filtered_dt = dt.filter(&x);
        let true_dt = DataType::union([
            (
                "table1",
                DataType::structured([
                    ("a", DataType::float_interval(-10., 5.)),
                    ("x", DataType::float_interval(-10., 5.)),
                ]),
            ),
            (
                "table2",
                DataType::structured([("x", DataType::float_interval(-15., 3.))]),
            ),
        ]);
        println!("{true_dt}\n{filtered_dt}");
        println!("{}", true_dt[["table1"]] == filtered_dt[["table1"]]);
        assert_eq!(filtered_dt, true_dt);

        // a < table2.x
        let x = Expr::lt(Expr::col("a"), Expr::qcol("table2", "x"));
        println!("{}", x);
        let filtered_dt = dt.filter(&x);
        let true_dt = DataType::union([
            (
                "table1",
                DataType::structured([
                    ("a", DataType::float_interval(-10., 3.)),
                    ("x", DataType::float_interval(-20., 5.)),
                ]),
            ),
            (
                "table2",
                DataType::structured([("x", DataType::float_interval(-10., 3.))]),
            ),
        ]);
        println!("{true_dt}\n{filtered_dt}");
        println!("{}", true_dt[["table1"]] == filtered_dt[["table1"]]);
        assert_eq!(filtered_dt, true_dt);
    }

    #[test]
    fn test_filter_simple() {
        let dt = DataType::structured([
            ("a", DataType::float_interval(-10., 10.)),
            ("b", DataType::integer_interval(0, 8)),
            ("c", DataType::float()),
        ]);

        // (a > 5)
        let x = expr!(gt(a, 5));
        println!("{}", x);
        let filtered_dt = dt.filter(&x);
        println!("{}", filtered_dt);
        let true_dt = DataType::structured([
            ("a", DataType::float_interval(5., 10.)),
            ("b", DataType::integer_interval(0, 8)),
            ("c", DataType::float()),
        ]);
        assert_eq!(filtered_dt, true_dt);

        // ((((a > 5) and (b < 4)) and ((9 >= a) and (2 <= b))) and (c = 0.99))
        let x = expr!(and(
            and(and(gt(a, 5), lt(b, 4.)), and(gt_eq(9., a), lt_eq(2, b))),
            eq(c, 0.99)
        ));
        println!("{}", x);
        let filtered_dt = dt.filter(&x);
        let true_dt = DataType::structured([
            ("a", DataType::float_interval(5., 9.)),
            ("b", DataType::integer_interval(2, 4)),
            ("c", DataType::float_value(0.99)),
        ]);
        assert_eq!(filtered_dt, true_dt);

        // ((a = 45) and (b = 3.5) and (0 = c))
        let x = expr!(and(eq(a, 45), and(eq(b, 3.5), eq(0, c))));
        println!("{}", x);
        let filtered_dt = dt.filter(&x);
        let true_dt = DataType::structured([
            ("a", DataType::Null),
            ("b", DataType::Null),
            ("c", DataType::float_value(0.)),
        ]);
        assert_eq!(filtered_dt, true_dt);

        // (a in (-1, 3, 4.5)) and (b in (-1, 3, 4.5))
        let val = Expr::list([-1., 3., 4.5]);
        let a = Expr::in_list(Expr::col("a"), val.clone());
        let b = Expr::in_list(Expr::col("b"), val.clone());
        let x = Expr::and(a, b);
        println!("{}", x);
        let filtered_dt = dt.filter(&x);
        let true_dt = DataType::structured([
            ("a", DataType::float_values([-1., 3., 4.5])),
            ("b", DataType::integer_value(3)),
            ("c", DataType::float()),
        ]);
        assert_eq!(filtered_dt, true_dt);

        // (b = exp(a))
        let x = expr!(eq(b, exp(a)));
        let dt = DataType::structured([
            ("a", DataType::float_interval(-1., 1.)),
            ("b", DataType::float()),
        ]);
        let filtered_dt = dt.filter(&x);
        println!("{} -> {}", x, filtered_dt);
        let true_dt = DataType::structured([
            ("a", DataType::float_interval(-1., 1.)),
            (
                "b",
                DataType::float_interval((-1. as f64).exp(), (1. as f64).exp()),
            ),
        ]);
        assert_eq!(filtered_dt, true_dt);

        // Or
        let dt = DataType::structured([
            ("a", DataType::float_interval(-20., 20.)),
            ("b", DataType::integer_interval(0, 15)),
        ]);

        //  a > 0 or a < -10
        let x1 = Expr::lt(Expr::col("a"), Expr::val(-10));
        let x2 = Expr::gt(Expr::col("a"), Expr::val(0));
        let x = Expr::or(x1, x2);
        let filtered_dt = dt.filter(&x);
        println!("{} -> {}", x, filtered_dt);
        let true_dt = DataType::structured([
            (
                "a",
                DataType::from(data_type::Float::from_intervals([[0., 20.], [-20., -10.]])),
            ),
            ("b", DataType::integer_interval(0, 15)),
        ]);
        assert_eq!(filtered_dt, true_dt);

        let x1 = Expr::lt(Expr::col("a"), Expr::val(-8));
        let x2 = expr!(gt(b, 5));
        let x3 = expr!(gt_eq(a, 2 * b));
        println!("x1 = {}, x2 = {}, x3 = {}", x1, x2, x3);
    }

    #[test]
    fn test_filter_with_simple_column_deps() {
        let dt = DataType::structured([
            ("a", DataType::float_interval(-10., 10.)),
            ("b", DataType::integer_interval(0, 20)),
        ]);
        // (b < a)
        let x = expr!(lt(b, a));
        let filtered_dt = dt.filter(&x);
        println!("{} -> {}", x, filtered_dt);
        let true_dt = DataType::structured([
            ("a", DataType::float_interval(-0., 10.)),
            ("b", DataType::integer_interval(0, 10)),
        ]);
        assert_eq!(filtered_dt, true_dt);
        // (a > b)
        let x = expr!(gt(a, b));
        let filtered_dt = dt.filter(&x);
        println!("{} -> {}", x, filtered_dt);
        assert_eq!(filtered_dt, true_dt);

        // (b = a)
        let x = expr!(eq(b, a));
        let filtered_dt = dt.filter(&x);
        println!("{} -> {}", x, filtered_dt);
        let true_dt = DataType::structured([
            ("a", DataType::integer_interval(0, 10)),
            ("b", DataType::integer_interval(0, 10)),
        ]);
        assert_eq!(filtered_dt, true_dt);
        // (a = b)
        let x = expr!(eq(a, b));
        let filtered_dt = dt.filter(&x);
        println!("{} -> {}", x, filtered_dt);
        assert_eq!(filtered_dt, true_dt);
    }

    #[test]
    fn test_filter_with_column_deps() {
        let dt = DataType::structured([
            ("a", DataType::float_interval(-10., 10.)),
            ("b", DataType::integer_interval(0, 18)),
            ("c", DataType::float()),
        ]);

        // ((b < 2) and (b = c))
        let x = expr!(and(lt(b, 2), eq(b, c)));
        let filtered_dt = dt.filter(&x);
        println!("{} -> {}", x, filtered_dt);
        let true_dt = DataType::structured([
            ("a", DataType::float_interval(-10., 10.)),
            ("b", DataType::integer_values([0, 1, 2])),
            ("c", DataType::float_values([0., 1., 2.])),
        ]);
        assert_eq!(filtered_dt, true_dt);

        // ((b = c) and (b < 2))
        let x = expr!(and(lt(b, 2), eq(b, c)));
        let filtered_dt = dt.filter(&x);
        println!("{} -> {}", x, filtered_dt);
        let true_dt = DataType::structured([
            ("a", DataType::float_interval(-10., 10.)),
            ("b", DataType::integer_values([0, 1, 2])),
            ("c", DataType::float_values([0., 1., 2.])),
        ]);
        assert_eq!(filtered_dt, true_dt);

        // ((((a > 5) and (b < 14)) and ((b >= a) and (2 <= b))) and (a = c))
        let x = expr!(and(
            and(and(gt(a, 5), lt(b, 14.)), and(gt_eq(b, a), lt_eq(2, b))),
            eq(a, c)
        ));
        let filtered_dt = dt.filter(&x);
        println!("{} -> {}", x, filtered_dt);
        let true_dt = DataType::structured([
            ("a", DataType::float_interval(5., 10.)),
            (
                "b",
                DataType::integer_values([5, 6, 7, 8, 9, 10, 11, 12, 13, 14]),
            ),
            ("c", DataType::float_interval(5., 10.)),
        ]);
        assert_eq!(filtered_dt, true_dt);

        // (a >= (2 * b))
        let dt = DataType::structured([
            ("a", DataType::float_interval(-10., 10.)),
            ("b", DataType::integer_interval(0, 8)),
        ]);
        let x = expr!(gt_eq(a, 2 * b));
        let filtered_dt = dt.filter(&x);
        println!("{} -> {}", x, filtered_dt);
        let true_dt = DataType::structured([
            ("a", DataType::float_interval(0., 10.)),
            ("b", DataType::integer_interval(0, 8)),
        ]);
        assert_eq!(filtered_dt, true_dt);

        // (a <= (2 * b))
        let dt = DataType::structured([
            ("a", DataType::float_interval(-10., 10.)),
            ("b", DataType::integer_interval(0, 2)),
        ]);
        let x = expr!(lt_eq(a, 2 * b));
        let filtered_dt = dt.filter(&x);
        println!("{} -> {}", x, filtered_dt);
        let true_dt = DataType::structured([
            ("a", DataType::float_interval(-10., 4.)),
            ("b", DataType::integer_interval(0, 2)),
        ]);
        assert_eq!(filtered_dt, true_dt);
    }

    #[test]
    fn test_filter_composed() {
        let dt = DataType::structured([
            ("a", DataType::float_interval(-10., 10.)),
            ("b", DataType::integer_interval(0, 8)),
        ]);

        let x1 = expr!(lt(a, (3 * 5 - 8)));
        let x2 = expr!(gt(b, ((5 / 2 - 1) + 2)));
        let x3 = expr!(gt_eq(a, 2 * b));
        println!("x1 = {}, x2 = {}, x3 = {}", x1, x2, x3);

        // (a < ((3 * 5) - 8))
        let filtered_dt = dt.filter(&x1);
        println!("x1 = {} -> {}", x1, filtered_dt);
        let true_dt = DataType::structured([
            ("a", DataType::float_interval(-10., 7.)),
            ("b", DataType::integer_interval(0, 8)),
        ]);
        assert_eq!(filtered_dt, true_dt);

        // (b > (((5 / 2) - 1) + 2))
        let filtered_dt = dt.filter(&x2);
        println!("x2 = {} -> {}", x2, filtered_dt);
        let true_dt = DataType::structured([
            ("a", DataType::float_interval(-10., 10.)),
            ("b", DataType::integer_interval(3, 8)),
        ]);
        assert_eq!(filtered_dt, true_dt);

        // (a >= (2 * b))
        let filtered_dt = dt.filter(&x3);
        println!("x3 = {} -> {}", x3, filtered_dt);
        let true_dt = DataType::structured([
            ("a", DataType::float_interval(0., 10.)),
            ("b", DataType::integer_interval(0, 8)),
        ]);
        assert_eq!(filtered_dt, true_dt);

        // And
        let true_dt = DataType::structured([
            ("a", DataType::float_interval(6.0, 7.)),
            ("b", DataType::integer_interval(3, 8)),
        ]);

        //  (x1 and (x2 and x3))
        let x = Expr::and(x1.clone(), Expr::and(x2.clone(), x3.clone()));
        let filtered_dt = dt.filter(&x);
        println!("{} -> {}", x, filtered_dt);
        assert_eq!(filtered_dt, true_dt);

        //  (x3 and (x1 and x2))
        let x = Expr::and(x3.clone(), Expr::and(x1.clone(), x2.clone()));
        let filtered_dt = dt.filter(&x);
        println!("{} -> {}", x, filtered_dt);
        assert_eq!(filtered_dt, true_dt);

        //  (x2 and (x3 and x1))
        let x = Expr::and(x2.clone(), Expr::and(x3.clone(), x1.clone()));
        let filtered_dt = dt.filter(&x);
        println!("{} -> {}", x, filtered_dt);
        assert_eq!(filtered_dt, true_dt);

        // ((x1 and (x3 and x2))
        let x = Expr::and(x1.clone(), Expr::and(x3.clone(), x2.clone()));
        let filtered_dt = dt.filter(&x);
        println!("{} -> {}", x, filtered_dt);
        assert_eq!(filtered_dt, true_dt);

        // ((x2 and (x1 and x3))
        let x = Expr::and(x2.clone(), Expr::and(x1.clone(), x3.clone()));
        let filtered_dt = dt.filter(&x);
        println!("{} -> {}", x, filtered_dt);
        assert_eq!(filtered_dt, true_dt);

        // ((x3 and (x2 and x1))
        let x = Expr::and(x2.clone(), Expr::and(x1.clone(), x3.clone()));
        let filtered_dt = dt.filter(&x);
        println!("{} -> {}", x, filtered_dt);
        assert_eq!(filtered_dt, true_dt);
    }

    #[test]
    fn test_filter_optional() {
        let dt =
            DataType::structured([("a", DataType::optional(DataType::float_interval(-10., 10.)))]);

        // (a > 1)
        let x = expr!(gt(a, 1));
        let filtered_dt = dt.filter(&x);
        println!("{} -> {}", x, filtered_dt);
        let true_dt = DataType::structured([("a", DataType::float_interval(1., 10.))]);
        assert_eq!(filtered_dt, true_dt);

        // (a < 1)
        let x = expr!(lt(a, 1));
        let filtered_dt = dt.filter(&x);
        println!("{} -> {}", x, filtered_dt);
        let true_dt = DataType::structured([("a", DataType::float_interval(-10., 1.))]);
        assert_eq!(filtered_dt, true_dt);
    }

    #[test]
    fn test_filter_column() {
        let x = Expr::filter_column(
            "col1",
            Some(1.into()),
            Some(10.into()),
            vec![1.into(), 4.into(), 5.into()],
        )
        .unwrap();
        let true_expr = Expr::and(
            Expr::and(
                Expr::gt(Expr::col("col1"), Expr::val(1)),
                Expr::lt(Expr::col("col1"), Expr::val(10)),
            ),
            Expr::in_list(Expr::col("col1"), Expr::list([1, 4, 5])),
        );
        assert_eq!(x, true_expr)
    }

    #[test]
    fn test_filter_by_value() {
        let dt = DataType::structured([
            ("a", DataType::float_interval(-10., 10.)),
            ("b", DataType::integer_interval(0, 8)),
            ("c", DataType::float()),
        ]);

        // true: do nothing
        let x = Expr::val(true);
        let filtered_dt = dt.filter(&x);
        assert_eq!(filtered_dt, dt);

        // false: return empty ds
        let x = Expr::val(false);
        let filtered_dt = dt.filter(&x);
        assert_eq!(filtered_dt, dt.try_empty().unwrap());
    }

    #[test]
    fn test_filter_by_column() {
        let dt = DataType::structured([
            ("true_col", DataType::boolean_value(true)),
            ("false_col", DataType::boolean_value(false)),
            ("col", DataType::float()),
        ]);

        // true: do nothing
        let x = Expr::col("true_col");
        let filtered_dt = dt.filter(&x);
        assert_eq!(filtered_dt, dt);

        // false: return empty ds
        let x = Expr::col("false_col");
        let filtered_dt = dt.filter(&x);
        assert_eq!(filtered_dt, dt.try_empty().unwrap());

        // otherwise: do nothing
        let x = Expr::col("col");
        let filtered_dt = dt.filter(&x);
        assert_eq!(filtered_dt, dt);
    }

    #[test]
    fn test_filter() {
        let columns = [
            (
                "col1",
                (
                    Some(Value::integer(1)),
                    Some(Value::integer(10)),
                    vec![
                        Value::integer(1),
                        Value::integer(3),
                        Value::integer(6),
                        Value::integer(7),
                    ],
                ),
            ),
            ("col2", (None, Some(Value::float(10.0)), vec![])),
            ("col3", (Some(Value::float(0.0)), None, vec![])),
            (
                "col4",
                (
                    None,
                    None,
                    vec![Value::text("a"), Value::text("b"), Value::text("c")],
                ),
            ),
        ]
        .into_iter()
        .collect();
        let col1_expr = Expr::and(
            Expr::and(
                Expr::gt(Expr::col("col1"), Expr::val(1)),
                Expr::lt(Expr::col("col1"), Expr::val(10)),
            ),
            Expr::in_list(Expr::col("col1"), Expr::list([1, 3, 6, 7])),
        );
        let col2_expr = Expr::lt(Expr::col("col2"), Expr::val(10.));
        let col3_expr = Expr::gt(Expr::col("col3"), Expr::val(0.));
        let col4_expr = Expr::in_list(
            Expr::col("col4"),
            Expr::list(["a".to_string(), "b".to_string(), "c".to_string()]),
        );

        let true_expr = Expr::and(
            Expr::and(Expr::and(col1_expr, col2_expr), col3_expr),
            col4_expr,
        );
        assert_eq!(Expr::filter(columns), true_expr);
    }

    #[test]
    fn test_greatest() {
        let dt = DataType::union([
            (
                "table1",
                DataType::structured([
                    ("x", DataType::float_interval(1., 4.)),
                    ("b", DataType::integer_interval(2, 7)),
                ]),
            ),
            (
                "table2",
                DataType::structured([
                    ("x", DataType::float_interval(1., 4.)),
                    ("y", DataType::float_interval(3.4, 7.1)),
                ]),
            ),
        ]);
        let value = Value::structured([
            (
                "table1",
                Value::structured([("x", Value::float(2.3)), ("b", Value::integer(5))]),
            ),
            (
                "table2",
                Value::structured([("x", Value::float(3.5)), ("y", Value::float(4.3))]),
            ),
        ]);

        // greatest(table1.x, y)
        let expression = Expr::greatest(Expr::qcol("table1", "x"), Expr::col("y"));
        println!("\nexpression = {}", expression);
        assert_eq!(
            expression.domain(),
            DataType::unit()
                & ("y", DataType::Any)
                & ("table1", DataType::structured([("x", DataType::Any)]))
        );
        println!("expression co_domain = {}", expression.co_domain());
        println!("expression data type = {}", expression.data_type());
        assert_eq!(
            expression.super_image(&dt).unwrap(),
            DataType::float_interval(3.4, 7.1)
        );
        assert_eq!(expression.value(&value).unwrap(), Value::float(4.3));

        // greatest(b, y)
        let expression = Expr::greatest(Expr::col("b"), Expr::col("y"));
        println!("\nexpression = {}", expression);
        assert_eq!(
            expression.domain(),
            DataType::unit() & ("b", DataType::Any) & ("y", DataType::Any)
        );
        println!("expression co_domain = {}", expression.co_domain());
        println!("expression data type = {}", expression.data_type());
        assert_eq!(
            expression.super_image(&dt).unwrap(),
            DataType::float_interval(3.4, 7.1)
        );
        assert_eq!(expression.value(&value).unwrap(), Value::float(5.0));

        // greatest(table1.x, table1.b)
        let expression = Expr::greatest(Expr::qcol("table1", "x"), Expr::qcol("table1", "b"));
        println!("\nexpression = {}", expression);
        println!("{}", expression.domain(),);
        assert_eq!(
            expression.domain(),
            DataType::unit()
                & (
                    "table1",
                    DataType::unit() & ("b", DataType::Any) & ("y", DataType::Any)
                )
        );
        println!("expression co_domain = {}", expression.co_domain());
        println!("expression data type = {}", expression.data_type());
        assert_eq!(
            expression.super_image(&dt).unwrap(),
            DataType::float_interval(2., 4.)
                .super_union(&DataType::integer_interval(5, 7))
                .unwrap()
        );
        assert_eq!(expression.value(&value).unwrap(), Value::float(5.));
    }

    #[test]
    fn test_replace_datatype() {
        let dt = DataType::union([(
            "table1",
            DataType::structured([("a", DataType::float()), ("b", DataType::integer())]),
        )]);
        let correct_dt = DataType::union([(
            "table1",
            DataType::structured([("a", DataType::integer()), ("b", DataType::integer())]),
        )]);
        let name: Identifier = vec!["table1".to_string(), "a".to_string()].into();
        let new_dt = dt.replace(&name, DataType::integer());
        assert_eq!(new_dt, correct_dt);

        let name: Identifier = vec!["a".to_string()].into();
        let new_dt = dt.replace(&name, DataType::integer());
        assert_eq!(new_dt, correct_dt);

        let new_dt = DataType::float().replace(&Identifier::empty(), DataType::integer());
        assert_eq!(new_dt, DataType::integer());
    }

    #[test]
    fn test_conversion() {
        let x = Expr::val(5);
        let v = Value::try_from(x).unwrap();
        assert_eq!(v, Value::from(5));

        let x = expr!(3 * 5);
        let v = Value::try_from(x).unwrap();
        assert_eq!(v, Value::from(15));

        let x = Expr::val(-5.);
        let v = Value::try_from(x).unwrap();
        assert_eq!(v, Value::from(-5.));
    }

    #[test]
    fn test_coalesce() {
        let expression = Expr::coalesce(Expr::col("x".to_string()), Expr::col("y".to_string()));
        println!("\nexpression = {}", expression);
        println!("expression data type = {}", expression.data_type());
        let set = DataType::structured([
            ("x", DataType::float_interval(1., 10.)),
            ("y", DataType::float_values([-2., 0.5])),
        ]);
        println!(
            "expression super image = {}",
            expression.super_image(&set).unwrap()
        );
        assert_eq!(
            expression.super_image(&set).unwrap(),
            DataType::float_interval(1., 10.)
        );

        let expression = Expr::coalesce(Expr::col("column_a".to_string()), Expr::val(20.));
        println!("\nexpression = {}", expression);
        println!("expression data type = {}", expression.data_type());
        let set = DataType::structured([(
            "column_a",
            DataType::optional(DataType::float_interval(0., 5.)),
        )]);
        println!(
            "expression super image = {}",
            expression.super_image(&set).unwrap()
        );
        assert_eq!(
            expression.super_image(&set).unwrap(),
            DataType::float_interval(0., 5.)
                .super_union(&DataType::float_value(20.))
                .unwrap()
        );
    }

    #[test]
    fn test_rtrim() {
        let expression = Expr::rtrim(Expr::col("col1".to_string()), Expr::val("a".to_string()));
        println!("\nexpression = {}", expression);
        println!("expression data type = {}", expression.data_type());
        let set = DataType::structured([(
            "col1",
            DataType::text_values([
                "aaa".to_string(),
                "aba".to_string(),
                "bbb".to_string(),
                "abb".to_string(),
                "bba".to_string(),
            ]),
        )]);
        println!(
            "expression super image = {}",
            expression.super_image(&set).unwrap()
        );
        assert_eq!(
            expression.super_image(&set).unwrap(),
            DataType::text_values([
                "".to_string(),
                "ab".to_string(),
                "abb".to_string(),
                "bb".to_string(),
                "bbb".to_string()
            ])
        );
    }

    #[test]
    fn test_substr() {
        let expression = Expr::substr(Expr::col("col1".to_string()), Expr::val("2".to_string()));
        println!("\nexpression = {}", expression);
        println!("expression data type = {}", expression.data_type());
        let set = DataType::structured([(
            "col1",
            DataType::optional(DataType::text_values([
                "abcdefg".to_string(),
                "hijkl".to_string(),
            ])),
        )]);
        println!(
            "expression super image = {}",
            expression.super_image(&set).unwrap()
        );
        assert_eq!(
            expression.super_image(&set).unwrap(),
            DataType::optional(DataType::text())
        );
    }

    #[test]
    fn test_substr_with_size() {
        let expression = Expr::substr_with_size(
            Expr::col("col1".to_string()),
            Expr::val("2".to_string()),
            Expr::val("4".to_string()),
        );
        println!("\nexpression = {}", expression);
        println!("expression data type = {}", expression.data_type());
        let set = DataType::structured([(
            "col1",
            DataType::text_values(["abcdefg".to_string(), "hijkl".to_string()]),
        )]);
        println!(
            "expression super image = {}",
            expression.super_image(&set).unwrap()
        );
        assert_eq!(
            expression.super_image(&set).unwrap(),
            DataType::optional(DataType::text())
        );
    }

    #[test]
    fn test_cast_integer_text() {
        println!("integer => text");
        let expression = Expr::cast_as_text(
            Expr::col("col1".to_string())
        );
        println!("expression = {}", expression);
        println!("expression domain = {}", expression.domain());
        println!("expression co domain = {}", expression.co_domain());
        println!("expression data type = {}", expression.data_type());
        let set = DataType::structured([
            ("col1", DataType::integer_values([1, 2, 3])),
        ]);
        println!(
            "expression super image = {}",
            expression.super_image(&set).unwrap()
        );
        assert_eq!(
            expression.super_image(&set).unwrap(),
            DataType::text_values(["1".to_string(), "2".to_string(), "3".to_string()])
        );

        println!("\ntext => integer");
        let expression = Expr::cast_as_integer(
            Expr::col("col1".to_string())
        );
        println!("expression = {}", expression);
        println!("expression domain = {}", expression.domain());
        println!("expression co domain = {}", expression.co_domain());
        println!("expression data type = {}", expression.data_type());
        let set = DataType::structured([
            ("col1", DataType::text_values(["1".to_string(), "2".to_string(), "3".to_string()])),
        ]);
        println!(
            "expression super image = {}",
            expression.super_image(&set).unwrap()
        );
        assert_eq!(
            expression.super_image(&set).unwrap(),
            DataType::integer_values([1, 2, 3])
        );
    }

    #[test]
    fn test_cast_float_text() {
        println!("float => text");
        let expression = Expr::cast_as_text(
            Expr::col("col1".to_string())
        );
        println!("expression = {}", expression);
        println!("expression domain = {}", expression.domain());
        println!("expression co domain = {}", expression.co_domain());
        println!("expression data type = {}", expression.data_type());
        let set = DataType::structured([
            ("col1", DataType::float_values([1.1, 2., 3.5])),
        ]);
        println!(
            "expression super image = {}",
            expression.super_image(&set).unwrap()
        );
        assert_eq!(
            expression.super_image(&set).unwrap(),
            DataType::text_values(["1.1".to_string(), "2".to_string(), "3.5".to_string()])
        );

        println!("\ntext => float");
        let expression = Expr::cast_as_float(
            Expr::col("col1".to_string())
        );
        println!("expression = {}", expression);
        println!("expression domain = {}", expression.domain());
        println!("expression co domain = {}", expression.co_domain());
        println!("expression data type = {}", expression.data_type());
        let set = DataType::structured([
            ("col1", DataType::text_values(["1.1".to_string(), "2".to_string(), "3.5".to_string()])),
        ]);
        println!(
            "expression super image = {}",
            expression.super_image(&set).unwrap()
        );
        assert_eq!(
            expression.super_image(&set).unwrap(),
            DataType::float_values([1.1, 2., 3.5])
        );
    }

    #[test]
    fn test_cast_boolean_text() {
        println!("boolean => text");
        let expression = Expr::cast_as_text(
            Expr::col("col1".to_string())
        );
        println!("expression = {}", expression);
        println!("expression domain = {}", expression.domain());
        println!("expression co domain = {}", expression.co_domain());
        println!("expression data type = {}", expression.data_type());
        let set = DataType::structured([
            ("col1", DataType::boolean_values([true, false])),
        ]);
        println!(
            "expression super image = {}",
            expression.super_image(&set).unwrap()
        );
        assert_eq!(
            expression.super_image(&set).unwrap(),
            DataType::text_values(["true".to_string(), "false".to_string()])
        );

        println!("\ntext => boolean");
        let expression = Expr::cast_as_boolean(
            Expr::col("col1".to_string())
        );
        println!("expression = {}", expression);
        println!("expression domain = {}", expression.domain());
        println!("expression co domain = {}", expression.co_domain());
        println!("expression data type = {}", expression.data_type());
        let set = DataType::structured([
            ("col1", DataType::text_values(["n".to_string(), "fa".to_string(), "off".to_string()])),
        ]);
        println!(
            "expression super image = {}",
            expression.super_image(&set).unwrap()
        );
        assert_eq!(
            expression.super_image(&set).unwrap(),
            DataType::boolean_value(false)
        );
    }
}<|MERGE_RESOLUTION|>--- conflicted
+++ resolved
@@ -281,16 +281,13 @@
     CastAsText,
     CastAsInteger,
     CastAsFloat,
-<<<<<<< HEAD
     CastAsDateTime,
     Ceil,
     Floor
-=======
     CastAsBoolean,
     CastAsDateTime,
     CastAsDate,
     CastAsTime
->>>>>>> c1c9c0a5
 ); // TODO Complete that
 
 /// Implement binary function constructors
