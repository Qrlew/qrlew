--- conflicted
+++ resolved
@@ -70,10 +70,7 @@
         Lower,
         Upper,
         InList,
-<<<<<<< HEAD
-=======
         Least,
->>>>>>> 136749d3
         Greatest
     ],
     [Case, Position],
