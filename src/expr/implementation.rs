use paste::paste;
use std::rc::Rc;

use crate::data_type::{
    function::{self, Extensible},
    DataType,
};

use super::{aggregate::Aggregate, function::Function};

macro_rules! function_implementations {
    ([$($unary:ident),*], [$($binary:ident),*], [$($ternary:ident),*], $function:ident, $default:block) => {
        paste! {
            // A (thread local) global map
            thread_local! {
                static FUNCTION_IMPLEMENTATIONS: FunctionImplementations = FunctionImplementations {
                    $([< $unary:snake >]: Rc::new(function::[< $unary:snake >]().extend(DataType::Any)),)*
                    $([< $binary:snake >]: Rc::new(function::[< $binary:snake >]().extend(DataType::Any & DataType::Any)),)*
                    $([< $ternary:snake >]: Rc::new(function::[< $ternary:snake >]().extend(DataType::Any & DataType::Any & DataType::Any)),)*
                };
            }

            /// A struct containing all implementations
            struct FunctionImplementations {
                $(pub [< $unary:snake >]: Rc<dyn function::Function>,)*
                $(pub [< $binary:snake >]: Rc<dyn function::Function>,)*
                $(pub [< $ternary:snake >]: Rc<dyn function::Function>,)*
            }

            /// The object to access implementations
            pub fn function(function: Function) -> Rc<dyn function::Function> {
                match function {
                    $(Function::$unary => FUNCTION_IMPLEMENTATIONS.with(|impls| impls.[< $unary:snake >].clone()),)*
                    $(Function::$binary => FUNCTION_IMPLEMENTATIONS.with(|impls| impls.[< $binary:snake >].clone()),)*
                    $(Function::$ternary => FUNCTION_IMPLEMENTATIONS.with(|impls| impls.[< $ternary:snake >].clone()),)*
                    $function => $default
                }
            }
        }
    };
}

<<<<<<< HEAD
// All functions: Opposite, Not, Plus, Minus, Multiply, Divide, Modulo, StringConcat, Gt, Lt, GtEq, LtEq, Eq, NotEq, And, Or, Xor, BitwiseOr, BitwiseAnd, BitwiseXor, Exp, Ln, Abs, Sin, Cos
// Unary: Opposite, Not, Exp, Ln, Abs, Sin, Cos, Md5
// Binary: Plus, Minus, Multiply, Divide, Modulo, StringConcat, Gt, Lt, GtEq, LtEq, Eq, NotEq, And, Or, Xor, BitwiseOr, BitwiseAnd, BitwiseXor
=======
// All functions: Opposite, Not, Plus, Minus, Multiply, Divide, Modulo, StringConcat, Gt, Lt, GtEq, LtEq, Eq, NotEq, And, Or, Xor, BitwiseOr, BitwiseAnd, BitwiseXor, Exp, Ln, Abs, Sin, Cos, CharLength, Lower, Upper, Position
// Unary: Opposite, Not, Exp, Ln, Abs, Sin, Cos, CharLength, Lower, Upper
// Binary: Plus, Minus, Multiply, Divide, Modulo, StringConcat, Gt, Lt, GtEq, LtEq, Eq, NotEq, And, Or, Xor, BitwiseOr, BitwiseAnd, BitwiseXor, Position
>>>>>>> 0ded1c31
// Ternary: Case
// Nary: Concat
function_implementations!(
    [Opposite, Not, Exp, Ln, Log, Abs, Sin, Cos, Sqrt, Md5],
    [
        Plus,
        Minus,
        Multiply,
        Divide,
        Modulo,
        StringConcat,
        Gt,
        Lt,
        GtEq,
        LtEq,
        Eq,
        NotEq,
        And,
        Or,
        Xor,
        BitwiseOr,
        BitwiseAnd,
        BitwiseXor,
        Pow,
        CharLength,
        Lower,
        Upper
    ],
<<<<<<< HEAD
    [Case],
    x,
    {
        match x {
            Function::Concat(n) => Rc::new(function::concat(n)),
            _ => unreachable!(),
        }
    }

=======
    [Case,Position]
>>>>>>> 0ded1c31
);

macro_rules! aggregate_implementations {
    ([$($implementation:ident),*], $aggregate:ident, $default:block) => {
        paste! {
            // A (thread local) global map
            thread_local! {
                static AGGREGATE_IMPLEMENTATIONS: AggregateImplementations = AggregateImplementations {
                    $([< $implementation:snake >]: Rc::new(function::[< $implementation:snake >]().extend(DataType::Any)),)*
                };
            }

            /// A struct containing all implementations
            struct AggregateImplementations {
                $(pub [< $implementation:snake >]: Rc<dyn function::Function>,)*
            }

            /// The object to access implementations
            pub fn aggregate(aggregate: Aggregate) -> Rc<dyn function::Function> {
                match aggregate {
                    $(Aggregate::$implementation => AGGREGATE_IMPLEMENTATIONS.with(|impls| impls.[< $implementation:snake >].clone()),)*
                    $aggregate => $default
                }
            }
        }
    };
}

aggregate_implementations!(
    [Min, Max, Median, NUnique, First, Last, Mean, List, Count, Sum, AggGroups, Std, Var],
    x,
    {
        match x {
            Aggregate::Quantile(p) => Rc::new(function::quantile(p)),
            Aggregate::Quantiles(p) => Rc::new(function::quantiles(p.iter().cloned().collect())),
            _ => unreachable!(),
        }
    }
);

#[cfg(test)]
mod tests {
    use super::*;

    #[test]
    fn test_implementations() {
        println!("exp = {}", function(Function::Exp));
        println!("plus = {}", function(Function::Plus));
        println!(
            "plus.super_image({}) = {}",
            &(DataType::float() & DataType::float()),
            function(Function::Plus)
                .super_image(&(DataType::float() & DataType::float()))
                .unwrap()
        );
        println!("count = {}", aggregate(Aggregate::Count));
        println!("quantile = {}", aggregate(Aggregate::Quantile(5.0)));
    }
}<|MERGE_RESOLUTION|>--- conflicted
+++ resolved
@@ -40,16 +40,10 @@
     };
 }
 
-<<<<<<< HEAD
-// All functions: Opposite, Not, Plus, Minus, Multiply, Divide, Modulo, StringConcat, Gt, Lt, GtEq, LtEq, Eq, NotEq, And, Or, Xor, BitwiseOr, BitwiseAnd, BitwiseXor, Exp, Ln, Abs, Sin, Cos
-// Unary: Opposite, Not, Exp, Ln, Abs, Sin, Cos, Md5
-// Binary: Plus, Minus, Multiply, Divide, Modulo, StringConcat, Gt, Lt, GtEq, LtEq, Eq, NotEq, And, Or, Xor, BitwiseOr, BitwiseAnd, BitwiseXor
-=======
-// All functions: Opposite, Not, Plus, Minus, Multiply, Divide, Modulo, StringConcat, Gt, Lt, GtEq, LtEq, Eq, NotEq, And, Or, Xor, BitwiseOr, BitwiseAnd, BitwiseXor, Exp, Ln, Abs, Sin, Cos, CharLength, Lower, Upper, Position
-// Unary: Opposite, Not, Exp, Ln, Abs, Sin, Cos, CharLength, Lower, Upper
-// Binary: Plus, Minus, Multiply, Divide, Modulo, StringConcat, Gt, Lt, GtEq, LtEq, Eq, NotEq, And, Or, Xor, BitwiseOr, BitwiseAnd, BitwiseXor, Position
->>>>>>> 0ded1c31
-// Ternary: Case
+// All functions: Opposite, Not, Plus, Minus, Multiply, Divide, Modulo, StringConcat, Gt, Lt, GtEq, LtEq, Eq, NotEq, And, Or, Xor, BitwiseOr, BitwiseAnd, BitwiseXor, Exp, Ln, Abs, Sin, Cos, CharLength, Lower, Upper, Position, Md5, Concat
+// Unary: Opposite, Not, Exp, Ln, Abs, Sin, Cos, CharLength, Lower, Upper, Md5
+// Binary: Plus, Minus, Multiply, Divide, Modulo, StringConcat, Gt, Lt, GtEq, LtEq, Eq, NotEq, And, Or, Xor, BitwiseOr, BitwiseAnd, BitwiseXor, Position, Concat
+// Ternary: Case, Position
 // Nary: Concat
 function_implementations!(
     [Opposite, Not, Exp, Ln, Log, Abs, Sin, Cos, Sqrt, Md5],
@@ -77,8 +71,7 @@
         Lower,
         Upper
     ],
-<<<<<<< HEAD
-    [Case],
+    [Case, Position],
     x,
     {
         match x {
@@ -86,10 +79,6 @@
             _ => unreachable!(),
         }
     }
-
-=======
-    [Case,Position]
->>>>>>> 0ded1c31
 );
 
 macro_rules! aggregate_implementations {
