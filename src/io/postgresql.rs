//! An object creating a docker container and releasing it after use
//!

use super::{Database as DatabaseTrait, Error, Result, DATA_GENERATION_SEED};
use crate::{
    data_type::{
        generator::Generator,
        value::{self, Value},
        DataTyped,
    },
    dialect_translation::postgres::PostgresTranslator,
    namer,
    relation::{Table, Variant as _},
};
use std::{
    env, fmt, ops::Deref, process::Command, str::FromStr, sync::Arc, sync::Mutex, thread, time,
};

use colored::Colorize;
use postgres::{
    self,
    types::{FromSql, ToSql, Type},
};
use r2d2::Pool;
use r2d2_postgres::{postgres::NoTls, PostgresConnectionManager};
use rand::{rngs::StdRng, SeedableRng};
use rust_decimal::{prelude::ToPrimitive, Decimal};

const DB: &str = "qrlew-test";
const PORT: usize = 5432;
const USER: &str = "postgres";
const PASSWORD: &str = "qrlew-test";

/// Converts sqlite errors to io errors
impl From<postgres::Error> for Error {
    fn from(err: postgres::Error) -> Self {
        Error::Other(err.to_string())
    }
}

pub struct Database {
    name: String,
    tables: Vec<Table>,
    pool: Pool<PostgresConnectionManager<NoTls>>,
    drop: bool,
}

/// Only one pool
pub static POSTGRES_POOL: Mutex<Option<Pool<PostgresConnectionManager<NoTls>>>> = Mutex::new(None);
/// Only one thread start a container
pub static POSTGRES_CONTAINER: Mutex<bool> = Mutex::new(false);

impl Database {
    fn db() -> String {
        env::var("POSTGRES_DB").unwrap_or(DB.into())
    }

    fn port() -> usize {
        match env::var("POSTGRES_PORT") {
            Ok(port) => usize::from_str(&port).unwrap_or(PORT),
            Err(_) => PORT,
        }
    }

    fn user() -> String {
        env::var("POSTGRES_USER").unwrap_or(USER.into())
    }

    fn password() -> String {
        env::var("POSTGRES_PASSWORD").unwrap_or(PASSWORD.into())
    }

    /// Try to build a pool from an existing DB
    /// A postgresql instance must exist
    /// `docker run --name qrlew-test -p 5432:5432 -e POSTGRES_PASSWORD=qrlew-test -d postgres`
    fn build_pool_from_existing() -> Result<Pool<PostgresConnectionManager<NoTls>>> {
        let manager = PostgresConnectionManager::new(
            format!(
                "host=localhost port={} user={} password={}",
                Database::port(),
                Database::user(),
                Database::password()
            )
            .parse()?,
            NoTls,
        );
        Ok(r2d2::Pool::builder().max_size(10).build(manager)?)
    }

    /// Try to build a pool from a DB in a container
    fn build_pool_from_container(name: String) -> Result<Pool<PostgresConnectionManager<NoTls>>> {
        let mut postgres_container = POSTGRES_CONTAINER.lock().unwrap();
        if *postgres_container == false {
            // A new container will be started
            *postgres_container = true;
            // Other threads will wait for this to be ready
            let name = namer::new_name(name);
            let port = PORT + namer::new_id("pg-port");
            // Test the connexion and launch a test instance if necessary
            if !Command::new("docker")
                .arg("start")
                .arg(&name)
                .status()?
                .success()
            {
                log::debug!("Starting the DB");
                // If the container does not exist
                // Start a new container
                // Run: `docker run --name test-db -e POSTGRES_PASSWORD=test -d postgres`
                let output = Command::new("docker")
                    .arg("run")
                    .arg("--name")
                    .arg(&name)
                    .arg("-d")
                    .arg("--rm")
                    .arg("-e")
                    .arg(format!("POSTGRES_PASSWORD={PASSWORD}"))
                    .arg("-p")
                    .arg(format!("{}:5432", port))
                    .arg("postgres")
                    .output()?;
                log::info!("{:?}", output);
                log::info!("Waiting for the DB to start");
                while !Command::new("docker")
                    .arg("exec")
                    .arg(&name)
                    .arg("pg_isready")
                    .status()?
                    .success()
                {
                    thread::sleep(time::Duration::from_millis(200));
                    log::info!("Waiting...");
                }
                log::info!("{}", "DB ready".red());
            }
            let manager = PostgresConnectionManager::new(
                format!("host=localhost port={port} user={USER} password={PASSWORD}").parse()?,
                NoTls,
            );
            Ok(r2d2::Pool::builder().max_size(10).build(manager)?)
        } else {
            Database::build_pool_from_existing()
        }
    }
}

impl fmt::Debug for Database {
    fn fmt(&self, f: &mut fmt::Formatter<'_>) -> fmt::Result {
        f.debug_struct("Database")
            .field("name", &self.name)
            .field("tables", &self.tables)
            .finish()
    }
}

impl DatabaseTrait for Database {
    fn new(name: String, tables: Vec<Table>) -> Result<Self> {
        let mut postgres_pool = POSTGRES_POOL.lock().unwrap();
        if let None = *postgres_pool {
            *postgres_pool = Some(
                Database::build_pool_from_existing()
                    .or_else(|_| Database::build_pool_from_container(name.clone()))?,
            );
        }
        let pool = postgres_pool.as_ref().unwrap().clone();
        let table_names: Vec<String> = pool
            .get()?
            .query(
                "SELECT * FROM pg_catalog.pg_tables WHERE schemaname='public'",
                &[],
            )?
            .into_iter()
            .map(|row| row.get("tablename"))
            .collect();
        if table_names.is_empty() {
            Database {
                name,
                tables: vec![],
                pool,
                drop: false,
            }
            .with_tables(tables)
        } else {
            Ok(Database {
                name,
                tables,
                pool,
                drop: false,
            })
        }
    }

    fn name(&self) -> &str {
        &self.name
    }

    fn tables(&self) -> &[Table] {
        &self.tables
    }

    fn tables_mut(&mut self) -> &mut Vec<Table> {
        &mut self.tables
    }

    fn create_table(&mut self, table: &Table) -> Result<usize> {
<<<<<<< HEAD
        Ok(self
            .client
            .execute(&table.create(PostgresTranslator).to_string(), &[])? as usize)
=======
        let mut connection = self.pool.get()?;
        Ok(connection.execute(&table.create().to_string(), &[])? as usize)
>>>>>>> c1c9c0a5
    }

    fn insert_data(&mut self, table: &Table) -> Result<()> {
        let mut rng = StdRng::seed_from_u64(DATA_GENERATION_SEED);
        let size = Database::MAX_SIZE.min(table.size().generate(&mut rng) as usize);
<<<<<<< HEAD
        let statement = self
            .client
            .prepare(&table.insert("$", PostgresTranslator).to_string())?;
=======
        let mut connection = self.pool.get()?;
        let statement = connection.prepare(&table.insert('$').to_string())?;
>>>>>>> c1c9c0a5
        for _ in 0..size {
            let structured: value::Struct =
                table.schema().data_type().generate(&mut rng).try_into()?;
            let values: Result<Vec<SqlValue>> = structured
                .into_iter()
                .map(|(_, v)| (**v).clone().try_into())
                .collect();
            let values = values?;
            let params: Vec<&(dyn ToSql + Sync)> =
                values.iter().map(|v| v as &(dyn ToSql + Sync)).collect();
            connection.execute(&statement, &params)?;
        }
        Ok(())
    }

    fn query(&mut self, query: &str) -> Result<Vec<value::List>> {
        let rows: Vec<_>;
        {
            let mut connection = self.pool.get()?;
            let statement = connection.prepare(query)?;
            rows = connection.query(&statement, &[])?;
        }
        Ok(rows
            .into_iter()
            .map(|r| {
                let values: Vec<SqlValue> = (0..r.len()).into_iter().map(|i| r.get(i)).collect();
                value::List::from_iter(values.into_iter().map(|v| v.try_into().expect("Convert")))
            })
            .collect())
    }
}

impl Drop for Database {
    fn drop(&mut self) {
        if self.drop {
            Command::new("docker")
                .arg("rm")
                .arg("--force")
                .arg(self.name())
                .status()
                .expect("Deleted container");
        }
    }
}

#[derive(Debug, Clone)]
enum SqlValue {
    Boolean(value::Boolean),
    Integer(value::Integer),
    Float(value::Float),
    Text(value::Text),
    Optional(Option<Box<SqlValue>>),
    Date(value::Date),
    Time(value::Time),
    DateTime(value::DateTime),
    Id(value::Id),
}

impl TryFrom<Value> for SqlValue {
    type Error = Error;

    fn try_from(value: Value) -> Result<Self> {
        match value {
            Value::Boolean(b) => Ok(SqlValue::Boolean(b)),
            Value::Integer(i) => Ok(SqlValue::Integer(i)),
            Value::Float(f) => Ok(SqlValue::Float(f)),
            Value::Text(t) => Ok(SqlValue::Text(t)),
            Value::Optional(o) => o
                .as_deref()
                .map(|v| SqlValue::try_from(v.clone()))
                .map_or(Ok(None), |r| r.map(|v| Some(Box::new(v))))
                .map(|o| SqlValue::Optional(o)),
            Value::Date(d) => Ok(SqlValue::Date(d)),
            Value::Time(t) => Ok(SqlValue::Time(t)),
            Value::DateTime(d) => Ok(SqlValue::DateTime(d)),
            Value::Id(i) => Ok(SqlValue::Id(i)),
            _ => Err(Error::other(value)),
        }
    }
}

impl TryFrom<SqlValue> for Value {
    type Error = Error;

    fn try_from(value: SqlValue) -> Result<Self> {
        match value {
            SqlValue::Boolean(b) => Ok(Value::Boolean(b)),
            SqlValue::Integer(i) => Ok(Value::Integer(i)),
            SqlValue::Float(f) => Ok(Value::Float(f)),
            SqlValue::Text(t) => Ok(Value::Text(t)),
            SqlValue::Optional(o) => o
                .map(|v| Value::try_from(*v))
                .map_or(Ok(None), |r| r.map(|v| Some(Arc::new(v))))
                .map(|o| Value::from(o)),
            SqlValue::Date(d) => Ok(Value::Date(d)),
            SqlValue::Time(t) => Ok(Value::Time(t)),
            SqlValue::DateTime(d) => Ok(Value::DateTime(d)),
            SqlValue::Id(i) => Ok(Value::Id(i)),
        }
    }
}

impl ToSql for SqlValue {
    fn to_sql(
        &self,
        ty: &Type,
        out: &mut postgres::types::private::BytesMut,
    ) -> std::result::Result<postgres::types::IsNull, Box<dyn std::error::Error + Sync + Send>>
    where
        Self: Sized,
    {
        match self {
            SqlValue::Boolean(b) => b.to_sql(ty, out),
            SqlValue::Integer(i) => i.to_sql(ty, out),
            SqlValue::Float(f) => f.to_sql(ty, out),
            SqlValue::Text(t) => t.to_sql(ty, out),
            SqlValue::Optional(o) => o.as_deref().to_sql(ty, out),
            SqlValue::Date(d) => d.to_sql(ty, out),
            SqlValue::Time(t) => t.to_sql(ty, out),
            SqlValue::DateTime(d) => d.to_sql(ty, out),
            SqlValue::Id(i) => i.to_sql(ty, out),
        }
    }

    postgres::types::accepts!(
        BOOL, INT2, INT4, INT8, NUMERIC, FLOAT4, FLOAT8, NUMERIC, VARCHAR, TEXT, DATE, TIME,
        TIMESTAMP
    );

    postgres::types::to_sql_checked!();
}

impl<'a> FromSql<'a> for SqlValue {
    fn from_sql(
        ty: &Type,
        raw: &'a [u8],
    ) -> std::result::Result<Self, Box<dyn std::error::Error + Sync + Send>> {
        match ty {
            &Type::BOOL => bool::from_sql(ty, raw).map(|b| SqlValue::Boolean(b.into())),
            // &Type::INT4 | &Type::INT8 => {
            //     i64::from_sql(ty, raw).map(|i| SqlValue::Integer(i.into()))
            // }
            &Type::INT4 => i32::from_sql(ty, raw).map(|i| SqlValue::Integer((i as i64).into())),
            &Type::INT8 => i64::from_sql(ty, raw).map(|i| SqlValue::Integer(i.into())),
            &Type::FLOAT4 | &Type::FLOAT8 => {
                f64::from_sql(ty, raw).map(|f| SqlValue::Float(f.into()))
            }
            &Type::NUMERIC => Decimal::from_sql(ty, raw)
                .map(|d| SqlValue::Float(d.to_f64().unwrap_or_default().into())),
            &Type::VARCHAR | &Type::TEXT => {
                String::from_sql(ty, raw).map(|s| SqlValue::Text(s.into()))
            }
            &Type::DATE => chrono::NaiveDate::from_sql(ty, raw).map(|d| SqlValue::Date(d.into())),
            &Type::TIME => chrono::NaiveTime::from_sql(ty, raw).map(|t| SqlValue::Time(t.into())),
            &Type::TIMESTAMP => {
                chrono::NaiveDateTime::from_sql(ty, raw).map(|d| SqlValue::DateTime(d.into()))
            }
            _ => todo!(),
        }
    }

    fn from_sql_null(
        _ty: &Type,
    ) -> std::result::Result<Self, Box<dyn std::error::Error + Sync + Send>> {
        Ok(SqlValue::Optional(None))
    }

    postgres::types::accepts!(
        BOOL, INT2, INT4, INT8, FLOAT4, FLOAT8, NUMERIC, VARCHAR, TEXT, DATE, TIME, TIMESTAMP
    );
}

pub fn test_database() -> Database {
    // Database::test()
    Database::new(DB.into(), Database::test_tables()).expect("Database")
}

#[cfg(test)]
mod tests {
    use super::*;

    #[test]
    fn database_display() -> Result<()> {
        let mut database = test_database();
        for query in [
            "SELECT count(a), 1+sum(a), d FROM table_1 group by d",
            "SELECT AVG(x) as a FROM table_2",
            "SELECT 1+count(y) as a, sum(1+x) as b FROM table_2",
            "WITH cte AS (SELECT * FROM table_1) SELECT * FROM cte",
            "SELECT * FROM table_2",
        ] {
            println!("\n{query}");
            for row in database.query(query)? {
                println!("{}", row);
            }
        }
        Ok(())
    }

    #[test]
    fn database_test() -> Result<()> {
        let mut database = test_database();
        println!("Pool {}", database.pool.max_size());
        assert!(!database.eq("SELECT * FROM table_1", "SELECT * FROM table_2"));
        assert!(database.eq(
            "SELECT * FROM table_1",
            "WITH cte AS (SELECT * FROM table_1) SELECT * FROM cte"
        ));
        Ok(())
    }
}<|MERGE_RESOLUTION|>--- conflicted
+++ resolved
@@ -203,27 +203,15 @@
     }
 
     fn create_table(&mut self, table: &Table) -> Result<usize> {
-<<<<<<< HEAD
-        Ok(self
-            .client
-            .execute(&table.create(PostgresTranslator).to_string(), &[])? as usize)
-=======
         let mut connection = self.pool.get()?;
-        Ok(connection.execute(&table.create().to_string(), &[])? as usize)
->>>>>>> c1c9c0a5
+        Ok(connection.execute(&table.create(PostgresTranslator).to_string(), &[])? as usize)
     }
 
     fn insert_data(&mut self, table: &Table) -> Result<()> {
         let mut rng = StdRng::seed_from_u64(DATA_GENERATION_SEED);
         let size = Database::MAX_SIZE.min(table.size().generate(&mut rng) as usize);
-<<<<<<< HEAD
-        let statement = self
-            .client
-            .prepare(&table.insert("$", PostgresTranslator).to_string())?;
-=======
         let mut connection = self.pool.get()?;
-        let statement = connection.prepare(&table.insert('$').to_string())?;
->>>>>>> c1c9c0a5
+        let statement = connection.prepare(&table.insert("$", PostgresTranslator).to_string())?;
         for _ in 0..size {
             let structured: value::Struct =
                 table.schema().data_type().generate(&mut rng).try_into()?;
