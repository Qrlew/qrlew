--- conflicted
+++ resolved
@@ -71,43 +71,6 @@
     /// Try to build a pool from an existing DB
     /// A postgresql instance must exist
     /// `docker run --name qrlew-test -p 5432:5432 -e POSTGRES_PASSWORD=qrlew-test -d postgres`
-<<<<<<< HEAD
-    fn try_get_existing(name: String, tables: Vec<Table>) -> Result<Self> {
-        log::info!("Try to get an existing DB");
-        let params = format!(
-            "host=localhost port={} user={} password={}",
-            Database::port(),
-            Database::user(),
-            Database::password(),
-        );
-        let mut client = postgres::Client::connect(
-            &params,
-            postgres::NoTls,
-        )?;
-        let table_names: Vec<String> = client
-            .query(
-                "SELECT * FROM pg_catalog.pg_tables WHERE schemaname='public'",
-                &[],
-            )?
-            .into_iter()
-            .map(|row| row.get("tablename"))
-            .collect();
-        if table_names.is_empty() {
-            Database {
-                name,
-                tables: vec![],
-                client,
-                drop: false,
-            }.with_tables(tables)
-        } else {
-            Ok(Database {
-                name,
-                tables,
-                client,
-                drop: false,
-            })
-        }
-=======
     fn build_pool_from_existing() -> Result<Pool<PostgresConnectionManager<NoTls>>> {
         let manager = PostgresConnectionManager::new(
             format!(
@@ -121,7 +84,6 @@
         Ok(r2d2::Pool::builder()
             .max_size(10)
             .build(manager)?)
->>>>>>> 92cc8c58
     }
 
     /// Try to build a pool from a DB in a container
