//! For now a simple definition of Property
use std::{
    collections::HashSet,
    fmt::{self, Arguments},
    marker::PhantomData,
    ops::Deref,
    sync::Arc,
};

use itertools::Itertools;

use crate::{
    builder::{Ready, With},
    differential_privacy::{
        budget::Budget,
        private_query::{self, PrivateQuery},
    },
    hierarchy::Hierarchy,
    protection::{protected_entity::ProtectedEntity, Protection},
    relation::{Join, Map, Reduce, Relation, Set, Table, Values, Variant as _},
    rewriting::relation_with_attributes::RelationWithAttributes,
    synthetic_data::{self, SyntheticData},
    visitor::{Acceptor, Dependencies, Visited, Visitor},
};

/// A simple Property object to tag Relations properties
#[derive(Copy, Clone, Debug, Hash, PartialEq, Eq)]
pub enum Property {
    Private,
    SyntheticData,
    ProtectedEntityPreserving,
    DifferentiallyPrivate,
    Published,
    Public,
}

impl fmt::Display for Property {
    fn fmt(&self, f: &mut fmt::Formatter<'_>) -> fmt::Result {
        match self {
            Property::Private => write!(f, "Priv"),
            Property::SyntheticData => write!(f, "SD"),
            Property::ProtectedEntityPreserving => write!(f, "PEP"),
            Property::DifferentiallyPrivate => write!(f, "DP"),
            Property::Published => write!(f, "Pubd"),
            Property::Public => write!(f, "Pub"),
        }
    }
}

/// Possible parameters for RewritingRules
#[derive(Clone, Debug, Hash, PartialEq, Eq)]
pub enum Parameters {
    None,
    SyntheticData(SyntheticData),
    Budget(Budget),
    ProtectedEntity(ProtectedEntity),
}

/// Relation rewriting rule
#[derive(Clone, Debug, Hash, PartialEq, Eq)]
pub struct RewritingRule {
    /// Property requirements on inputs
    inputs: Vec<Property>,
    /// Rewriting output property
    output: Property,
    /// Parameters
    parameters: Parameters,
}

impl RewritingRule {
    pub fn new(inputs: Vec<Property>, output: Property, parameters: Parameters) -> RewritingRule {
        RewritingRule {
            inputs,
            output,
            parameters,
        }
    }
    /// Read inputs
    pub fn inputs(&self) -> &[Property] {
        &self.inputs
    }
    /// Read output
    pub fn output(&self) -> &Property {
        &self.output
    }
    /// Read output
    pub fn parameters(&self) -> &Parameters {
        &self.parameters
    }
}

impl fmt::Display for RewritingRule {
    fn fmt(&self, f: &mut fmt::Formatter<'_>) -> fmt::Result {
        match self.inputs.len() {
            0 => write!(f, "{}", self.output),
            1 => write!(f, "{} → {}", self.inputs[0], self.output),
            _ => write!(f, "{} → {}", self.inputs.iter().join(", "), self.output),
        }
    }
}

/// A Relation with rewriting rules attached
pub type RelationWithRewritingRules<'a> =
    super::relation_with_attributes::RelationWithAttributes<'a, Vec<RewritingRule>>;
/// A Relation with rewriting rules attached
pub type RelationWithRewritingRule<'a> =
    super::relation_with_attributes::RelationWithAttributes<'a, RewritingRule>;
/// A Relation with a proven property attached
pub type RelationWithProperty<'a> =
    super::relation_with_attributes::RelationWithAttributes<'a, Vec<RewritingRule>>;

// TODO Write a rewrite method RelationWithRules -> Relation

// Visitors

/// A Visitor to set RR
pub trait SetRewritingRulesVisitor<'a> {
    fn table(&self, table: &'a Table) -> Vec<RewritingRule>;
    fn map(&self, map: &'a Map, input: Arc<RelationWithRewritingRules<'a>>) -> Vec<RewritingRule>;
    fn reduce(
        &self,
        reduce: &'a Reduce,
        input: Arc<RelationWithRewritingRules<'a>>,
    ) -> Vec<RewritingRule>;
    fn join(
        &self,
        join: &'a Join,
        left: Arc<RelationWithRewritingRules<'a>>,
        right: Arc<RelationWithRewritingRules<'a>>,
    ) -> Vec<RewritingRule>;
    fn set(
        &self,
        set: &'a Set,
        left: Arc<RelationWithRewritingRules<'a>>,
        right: Arc<RelationWithRewritingRules<'a>>,
    ) -> Vec<RewritingRule>;
    fn values(&self, values: &'a Values) -> Vec<RewritingRule>;
}

#[derive(Clone, Debug, Hash, PartialEq, Eq)]
struct SetRewritingRulesVisitorWrapper<'a, S: SetRewritingRulesVisitor<'a>>(S, PhantomData<&'a S>);
/// Implement the visitor trait
impl<'a, S: SetRewritingRulesVisitor<'a>> Visitor<'a, Relation, Arc<RelationWithRewritingRules<'a>>>
    for SetRewritingRulesVisitorWrapper<'a, S>
{
    fn visit(
        &self,
        acceptor: &'a Relation,
        dependencies: Visited<'a, Relation, Arc<RelationWithRewritingRules<'a>>>,
    ) -> Arc<RelationWithRewritingRules<'a>> {
        let rewriting_rules = match acceptor {
            Relation::Table(table) => self.0.table(table),
            Relation::Map(map) => self.0.map(map, dependencies.get(map.input()).clone()),
            Relation::Reduce(reduce) => self
                .0
                .reduce(reduce, dependencies.get(reduce.input()).clone()),
            Relation::Join(join) => self.0.join(
                join,
                dependencies.get(join.left()).clone(),
                dependencies.get(join.right()).clone(),
            ),
            Relation::Set(set) => self.0.set(
                set,
                dependencies.get(set.left()).clone(),
                dependencies.get(set.right()).clone(),
            ),
            Relation::Values(values) => self.0.values(values),
        };
        let inputs: Vec<Arc<RelationWithRewritingRules<'a>>> = acceptor
            .inputs()
            .into_iter()
            .map(|input| dependencies.get(input).clone())
            .collect();
        Arc::new(RelationWithAttributes::new(
            acceptor,
            rewriting_rules,
            inputs,
        ))
    }
}

impl Relation {
    /// Take a relation and set rewriting rules
    pub fn set_rewriting_rules<'a, S: 'a + SetRewritingRulesVisitor<'a>>(
        &'a self,
        set_rewriting_rules_visitor: S,
    ) -> RelationWithRewritingRules<'a> {
        (*self.accept(SetRewritingRulesVisitorWrapper(
            set_rewriting_rules_visitor,
            PhantomData,
        )))
        .clone()
    }
}

/// A Visitor to update RRs
pub trait MapRewritingRulesVisitor<'a> {
    fn table(&self, table: &'a Table, rewriting_rules: &'a [RewritingRule]) -> Vec<RewritingRule>;
    fn map(
        &self,
        map: &'a Map,
        rewriting_rules: &'a [RewritingRule],
        input: Arc<RelationWithRewritingRules<'a>>,
    ) -> Vec<RewritingRule>;
    fn reduce(
        &self,
        reduce: &'a Reduce,
        rewriting_rules: &'a [RewritingRule],
        input: Arc<RelationWithRewritingRules<'a>>,
    ) -> Vec<RewritingRule>;
    fn join(
        &self,
        join: &'a Join,
        rewriting_rules: &'a [RewritingRule],
        left: Arc<RelationWithRewritingRules<'a>>,
        right: Arc<RelationWithRewritingRules<'a>>,
    ) -> Vec<RewritingRule>;
    fn set(
        &self,
        set: &'a Set,
        rewriting_rules: &'a [RewritingRule],
        left: Arc<RelationWithRewritingRules<'a>>,
        right: Arc<RelationWithRewritingRules<'a>>,
    ) -> Vec<RewritingRule>;
    fn values(
        &self,
        values: &'a Values,
        rewriting_rules: &'a [RewritingRule],
    ) -> Vec<RewritingRule>;
}
/// Implement the visitor trait
impl<'a, V: MapRewritingRulesVisitor<'a>>
    Visitor<'a, RelationWithRewritingRules<'a>, Arc<RelationWithRewritingRules<'a>>> for V
{
    fn visit(
        &self,
        acceptor: &'a RelationWithRewritingRules<'a>,
        dependencies: Visited<
            'a,
            RelationWithRewritingRules<'a>,
            Arc<RelationWithRewritingRules<'a>>,
        >,
    ) -> Arc<RelationWithRewritingRules<'a>> {
        let rewriting_rules = match acceptor.relation() {
            Relation::Table(table) => self.table(table, acceptor.attributes()),
            Relation::Map(map) => self.map(
                map,
                acceptor.attributes(),
                dependencies.get(acceptor.inputs()[0].deref()).clone(),
            ),
            Relation::Reduce(reduce) => self.reduce(
                reduce,
                acceptor.attributes(),
                dependencies.get(acceptor.inputs()[0].deref()).clone(),
            ),
            Relation::Join(join) => self.join(
                join,
                acceptor.attributes(),
                dependencies.get(acceptor.inputs()[0].deref()).clone(),
                dependencies.get(acceptor.inputs()[1].deref()).clone(),
            ),
            Relation::Set(set) => self.set(
                set,
                acceptor.attributes(),
                dependencies.get(acceptor.inputs()[0].deref()).clone(),
                dependencies.get(acceptor.inputs()[1].deref()).clone(),
            ),
            Relation::Values(values) => self.values(values, acceptor.attributes()),
        };
        let inputs: Vec<Arc<RelationWithRewritingRules<'a>>> = acceptor
            .inputs()
            .into_iter()
            .map(|input| dependencies.get(input).clone())
            .collect();
        Arc::new(RelationWithAttributes::new(
            acceptor.relation(),
            rewriting_rules,
            inputs,
        ))
    }
}

impl<'a> RelationWithRewritingRules<'a> {
    /// Change rewriting rules
    pub fn map_rewriting_rules<M: MapRewritingRulesVisitor<'a> + 'a>(
        &'a self,
        map_rewriting_rules_visitor: M,
    ) -> RelationWithRewritingRules<'a> {
        (*self.accept(map_rewriting_rules_visitor)).clone()
    }
}

/// A Visitor to select one RR
pub trait SelectRewritingRuleVisitor<'a> {
    fn table(&self, table: &'a Table, rewriting_rules: &'a [RewritingRule]) -> Vec<RewritingRule>;
    fn map(
        &self,
        map: &'a Map,
        rewriting_rules: &'a [RewritingRule],
        input: &RelationWithRewritingRule<'a>,
    ) -> Vec<RewritingRule>;
    fn reduce(
        &self,
        reduce: &'a Reduce,
        rewriting_rules: &'a [RewritingRule],
        input: &RelationWithRewritingRule<'a>,
    ) -> Vec<RewritingRule>;
    fn join(
        &self,
        join: &'a Join,
        rewriting_rules: &'a [RewritingRule],
        left: &RelationWithRewritingRule<'a>,
        right: &RelationWithRewritingRule<'a>,
    ) -> Vec<RewritingRule>;
    fn set(
        &self,
        set: &'a Set,
        rewriting_rules: &'a [RewritingRule],
        left: &RelationWithRewritingRule<'a>,
        right: &RelationWithRewritingRule<'a>,
    ) -> Vec<RewritingRule>;
    fn values(
        &self,
        values: &'a Values,
        rewriting_rules: &'a [RewritingRule],
    ) -> Vec<RewritingRule>;
}
/// Implement the visitor trait
impl<'a, V: SelectRewritingRuleVisitor<'a>>
    Visitor<'a, RelationWithRewritingRules<'a>, Vec<Arc<RelationWithRewritingRule<'a>>>> for V
{
    fn visit(
        &self,
        acceptor: &'a RelationWithRewritingRules<'a>,
        dependencies: Visited<
            'a,
            RelationWithRewritingRules<'a>,
            Vec<Arc<RelationWithRewritingRule<'a>>>,
        >,
    ) -> Vec<Arc<RelationWithRewritingRule<'a>>> {
        match acceptor.relation() {
            Relation::Table(table) => self
                .table(table, acceptor.attributes())
                .into_iter()
                .map(|rr| {
                    Arc::new(RelationWithRewritingRule::new(
                        acceptor.relation(),
                        rr,
                        vec![],
                    ))
                })
                .collect(),
            Relation::Map(map) => dependencies
                .get(acceptor.inputs()[0].deref())
                .into_iter()
                .flat_map(|input| {
                    self.map(map, acceptor.attributes(), input.deref())
                        .into_iter()
                        .map(|rr| {
                            Arc::new(RelationWithRewritingRule::new(
                                acceptor.relation(),
                                rr,
                                vec![input.clone()],
                            ))
                        })
                })
                .collect(),
            Relation::Reduce(reduce) => dependencies
                .get(acceptor.inputs()[0].deref())
                .into_iter()
                .flat_map(|input| {
                    self.reduce(reduce, acceptor.attributes(), input.deref())
                        .into_iter()
                        .map(|rr| {
                            Arc::new(RelationWithRewritingRule::new(
                                acceptor.relation(),
                                rr,
                                vec![input.clone()],
                            ))
                        })
                })
                .collect(),
            Relation::Join(join) => dependencies
                .get(acceptor.inputs()[0].deref())
                .into_iter()
                .flat_map(|left| {
                    dependencies
                        .get(acceptor.inputs()[1].deref())
                        .into_iter()
                        .map(move |right| (left, right))
                })
                .flat_map(|(left, right)| {
                    self.join(join, acceptor.attributes(), left.deref(), right.deref())
                        .into_iter()
                        .map(|rr| {
                            Arc::new(RelationWithRewritingRule::new(
                                acceptor.relation(),
                                rr,
                                vec![left.clone(), right.clone()],
                            ))
                        })
                })
                .collect(),
            Relation::Set(set) => dependencies
                .get(acceptor.inputs()[0].deref())
                .into_iter()
                .flat_map(|left| {
                    dependencies
                        .get(acceptor.inputs()[1].deref())
                        .into_iter()
                        .map(move |right| (left, right))
                })
                .flat_map(|(left, right)| {
                    self.set(set, acceptor.attributes(), left.deref(), right.deref())
                        .into_iter()
                        .map(|rr| {
                            Arc::new(RelationWithRewritingRule::new(
                                acceptor.relation(),
                                rr,
                                vec![left.clone(), right.clone()],
                            ))
                        })
                })
                .collect(),
            Relation::Values(values) => self
                .values(values, acceptor.attributes())
                .into_iter()
                .map(|rr| {
                    Arc::new(RelationWithRewritingRule::new(
                        acceptor.relation(),
                        rr,
                        vec![],
                    ))
                })
                .collect(),
        }
    }
}

impl<'a> RelationWithRewritingRules<'a> {
    /// Change rewriting rules
    pub fn select_rewriting_rules<S: SelectRewritingRuleVisitor<'a> + 'a>(
        &'a self,
        select_rewriting_rules_visitor: S,
    ) -> Vec<RelationWithRewritingRule<'a>> {
        self.accept(select_rewriting_rules_visitor)
            .into_iter()
            .map(|rwrr| (*rwrr).clone())
            .collect()
    }
}
/// Implement the visitor trait
impl<'a> From<&'a RelationWithRewritingRule<'a>> for RelationWithRewritingRules<'a> {
    fn from(value: &'a RelationWithRewritingRule<'a>) -> Self {
        value.map_attributes(|rwrr| vec![rwrr.attributes().clone()])
    }
}

#[derive(Clone, Debug, PartialEq)]
pub struct RelationWithPrivateQuery {
    relation: Arc<Relation>,
    private_query: PrivateQuery,
}

impl RelationWithPrivateQuery {
    pub fn relation(&self) -> &Relation {
        self.relation.deref()
    }

    pub fn private_query(&self) -> &PrivateQuery {
        &self.private_query
    }
}

impl From<RelationWithPrivateQuery> for (Relation, PrivateQuery) {
    fn from(value: RelationWithPrivateQuery) -> Self {
        let RelationWithPrivateQuery {
            relation,
            private_query,
        } = value;
        (relation.deref().clone(), private_query)
    }
}

impl From<(Arc<Relation>, PrivateQuery)> for RelationWithPrivateQuery {
    fn from(value: (Arc<Relation>, PrivateQuery)) -> Self {
        RelationWithPrivateQuery {
            relation: value.0,
            private_query: value.1,
        }
    }
}

/// A Visitor to rewrite a RelationWithRewritingRule
pub trait RewriteVisitor<'a> {
    fn table(
        &self,
        table: &'a Table,
        rewriting_rule: &'a RewritingRule,
    ) -> RelationWithPrivateQuery;
    fn map(
        &self,
        map: &'a Map,
        rewriting_rule: &'a RewritingRule,
        rewritten_input: RelationWithPrivateQuery,
    ) -> RelationWithPrivateQuery;
    fn reduce(
        &self,
        reduce: &'a Reduce,
        rewriting_rule: &'a RewritingRule,
        rewritten_input: RelationWithPrivateQuery,
    ) -> RelationWithPrivateQuery;
    fn join(
        &self,
        join: &'a Join,
        rewriting_rule: &'a RewritingRule,
        rewritten_left: RelationWithPrivateQuery,
        rewritten_right: RelationWithPrivateQuery,
    ) -> RelationWithPrivateQuery;
    fn set(
        &self,
        set: &'a Set,
        rewriting_rule: &'a RewritingRule,
        rewritten_left: RelationWithPrivateQuery,
        rewritten_right: RelationWithPrivateQuery,
    ) -> RelationWithPrivateQuery;
    fn values(
        &self,
        values: &'a Values,
        rewriting_rule: &'a RewritingRule,
    ) -> RelationWithPrivateQuery;
}
/// Implement the visitor trait
impl<'a, V: RewriteVisitor<'a>> Visitor<'a, RelationWithRewritingRule<'a>, RelationWithPrivateQuery>
    for V
{
    fn visit(
        &self,
        acceptor: &'a RelationWithRewritingRule<'a>,
        dependencies: Visited<'a, RelationWithRewritingRule<'a>, RelationWithPrivateQuery>,
    ) -> RelationWithPrivateQuery {
        match acceptor.relation() {
            Relation::Table(table) => self.table(table, acceptor.attributes()),
            Relation::Map(map) => self.map(
                map,
                acceptor.attributes(),
                dependencies.get(acceptor.inputs()[0].deref()).clone(),
            ),
            Relation::Reduce(reduce) => self.reduce(
                reduce,
                acceptor.attributes(),
                dependencies.get(acceptor.inputs()[0].deref()).clone(),
            ),
            Relation::Join(join) => self.join(
                join,
                acceptor.attributes(),
                dependencies.get(acceptor.inputs()[0].deref()).clone(),
                dependencies.get(acceptor.inputs()[1].deref()).clone(),
            ),
            Relation::Set(set) => self.set(
                set,
                acceptor.attributes(),
                dependencies.get(acceptor.inputs()[0].deref()).clone(),
                dependencies.get(acceptor.inputs()[1].deref()).clone(),
            ),
            Relation::Values(values) => self.values(values, acceptor.attributes()),
        }
    }
}

impl<'a> RelationWithRewritingRule<'a> {
    /// Rewrite the RelationWithRewritingRule
    pub fn rewrite<V: RewriteVisitor<'a>>(
        &'a self,
        rewrite_visitor: V,
    ) -> RelationWithPrivateQuery {
        self.accept(rewrite_visitor)
    }
}

// # Implement various rewriting rules visitors

/// A basic rewriting rule setter
struct BaseRewritingRulesSetter {
    synthetic_data: SyntheticData,
    protected_entity: ProtectedEntity,
    budget: Budget,
}
// TODO implement this properly

impl BaseRewritingRulesSetter {
    pub fn new(
        synthetic_data: SyntheticData,
        protected_entity: ProtectedEntity,
        budget: Budget,
    ) -> BaseRewritingRulesSetter {
        BaseRewritingRulesSetter {
            synthetic_data,
            protected_entity,
            budget,
        }
    }
}

impl<'a> SetRewritingRulesVisitor<'a> for BaseRewritingRulesSetter {
    fn table(&self, table: &'a Table) -> Vec<RewritingRule> {
        vec![
            RewritingRule::new(vec![], Property::Private, Parameters::None),
            RewritingRule::new(
                vec![],
                Property::SyntheticData,
                Parameters::SyntheticData(self.synthetic_data.clone()),
            ),
            RewritingRule::new(
                vec![],
                Property::ProtectedEntityPreserving,
                Parameters::ProtectedEntity(self.protected_entity.clone()),
            ),
        ]
    }

    fn map(&self, map: &'a Map, input: Arc<RelationWithRewritingRules<'a>>) -> Vec<RewritingRule> {
        vec![
            RewritingRule::new(vec![Property::Public], Property::Public, Parameters::None),
            RewritingRule::new(
                vec![Property::Published],
                Property::Published,
                Parameters::None,
            ),
            RewritingRule::new(
                vec![Property::DifferentiallyPrivate],
                Property::Published,
                Parameters::None,
            ),
            RewritingRule::new(
                vec![Property::ProtectedEntityPreserving],
                Property::ProtectedEntityPreserving,
                Parameters::ProtectedEntity(self.protected_entity.clone()),
            ),
            RewritingRule::new(
                vec![Property::SyntheticData],
                Property::SyntheticData,
                Parameters::SyntheticData(self.synthetic_data.clone()),
            ),
        ]
    }

    fn reduce(
        &self,
        reduce: &'a Reduce,
        input: Arc<RelationWithRewritingRules<'a>>,
    ) -> Vec<RewritingRule> {
        vec![
            RewritingRule::new(vec![Property::Public], Property::Public, Parameters::None),
            RewritingRule::new(
                vec![Property::Published],
                Property::Published,
                Parameters::None,
            ),
            RewritingRule::new(vec![Property::Public], Property::Public, Parameters::None),
            RewritingRule::new(
                vec![Property::ProtectedEntityPreserving],
                Property::DifferentiallyPrivate,
                Parameters::Budget(self.budget.clone()),
            ),
            RewritingRule::new(
                vec![Property::SyntheticData],
                Property::SyntheticData,
                Parameters::None,
            ),
            RewritingRule::new(
                vec![Property::SyntheticData],
                Property::Published,
                Parameters::SyntheticData(self.synthetic_data.clone()),
            ),
        ]
    }

    fn join(
        &self,
        join: &'a Join,
        left: Arc<RelationWithRewritingRules<'a>>,
        right: Arc<RelationWithRewritingRules<'a>>,
    ) -> Vec<RewritingRule> {
        vec![
            RewritingRule::new(
                vec![Property::Public, Property::Public],
                Property::Public,
                Parameters::None,
            ),
            RewritingRule::new(
                vec![Property::Published, Property::Published],
                Property::Published,
                Parameters::None,
            ),
            RewritingRule::new(
                vec![Property::Published, Property::ProtectedEntityPreserving],
                Property::ProtectedEntityPreserving,
                Parameters::ProtectedEntity(self.protected_entity.clone()),
            ),
            RewritingRule::new(
                vec![Property::ProtectedEntityPreserving, Property::Published],
                Property::ProtectedEntityPreserving,
                Parameters::ProtectedEntity(self.protected_entity.clone()),
            ),
            RewritingRule::new(
                vec![
                    Property::DifferentiallyPrivate,
                    Property::ProtectedEntityPreserving,
                ],
                Property::ProtectedEntityPreserving,
                Parameters::ProtectedEntity(self.protected_entity.clone()),
            ),
            RewritingRule::new(
                vec![
                    Property::ProtectedEntityPreserving,
                    Property::DifferentiallyPrivate,
                ],
                Property::ProtectedEntityPreserving,
                Parameters::ProtectedEntity(self.protected_entity.clone()),
            ),
            RewritingRule::new(
                vec![
                    Property::ProtectedEntityPreserving,
                    Property::ProtectedEntityPreserving,
                ],
                Property::ProtectedEntityPreserving,
                Parameters::ProtectedEntity(self.protected_entity.clone()),
            ),
            RewritingRule::new(
                vec![Property::SyntheticData, Property::SyntheticData],
                Property::SyntheticData,
                Parameters::SyntheticData(self.synthetic_data.clone()),
            ),
        ]
    }

    fn set(
        &self,
        set: &'a Set,
        left: Arc<RelationWithRewritingRules<'a>>,
        right: Arc<RelationWithRewritingRules<'a>>,
    ) -> Vec<RewritingRule> {
        vec![
            RewritingRule::new(
                vec![Property::Public, Property::Public],
                Property::Public,
                Parameters::None,
            ),
            RewritingRule::new(
                vec![Property::Published, Property::Published],
                Property::Published,
                Parameters::None,
            ),
            RewritingRule::new(
                vec![
                    Property::ProtectedEntityPreserving,
                    Property::ProtectedEntityPreserving,
                ],
                Property::ProtectedEntityPreserving,
                Parameters::ProtectedEntity(self.protected_entity.clone()),
            ),
            RewritingRule::new(
                vec![Property::SyntheticData, Property::SyntheticData],
                Property::SyntheticData,
                Parameters::SyntheticData(self.synthetic_data.clone()),
            ),
        ]
    }

    fn values(&self, values: &'a Values) -> Vec<RewritingRule> {
        vec![
            RewritingRule::new(
                vec![],
                Property::SyntheticData,
                Parameters::SyntheticData(self.synthetic_data.clone()),
            ),
            RewritingRule::new(vec![], Property::Public, Parameters::None),
        ]
    }
}

/// A basic rewriting rule eliminator
struct BaseRewritingRulesEliminator; // TODO implement this properly

impl<'a> MapRewritingRulesVisitor<'a> for BaseRewritingRulesEliminator {
    fn table(&self, table: &'a Table, rewriting_rules: &'a [RewritingRule]) -> Vec<RewritingRule> {
        rewriting_rules.into_iter().cloned().collect()
    }

    fn map(
        &self,
        map: &'a Map,
        rewriting_rules: &'a [RewritingRule],
        input: Arc<RelationWithRewritingRules<'a>>,
    ) -> Vec<RewritingRule> {
        let input_properties: HashSet<&Property> = input
            .attributes()
            .into_iter()
            .map(|rr| rr.output())
            .collect();
        rewriting_rules
            .into_iter()
            .filter(|rr| input_properties.contains(&rr.inputs()[0]))
            .cloned()
            .collect()
    }

    fn reduce(
        &self,
        reduce: &'a Reduce,
        rewriting_rules: &'a [RewritingRule],
        input: Arc<RelationWithRewritingRules<'a>>,
    ) -> Vec<RewritingRule> {
        let input_properties: HashSet<&Property> = input
            .attributes()
            .into_iter()
            .map(|rr| rr.output())
            .collect();
        rewriting_rules
            .into_iter()
            .filter(|rr| input_properties.contains(&rr.inputs()[0]))
            .cloned()
            .collect()
    }

    fn join(
        &self,
        join: &'a Join,
        rewriting_rules: &'a [RewritingRule],
        left: Arc<RelationWithRewritingRules<'a>>,
        right: Arc<RelationWithRewritingRules<'a>>,
    ) -> Vec<RewritingRule> {
        let left_properties: HashSet<&Property> = left
            .attributes()
            .into_iter()
            .map(|rr| rr.output())
            .collect();
        let right_properties: HashSet<&Property> = right
            .attributes()
            .into_iter()
            .map(|rr| rr.output())
            .collect();
        rewriting_rules
            .into_iter()
            .filter(|rr| {
                left_properties.contains(&rr.inputs()[0])
                    && right_properties.contains(&rr.inputs()[1])
            })
            .cloned()
            .collect()
    }

    fn set(
        &self,
        set: &'a Set,
        rewriting_rules: &'a [RewritingRule],
        left: Arc<RelationWithRewritingRules<'a>>,
        right: Arc<RelationWithRewritingRules<'a>>,
    ) -> Vec<RewritingRule> {
        let left_properties: HashSet<&Property> = left
            .attributes()
            .into_iter()
            .map(|rr| rr.output())
            .collect();
        let right_properties: HashSet<&Property> = right
            .attributes()
            .into_iter()
            .map(|rr| rr.output())
            .collect();
        rewriting_rules
            .into_iter()
            .filter(|rr| {
                left_properties.contains(&rr.inputs()[0])
                    && right_properties.contains(&rr.inputs()[1])
            })
            .cloned()
            .collect()
    }

    fn values(
        &self,
        values: &'a Values,
        rewriting_rules: &'a [RewritingRule],
    ) -> Vec<RewritingRule> {
        rewriting_rules.into_iter().cloned().collect()
    }
}

/// A basic rewriting rule selector
struct BaseRewritingRulesSelector; // TODO implement this properly

impl<'a> SelectRewritingRuleVisitor<'a> for BaseRewritingRulesSelector {
    fn table(&self, table: &'a Table, rewriting_rules: &'a [RewritingRule]) -> Vec<RewritingRule> {
        rewriting_rules.into_iter().cloned().collect()
    }

    fn map(
        &self,
        map: &'a Map,
        rewriting_rules: &'a [RewritingRule],
        input: &RelationWithRewritingRule<'a>,
    ) -> Vec<RewritingRule> {
        rewriting_rules
            .into_iter()
            .filter(|rr| rr.inputs()[0] == *input.attributes().output())
            .cloned()
            .collect()
    }

    fn reduce(
        &self,
        reduce: &'a Reduce,
        rewriting_rules: &'a [RewritingRule],
        input: &RelationWithRewritingRule<'a>,
    ) -> Vec<RewritingRule> {
        rewriting_rules
            .into_iter()
            .filter(|rr| rr.inputs()[0] == *input.attributes().output())
            .cloned()
            .collect()
    }

    fn join(
        &self,
        join: &'a Join,
        rewriting_rules: &'a [RewritingRule],
        left: &RelationWithRewritingRule<'a>,
        right: &RelationWithRewritingRule<'a>,
    ) -> Vec<RewritingRule> {
        rewriting_rules
            .into_iter()
            .filter(|rr| {
                rr.inputs()[0] == *left.attributes().output()
                    && rr.inputs()[1] == *right.attributes().output()
            })
            .cloned()
            .collect()
    }

    fn set(
        &self,
        set: &'a Set,
        rewriting_rules: &'a [RewritingRule],
        left: &RelationWithRewritingRule<'a>,
        right: &RelationWithRewritingRule<'a>,
    ) -> Vec<RewritingRule> {
        rewriting_rules
            .into_iter()
            .filter(|rr| {
                rr.inputs()[0] == *left.attributes().output()
                    && rr.inputs()[1] == *right.attributes().output()
            })
            .cloned()
            .collect()
    }

    fn values(
        &self,
        values: &'a Values,
        rewriting_rules: &'a [RewritingRule],
    ) -> Vec<RewritingRule> {
        rewriting_rules.into_iter().cloned().collect()
    }
}

/// Compute the number of DP ops
struct BaseBudgetDispatcher;

impl<'a> Visitor<'a, RelationWithRewritingRule<'a>, usize> for BaseBudgetDispatcher {
    fn visit(
        &self,
        acceptor: &'a RelationWithRewritingRule<'a>,
        dependencies: Visited<'a, RelationWithRewritingRule<'a>, usize>,
    ) -> usize {
        acceptor.inputs().iter().fold(
            match acceptor.attributes().output() {
                Property::DifferentiallyPrivate => 1,
                _ => 0,
            },
            |sum, rwrr| sum + dependencies.get(rwrr.deref()),
        )
    }
}

/// Compute the score
struct BaseScore;

impl<'a> Visitor<'a, RelationWithRewritingRule<'a>, f64> for BaseScore {
    fn visit(
        &self,
        acceptor: &'a RelationWithRewritingRule<'a>,
        dependencies: Visited<'a, RelationWithRewritingRule<'a>, f64>,
    ) -> f64 {
        acceptor.inputs().iter().fold(
            match acceptor.attributes().output() {
                Property::SyntheticData => 1.,
                Property::ProtectedEntityPreserving => 2.,
                Property::DifferentiallyPrivate => 5.,
                Property::Published => 1.,
                Property::Public => 10.,
                _ => 0.,
            },
            |sum, rwrr| sum + dependencies.get(rwrr.deref()),
        )
    }
}

struct BaseRewriter<'a>(&'a Hierarchy<Arc<Relation>>); // TODO implement this properly

impl<'a> RewriteVisitor<'a> for BaseRewriter<'a> {
    fn table(
        &self,
        table: &'a Table,
        rewriting_rule: &'a RewritingRule,
    ) -> RelationWithPrivateQuery {
        let relation = Arc::new(
            match (rewriting_rule.output(), rewriting_rule.parameters()) {
                (Property::Private, _) => table.clone().into(),
                (Property::SyntheticData, Parameters::SyntheticData(synthetic_data)) => {
                    synthetic_data.table(table).unwrap().into()
                }
                (
                    Property::ProtectedEntityPreserving,
                    Parameters::ProtectedEntity(protected_entity),
                ) => {
                    let protection = Protection::new(
                        self.0,
                        protected_entity.clone(),
                        crate::protection::Strategy::Soft,
                    );
                    protection.table(table).unwrap().into()
                }
                (Property::DifferentiallyPrivate, _) => table.clone().into(),
                (Property::Published, _) => table.clone().into(),
                (Property::Public, _) => table.clone().into(),
                _ => table.clone().into(),
            },
        );
        (relation, PrivateQuery::null()).into()
    }

    fn map(
        &self,
        map: &'a Map,
        rewriting_rule: &'a RewritingRule,
        rewritten_input: RelationWithPrivateQuery,
    ) -> RelationWithPrivateQuery {
        let (relation_input, private_query_input) = rewritten_input.into();
        let relation: Arc<Relation> = Arc::new(
            match (
                rewriting_rule.inputs(),
                rewriting_rule.output(),
                rewriting_rule.parameters(),
            ) {
                (
                    [Property::ProtectedEntityPreserving],
                    Property::ProtectedEntityPreserving,
                    Parameters::ProtectedEntity(protected_entity),
                ) => {
                    let protection = Protection::new(
                        self.0,
                        protected_entity.clone(),
                        crate::protection::Strategy::Soft,
                    );
                    protection
                        .map(map, relation_input.try_into().unwrap())
                        .unwrap()
                        .into()
                }
                _ => Relation::map()
                    .with(map.clone())
                    .input(relation_input)
                    .build(),
            },
        );
        (relation, private_query_input).into()
    }

    fn reduce(
        &self,
        reduce: &'a Reduce,
        rewriting_rule: &'a RewritingRule,
        rewritten_input: RelationWithPrivateQuery,
    ) -> RelationWithPrivateQuery {
        let (relation_input, mut private_query_input) = rewritten_input.into();
        let relation = Arc::new(
            match (
                rewriting_rule.inputs(),
                rewriting_rule.output(),
                rewriting_rule.parameters(),
            ) {
                (
                    [Property::ProtectedEntityPreserving],
                    Property::DifferentiallyPrivate,
                    Parameters::Budget(budget),
                ) => {
                    let (dp_relation, private_query) = budget
                        .reduce(reduce, relation_input.try_into().unwrap())
                        .unwrap()
                        .into();
                    private_query_input = private_query_input.compose(private_query);
                    dp_relation
                }
                (
                    [Property::ProtectedEntityPreserving],
                    Property::ProtectedEntityPreserving,
                    Parameters::ProtectedEntity(protected_entity),
                ) => {
                    let protection = Protection::new(
                        self.0,
                        protected_entity.clone(),
                        crate::protection::Strategy::Hard,
                    );
                    protection
                        .reduce(reduce, relation_input.try_into().unwrap())
                        .unwrap()
                        .into()
                }
                _ => Relation::reduce()
                    .with(reduce.clone())
                    .input(relation_input)
                    .build(),
            },
        );
        (relation, private_query_input).into()
    }

    fn join(
        &self,
        join: &'a Join,
        rewriting_rule: &'a RewritingRule,
        rewritten_left: RelationWithPrivateQuery,
        rewritten_right: RelationWithPrivateQuery,
    ) -> RelationWithPrivateQuery {
        let (relation_left, private_query_left) = rewritten_left.into();
        let (relation_right, private_query_right) = rewritten_right.into();
        let relation: Arc<Relation> = Arc::new(
            match (
                rewriting_rule.inputs(),
                rewriting_rule.output(),
                rewriting_rule.parameters(),
            ) {
                (
                    [Property::ProtectedEntityPreserving, Property::ProtectedEntityPreserving],
                    Property::ProtectedEntityPreserving,
                    Parameters::ProtectedEntity(protected_entity),
                ) => {
                    let protection = Protection::new(
                        self.0,
                        protected_entity.clone(),
                        crate::protection::Strategy::Hard,
                    );
                    protection
                        .join(
                            join,
                            relation_left.try_into().unwrap(),
                            relation_right.try_into().unwrap(),
                        )
                        .unwrap()
                        .into()
                }
                (
                    [Property::Published, Property::ProtectedEntityPreserving],
                    Property::ProtectedEntityPreserving,
                    Parameters::ProtectedEntity(protected_entity),
                ) => {
                    let protection = Protection::new(
                        self.0,
                        protected_entity.clone(),
                        crate::protection::Strategy::Hard,
                    );
                    protection
                        .join_left_published(
                            join,
                            relation_left.try_into().unwrap(),
                            relation_right.try_into().unwrap(),
                        )
                        .unwrap()
                        .into()
                }
                (
                    [Property::ProtectedEntityPreserving, Property::Published],
                    Property::ProtectedEntityPreserving,
                    Parameters::ProtectedEntity(protected_entity),
                ) => {
                    let protection = Protection::new(
                        self.0,
                        protected_entity.clone(),
                        crate::protection::Strategy::Hard,
                    );
                    protection
                        .join_right_published(
                            join,
                            relation_left.try_into().unwrap(),
                            relation_right.try_into().unwrap(),
                        )
                        .unwrap()
                        .into()
                }
                _ => Relation::join()
                    .with(join.clone())
                    // .left_names(names[0..rewritten_left])
                    .left(relation_left)
                    .right(relation_right)
                    .build(),
            },
        );
        (relation, private_query_left.compose(private_query_right)).into()
    }

    fn set(
        &self,
        set: &'a Set,
        rewriting_rule: &'a RewritingRule,
        rewritten_left: RelationWithPrivateQuery,
        rewritten_right: RelationWithPrivateQuery,
    ) -> RelationWithPrivateQuery {
        let (relation_left, private_query_left) = rewritten_left.into();
        let (relation_right, private_query_right) = rewritten_right.into();
        let relation: Arc<Relation> = Arc::new(
            Relation::set()
                .with(set.clone())
                .left(relation_left)
                .right(relation_right)
                .build(),
        );
        (relation, private_query_left.compose(private_query_right)).into()
    }

    fn values(
        &self,
        values: &'a Values,
        rewriting_rule: &'a RewritingRule,
    ) -> RelationWithPrivateQuery {
        (Arc::new(values.clone().into()), PrivateQuery::null()).into()
    }
}

#[cfg(test)]
mod tests {
    use super::*;
    use crate::{
        ast,
        builder::With,
        display::Dot,
        expr::Identifier,
        io::{postgresql, Database},
        protection::protected_entity,
        sql::parse,
        synthetic_data, Relation,
    };

    #[test]
    fn test_set_eliminate_select_rewriting_rules() {
        let database = postgresql::test_database();
        let relations = database.relations();
        // Print relations with paths
        for (p, r) in relations.iter() {
            println!("{} -> {r}", p.into_iter().join("."))
        }
        let query = parse(
            "SELECT order_id, price FROM item_table WHERE order_id IN (1,2,3,4,5,6,7,8,9,10)",
        )
        .unwrap();
        let synthetic_data = SyntheticData::new(Hierarchy::from([
            (vec!["item_table"], Identifier::from("item_table")),
            (vec!["order_table"], Identifier::from("order_table")),
            (vec!["user_table"], Identifier::from("user_table")),
        ]));
        let protected_entity = ProtectedEntity::from(vec![
            (
                "item_table",
                vec![
                    ("order_id", "order_table", "id"),
                    ("user_id", "user_table", "id"),
                ],
                "name",
            ),
            ("order_table", vec![("user_id", "user_table", "id")], "name"),
            ("user_table", vec![], "name"),
        ]);
        let budget = Budget::new(1., 1e-3);
        let relation = Relation::try_from(query.with(&relations)).unwrap();
        relation.display_dot().unwrap();
        // Add rewritting rules
        let relation_with_rules = relation.set_rewriting_rules(BaseRewritingRulesSetter::new(
            synthetic_data,
            protected_entity,
            budget,
        ));
        relation_with_rules.display_dot().unwrap();
        let relation_with_rules =
            relation_with_rules.map_rewriting_rules(BaseRewritingRulesEliminator);
        relation_with_rules.display_dot().unwrap();
        for rwrr in relation_with_rules.select_rewriting_rules(BaseRewritingRulesSelector) {
            rwrr.display_dot().unwrap();
            let num_dp = rwrr.accept(BaseBudgetDispatcher);
            println!("DEBUG SPLIT BUDGET IN {}", num_dp);
            println!("DEBUG SCORE {}", rwrr.accept(BaseScore));
            let relation_with_private_query = rwrr.rewrite(BaseRewriter(&relations));
            println!(
                "PrivateQuery: {:?}",
                relation_with_private_query.private_query()
            );
            relation_with_private_query
                .relation()
                .display_dot()
                .unwrap();
        }
    }

    #[test]
    fn test_set_eliminate_select_rewriting_rules_aggregation() {
        let database = postgresql::test_database();
        let relations = database.relations();
        // Print relations with paths
        for (p, r) in relations.iter() {
            println!("{} -> {r}", p.into_iter().join("."))
        }
        let query = parse(
            "SELECT order_id, sum(price) AS sum_price,
        count(price) AS count_price,
        avg(price) AS mean_price
        FROM item_table WHERE order_id IN (1,2,3,4,5,6,7,8,9,10) GROUP BY order_id",
        )
        .unwrap();
        let synthetic_data = SyntheticData::new(Hierarchy::from([
            (vec!["item_table"], Identifier::from("item_table")),
            (vec!["order_table"], Identifier::from("order_table")),
            (vec!["user_table"], Identifier::from("user_table")),
        ]));
        let protected_entity = ProtectedEntity::from(vec![
            (
                "item_table",
                vec![
                    ("order_id", "order_table", "id"),
                    ("user_id", "user_table", "id"),
                ],
                "name",
            ),
            ("order_table", vec![("user_id", "user_table", "id")], "name"),
            ("user_table", vec![], "name"),
        ]);
        let budget = Budget::new(1., 1e-3);
        let relation = Relation::try_from(query.with(&relations)).unwrap();
        relation.display_dot().unwrap();
        // Add rewritting rules
        let relation_with_rules = relation.set_rewriting_rules(BaseRewritingRulesSetter::new(
            synthetic_data,
            protected_entity,
            budget,
        ));
        relation_with_rules.display_dot().unwrap();
        let relation_with_rules =
            relation_with_rules.map_rewriting_rules(BaseRewritingRulesEliminator);
        relation_with_rules.display_dot().unwrap();
        for rwrr in relation_with_rules.select_rewriting_rules(BaseRewritingRulesSelector) {
            rwrr.display_dot().unwrap();
            let num_dp = rwrr.accept(BaseBudgetDispatcher);
            println!("DEBUG SPLIT BUDGET IN {}", num_dp);
            println!("DEBUG SCORE {}", rwrr.accept(BaseScore));
            let relation_with_private_query = rwrr.rewrite(BaseRewriter(&relations));
            println!(
                "PrivateQuery: {:?}",
                relation_with_private_query.private_query()
            );
            relation_with_private_query
                .relation()
                .display_dot()
                .unwrap();
        }
    }

    #[test]
    fn test_set_eliminate_select_rewriting_rules_complex_query() {
        let database = postgresql::test_database();
        let relations = database.relations();
        let query = parse(r#"
        WITH order_avg_price (order_id, avg_price) AS (SELECT order_id, avg(price) AS avg_price FROM item_table GROUP BY order_id),
<<<<<<< HEAD
        order_std_price (order_id, std_price) AS (SELECT order_id, 2*sum(price) AS std_price FROM item_table GROUP BY order_id),
        normalized_prices AS (SELECT order_avg_price.order_id, (item_table.price-order_avg_price.avg_price)/(0.1+order_std_price.std_price) AS normalized_price
            FROM item_table JOIN order_avg_price ON item_table.order_id=order_avg_price.order_id JOIN order_std_price ON item_table.order_id=order_std_price.order_id)
=======
        order_sum_abs_price (order_id, sum_abs_price) AS (SELECT order_id, 2*sum(abs(price)) AS sum_abs_price FROM item_table GROUP BY order_id),
        normalized_prices AS (SELECT order_avg_price.order_id, (item_table.price-order_avg_price.avg_price)/(0.1+abs(order_sum_abs_price.sum_abs_price)) AS normalized_price
            FROM item_table JOIN order_avg_price ON item_table.order_id=order_avg_price.order_id JOIN order_sum_abs_price ON item_table.order_id=order_sum_abs_price.order_id)
>>>>>>> 047138d9
        SELECT order_id, sum(normalized_price) FROM normalized_prices GROUP BY order_id
        "#,
        ).unwrap();
        let synthetic_data = SyntheticData::new(Hierarchy::from([
            (vec!["item_table"], Identifier::from("item_table")),
            (vec!["order_table"], Identifier::from("order_table")),
            (vec!["user_table"], Identifier::from("user_table")),
        ]));
        let protected_entity = ProtectedEntity::from(vec![
            (
                "item_table",
                vec![
                    ("order_id", "order_table", "id"),
                    ("user_id", "user_table", "id"),
                ],
                "name",
            ),
            ("order_table", vec![("user_id", "user_table", "id")], "name"),
            ("user_table", vec![], "name"),
        ]);
        let budget = Budget::new(1., 1e-3);
        let relation = Relation::try_from(query.with(&relations)).unwrap();
        relation.display_dot().unwrap();
        // Add rewritting rules
        let relation_with_rules = relation.set_rewriting_rules(BaseRewritingRulesSetter::new(
            synthetic_data,
            protected_entity,
            budget,
        ));
        relation_with_rules.display_dot().unwrap();
        let relation_with_rules =
            relation_with_rules.map_rewriting_rules(BaseRewritingRulesEliminator);
        relation_with_rules.display_dot().unwrap();
        for rwrr in relation_with_rules.select_rewriting_rules(BaseRewritingRulesSelector) {
            rwrr.display_dot().unwrap();
            let num_dp = rwrr.accept(BaseBudgetDispatcher);
            println!("DEBUG SPLIT BUDGET IN {}", num_dp);
            println!("DEBUG SCORE {}", rwrr.accept(BaseScore));
            let relation_with_private_query = rwrr.rewrite(BaseRewriter(&relations));
            println!(
                "PrivateQuery: {:?}",
                relation_with_private_query.private_query()
            );
            relation_with_private_query
                .relation()
                .display_dot()
                .unwrap();
        }
    }
}<|MERGE_RESOLUTION|>--- conflicted
+++ resolved
@@ -1378,15 +1378,9 @@
         let relations = database.relations();
         let query = parse(r#"
         WITH order_avg_price (order_id, avg_price) AS (SELECT order_id, avg(price) AS avg_price FROM item_table GROUP BY order_id),
-<<<<<<< HEAD
-        order_std_price (order_id, std_price) AS (SELECT order_id, 2*sum(price) AS std_price FROM item_table GROUP BY order_id),
-        normalized_prices AS (SELECT order_avg_price.order_id, (item_table.price-order_avg_price.avg_price)/(0.1+order_std_price.std_price) AS normalized_price
-            FROM item_table JOIN order_avg_price ON item_table.order_id=order_avg_price.order_id JOIN order_std_price ON item_table.order_id=order_std_price.order_id)
-=======
         order_sum_abs_price (order_id, sum_abs_price) AS (SELECT order_id, 2*sum(abs(price)) AS sum_abs_price FROM item_table GROUP BY order_id),
         normalized_prices AS (SELECT order_avg_price.order_id, (item_table.price-order_avg_price.avg_price)/(0.1+abs(order_sum_abs_price.sum_abs_price)) AS normalized_price
             FROM item_table JOIN order_avg_price ON item_table.order_id=order_avg_price.order_id JOIN order_sum_abs_price ON item_table.order_id=order_sum_abs_price.order_id)
->>>>>>> 047138d9
         SELECT order_id, sum(normalized_price) FROM normalized_prices GROUP BY order_id
         "#,
         ).unwrap();
