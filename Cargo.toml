--- conflicted
+++ resolved
@@ -1,11 +1,7 @@
 [package]
 authors = ["Nicolas Grislain <ng@sarus.tech>"]
 name = "qrlew"
-<<<<<<< HEAD
-version = "0.3.2"
-=======
 version = "0.3.4"
->>>>>>> bb456786
 edition = "2021"
 description = "Sarus Qrlew Engine"
 documentation = "https://docs.rs/qrlew"
